--- conflicted
+++ resolved
@@ -204,14 +204,11 @@
   highs.setBasis();
   HighsStatus run_status = highs.run();
 
-<<<<<<< HEAD
-  reportSolvedLpStats(use_options.log_options, run_status, highs);
+  if (highs.getHighsInfo().mip_node_count == -1)
+    reportSolvedLpStats(use_options.log_options, run_status, highs);
   //  HighsRanging ranging; highs.getRanging(ranging);
   //  highs.writeSolution("", true);
-=======
-  if (highs.getHighsInfo().mip_node_count == -1)
-    reportSolvedLpStats(use_options.log_options, run_status, highs);
->>>>>>> 40eb07aa
+  reportSolvedLpStats(use_options.log_options, run_status, highs);
   return run_status;
 }
 

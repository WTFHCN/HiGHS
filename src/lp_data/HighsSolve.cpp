--- conflicted
+++ resolved
@@ -27,87 +27,29 @@
 
 // The method below runs simplex or ipx solver on the lp.
 HighsStatus solveLp(HighsModelObject& model, const string message) {
-<<<<<<< HEAD
-  HighsStatus return_status = HighsStatus::OK;
-=======
   HighsStatus return_status = HighsStatus::kOk;
->>>>>>> ed66d31c
   HighsStatus call_status;
   HighsOptions& options = model.options_;
   // Reset unscaled model status and solution params - except for
   // iteration counts
   resetModelStatusAndSolutionParams(model);
-<<<<<<< HEAD
-  HighsLogMessage(options.logfile, HighsMessageType::INFO, message.c_str());
-=======
   highsLogUser(options.log_options, HighsLogType::kInfo,
                (message + "\n").c_str());
->>>>>>> ed66d31c
 #ifdef HIGHSDEV
   // Shouldn't have to check validity of the LP since this is done when it is
   // loaded or modified
   call_status = assessLp(model.lp_, options_);
   // If any errors have been found or normalisation carried out,
   // call_status will be ERROR or WARNING, so only valid return is OK.
-<<<<<<< HEAD
-  assert(call_status == HighsStatus::OK);
-  return_status = interpretCallStatus(call_status, return_status, "assessLp");
-  if (return_status == HighsStatus::Error) return return_status;
-=======
   assert(call_status == HighsStatus::kOk);
   return_status = interpretCallStatus(call_status, return_status, "assessLp");
   if (return_status == HighsStatus::kError) return return_status;
->>>>>>> ed66d31c
 #endif
   if (!model.lp_.numRow_) {
     // Unconstrained LP so solve directly
     call_status = solveUnconstrainedLp(model);
     return_status =
         interpretCallStatus(call_status, return_status, "solveUnconstrainedLp");
-<<<<<<< HEAD
-    if (return_status == HighsStatus::Error) return return_status;
-    // Set the scaled model status and solution params for completeness
-    model.scaled_model_status_ = model.unscaled_model_status_;
-  } else if (options.solver == ipm_string) {
-    // Use IPM
-#ifdef IPX_ON
-    bool imprecise_solution;
-    call_status =
-        solveLpIpx(options, model.timer_, model.lp_, imprecise_solution,
-                   model.basis_, model.solution_, model.iteration_counts_,
-                   model.unscaled_model_status_, model.solution_params_);
-    return_status =
-        interpretCallStatus(call_status, return_status, "solveLpIpx");
-    if (return_status == HighsStatus::Error) return return_status;
-    if (imprecise_solution) {
-      // IPX+crossover has not obtained a solution satisfying the tolerances.
-      HighsLogMessage(
-          options.logfile, HighsMessageType::WARNING,
-          "Imprecise solution returned from IPX so use simplex to clean up");
-      // Reset the return status (that should be HighsStatus::Warning)
-      // since it will now be determined by the outcome of the simplex
-      // solve
-      assert(return_status == HighsStatus::Warning);
-      return_status = HighsStatus::OK;
-      // Use the simplex method to clean up
-      call_status = solveLpSimplex(model);
-      return_status =
-          interpretCallStatus(call_status, return_status, "solveLpSimplex");
-      if (return_status == HighsStatus::Error) return return_status;
-      if (!isSolutionRightSize(model.lp_, model.solution_)) {
-        HighsLogMessage(options.logfile, HighsMessageType::ERROR,
-                        "Inconsistent solution returned from solver");
-        return HighsStatus::Error;
-      }
-    } else {
-      // Set the scaled model status and solution params for completeness
-      model.scaled_model_status_ = model.unscaled_model_status_;
-    }
-#else
-    HighsLogMessage(options.logfile, HighsMessageType::ERROR,
-                    "Model cannot be solved with IPM");
-    return HighsStatus::Error;
-=======
     if (return_status == HighsStatus::kError) return return_status;
     // Set the scaled model status for completeness
     model.scaled_model_status_ = model.unscaled_model_status_;
@@ -189,27 +131,12 @@
     highsLogUser(options.log_options, HighsLogType::kError,
                  "Model cannot be solved with IPM\n");
     return HighsStatus::kError;
->>>>>>> ed66d31c
 #endif
   } else {
     // Use Simplex
     call_status = solveLpSimplex(model);
     return_status =
         interpretCallStatus(call_status, return_status, "solveLpSimplex");
-<<<<<<< HEAD
-    if (return_status == HighsStatus::Error) return return_status;
-    if (!isSolutionRightSize(model.lp_, model.solution_)) {
-      HighsLogMessage(options.logfile, HighsMessageType::ERROR,
-                      "Inconsistent solution returned from solver");
-      return HighsStatus::Error;
-    }
-  }
-  // Possibly analyse the HiGHS basic solution
-  //
-  // NB IPX may not yield a basic solution
-  if (model.basis_.valid_) debugHighsBasicSolution(message, model);
-
-=======
     if (return_status == HighsStatus::kError) return return_status;
     if (!isSolutionRightSize(model.lp_, model.solution_)) {
       highsLogUser(options.log_options, HighsLogType::kError,
@@ -220,7 +147,6 @@
   // Analyse the HiGHS (basic) solution
   if (debugHighsSolution(message, model) == HighsDebugStatus::kLogicalError)
     return_status = HighsStatus::kError;
->>>>>>> ed66d31c
   return return_status;
 }
 
@@ -245,13 +171,6 @@
 
   // Check that the LP really is unconstrained!
   assert(lp.numRow_ == 0);
-<<<<<<< HEAD
-  if (lp.numRow_ != 0) return HighsStatus::Error;
-
-  HighsLogMessage(options.logfile, HighsMessageType::INFO,
-                  "Solving an unconstrained LP with %d columns", lp.numCol_);
-
-=======
   if (lp.numRow_ != 0) return HighsStatus::kError;
 
   highsLogUser(options.log_options, HighsLogType::kInfo,
@@ -259,7 +178,6 @@
                " columns\n",
                lp.numCol_);
 
->>>>>>> ed66d31c
   solution.col_value.assign(lp.numCol_, 0);
   solution.col_dual.assign(lp.numCol_, 0);
   basis.col_status.assign(lp.numCol_, HighsBasisStatus::kNonbasic);
@@ -289,12 +207,8 @@
     double upper = lp.colUpper_[iCol];
     double value;
     double primal_infeasibility = 0;
-<<<<<<< HEAD
-    HighsBasisStatus status = HighsBasisStatus::NONBASIC;
-=======
     double dual_infeasibility = -1;
     HighsBasisStatus status = HighsBasisStatus::kNonbasic;
->>>>>>> ed66d31c
     if (lower > upper) {
       // Inconsistent bounds, so set the variable to lower bound,
       // unless it's infinite. Otherwise set the variable to upper
@@ -367,44 +281,12 @@
       }
       dual_infeasibility = std::fabs(dual);
     }
-<<<<<<< HEAD
-    assert(status != HighsBasisStatus::NONBASIC);
-=======
     assert(status != HighsBasisStatus::kNonbasic);
     assert(dual_infeasibility >= 0);
->>>>>>> ed66d31c
     solution.col_value[iCol] = value;
     solution.col_dual[iCol] = (HighsInt)lp.sense_ * dual;
     basis.col_status[iCol] = status;
     objective += value * cost;
-<<<<<<< HEAD
-    solution_params.sum_primal_infeasibility += primal_infeasibility;
-    if (primal_infeasibility > primal_feasibility_tolerance) {
-      infeasible = true;
-      solution_params.num_primal_infeasibility++;
-      solution_params.max_primal_infeasibility =
-          max(primal_infeasibility, solution_params.max_primal_infeasibility);
-    }
-  }
-  solution_params.objective_function_value = objective;
-  basis.valid_ = true;
-
-  if (infeasible) {
-    model_status = HighsModelStatus::PRIMAL_INFEASIBLE;
-    solution_params.primal_status = STATUS_INFEASIBLE_POINT;
-    solution_params.dual_status = STATUS_UNKNOWN;
-  } else {
-    solution_params.primal_status = STATUS_FEASIBLE_POINT;
-    if (unbounded) {
-      model_status = HighsModelStatus::PRIMAL_UNBOUNDED;
-      solution_params.dual_status = STATUS_INFEASIBLE_POINT;
-    } else {
-      model_status = HighsModelStatus::OPTIMAL;
-      solution_params.dual_status = STATUS_FEASIBLE_POINT;
-    }
-  }
-  return HighsStatus::OK;
-=======
     if (primal_infeasibility > primal_feasibility_tolerance)
       solution_params.num_primal_infeasibility++;
     solution_params.sum_primal_infeasibility += primal_infeasibility;
@@ -440,5 +322,4 @@
     model_status = HighsModelStatus::kOptimal;
   }
   return HighsStatus::kOk;
->>>>>>> ed66d31c
 }
--- conflicted
+++ resolved
@@ -32,19 +32,6 @@
         cxxopts::value<std::string>(simplex))(
         ipm_string, "Use interior point method solver: off by default.",
         cxxopts::value<std::string>(ipm))(
-<<<<<<< HEAD
-        "parallel", "Use parallel solve: off by default.",
-        cxxopts::value<std::string>(parallel))(
-        "time_limit", "Use time limit.",
-        cxxopts::value<double>())(
-        "iteration_limit", "Use iteration limit (integer).",
-        cxxopts::value<int>())(
-        "options_file",
-        "File containing HiGHS options.",
-        cxxopts::value<std::vector<std::string>>())(
-        "parser_type", "Mps parser type: swap back to fixed format parser.",
-        cxxopts::value<std::string>(presolve))(
-=======
         highs_run_time_limit_string, "Use HiGHS run time limit (double).",
         cxxopts::value<double>())(
         simplex_iteration_limit_string, "Use simplex iteration limit (integer).",
@@ -53,7 +40,6 @@
         cxxopts::value<std::vector<std::string>>())(
         parser_type_string, "Mps parser type: swap back to fixed format parser.",
         cxxopts::value<std::string>(parser))(
->>>>>>> 8c828938
         "h, help", "Print help.");
 
     cxx_options.parse_positional("file");
@@ -117,21 +103,6 @@
       if (setIpmValue(options, value) == OptionStatus::ILLEGAL_VALUE) return false;
     }
 
-<<<<<<< HEAD
-    if (result.count("time_limit"))
-    {
-      double time_limit = result["time_limit"].as<double>();
-      if (time_limit <= 0)
-      {
-        std::cout << "Time limit must be positive." << std::endl;
-        std::cout << cxx_options.help({""}) << std::endl;
-        exit(0);
-      }
-      options.highs_run_time_limit = time_limit;
-    }
-
-    if (result.count("iteration_limit"))
-=======
     if (result.count(highs_run_time_limit_string))
     {
       double value = result[highs_run_time_limit_string].as<double>();
@@ -139,21 +110,14 @@
     }
 
     if (result.count(simplex_iteration_limit_string))
->>>>>>> 8c828938
     {
       int value = result[simplex_iteration_limit_string].as<int>();
       if (setSimplexIterationLimitValue(options, value) == OptionStatus::ILLEGAL_VALUE) return false;
     }
 
-<<<<<<< HEAD
-    if (result.count("options_file"))
-    {
-      auto &v = result["options_file"].as<std::vector<std::string>>();
-=======
     if (result.count(options_file_string))
     {
       auto &v = result[options_file_string].as<std::vector<std::string>>();
->>>>>>> 8c828938
       if (v.size() > 1)
       {
         std::cout << "Multiple options files not implemented.\n";
@@ -164,25 +128,10 @@
     }
 
     // For testing of new parser
-<<<<<<< HEAD
-    if (result.count("parser_type"))
-    {
-      std::string value = result["parser_type"].as<std::string>();
-      if (value == "fixed")
-        options.parser_type = HighsMpsParserType::fixed;
-      else if (value == "free")
-        options.parser_type = HighsMpsParserType::free;
-      else {
-        std::cout << "Illegall value for parser." << std::endl;
-        std::cout << cxx_options.help({""}) << std::endl;
-        exit(0);
-      }
-=======
     if (result.count(parser_type_string))
     {
       std::string value = result[parser_type_string].as<std::string>();
       if (setParserTypeValue(options, value) == OptionStatus::ILLEGAL_VALUE) return false;
->>>>>>> 8c828938
     }
   }
   catch (const cxxopts::OptionException &e)

--- conflicted
+++ resolved
@@ -49,19 +49,6 @@
     return HighsStatus::kError;
   }
   const HEkk& ekk_instance = highs_model_object.ekk_instance_;
-<<<<<<< HEAD
-  if (!ekk_instance.simplex_lp_status_.valid) {
-    HighsLogMessage(highs_model_object.options_.logfile,
-                    HighsMessageType::ERROR,
-                    "Cannot get ranging without a valid Simplex LP");
-    return HighsStatus::Error;
-  }
-  // Aliases
-  const HighsSimplexInfo& simplex_info = ekk_instance.simplex_info_;
-  const SimplexBasis& simplex_basis = ekk_instance.simplex_basis_;
-  const vector<double>& col_scale = highs_model_object.scale_.col_;
-  const vector<double>& row_scale = highs_model_object.scale_.row_;
-=======
   if (!ekk_instance.status_.valid) {
     highsLogUser(highs_model_object.options_.log_options, HighsLogType::kError,
                  "Cannot get ranging without a valid Simplex LP\n");
@@ -72,7 +59,6 @@
   const SimplexBasis& simplex_basis = ekk_instance.basis_;
   const vector<double>& col_scale = highs_model_object.scale_.col;
   const vector<double>& row_scale = highs_model_object.scale_.row;
->>>>>>> ed66d31c
   const vector<double>& value_ = simplex_info.workValue_;
   const vector<double>& dual_ = simplex_info.workDual_;
   const vector<double>& cost_ = simplex_info.workCost_;
@@ -81,29 +67,17 @@
   const vector<double>& Bvalue_ = simplex_info.baseValue_;
   const vector<double>& Blower_ = simplex_info.baseLower_;
   const vector<double>& Bupper_ = simplex_info.baseUpper_;
-<<<<<<< HEAD
-  const vector<int>& Nflag_ = simplex_basis.nonbasicFlag_;
-  const vector<int>& Nmove_ = simplex_basis.nonbasicMove_;
-  const vector<int>& Bindex_ = simplex_basis.basicIndex_;
-=======
   const vector<int8_t>& Nflag_ = simplex_basis.nonbasicFlag_;
   const vector<int8_t>& Nmove_ = simplex_basis.nonbasicMove_;
   const vector<HighsInt>& Bindex_ = simplex_basis.basicIndex_;
->>>>>>> ed66d31c
   const HMatrix& matrix = ekk_instance.matrix_;
   const HFactor& factor = ekk_instance.factor_;
 
   // Local copies of scalars
 
-<<<<<<< HEAD
-  const int numRow = ekk_instance.simplex_lp_.numRow_;
-  const int numCol = ekk_instance.simplex_lp_.numCol_;
-  const int numTotal = numCol + numRow;
-=======
   const HighsInt numRow = ekk_instance.lp_.numRow_;
   const HighsInt numCol = ekk_instance.lp_.numCol_;
   const HighsInt numTotal = numCol + numRow;
->>>>>>> ed66d31c
   const double H_TT = 1e-13;
   const double H_INF = kHighsInf;
   const double objective =

/* * * * * * * * * * * * * * * * * * * * * * * * * * * * * * * * * * * * */
/*                                                                       */
/*    This file is part of the HiGHS linear optimization suite           */
/*                                                                       */
/*    Written and engineered 2008-2021 at the University of Edinburgh    */
/*                                                                       */
/*    Available as open-source under the MIT License                     */
/*                                                                       */
/* * * * * * * * * * * * * * * * * * * * * * * * * * * * * * * * * * * * */
/**@file lp_data/HighsSolutionDebug.cpp
 * @brief
 * @author Julian Hall, Ivet Galabova, Qi Huangfu and Michael Feldmeier
 */
#include "lp_data/HighsSolutionDebug.h"

#include <math.h>

#include <vector>

#include "lp_data/HighsDebug.h"
#include "lp_data/HighsModelUtils.h"
#include "util/HighsUtils.h"

const double large_relative_solution_param_error = 1e-12;
const double excessive_relative_solution_param_error =
    sqrt(large_relative_solution_param_error);

const double large_residual_error = 1e-12;
const double excessive_residual_error = sqrt(large_residual_error);

HighsDebugStatus debugBasisConsistent(const HighsOptions& options,
                                      const HighsLp lp,
                                      const HighsBasis& basis) {
  // Cheap analysis of a HiGHS basis, checking vector sizes, numbers
  // of basic/nonbasic variables
  if (options.highs_debug_level < HIGHS_DEBUG_LEVEL_CHEAP)
    return HighsDebugStatus::NOT_CHECKED;
  HighsDebugStatus return_status = HighsDebugStatus::OK;
  if (!basis.valid_) return return_status;
  bool consistent = isBasisConsistent(lp, basis);
  if (!consistent) {
    highsLogUser(options.log_options, HighsLogType::ERROR,
                 "HiGHS basis inconsistency\n");
    assert(consistent);
    return_status = HighsDebugStatus::LOGICAL_ERROR;
  }
  return return_status;
}

HighsDebugStatus debugBasisRightSize(const HighsOptions& options,
                                     const HighsLp lp,
                                     const HighsBasis& basis) {
  if (options.highs_debug_level < HIGHS_DEBUG_LEVEL_CHEAP)
    return HighsDebugStatus::NOT_CHECKED;
  HighsDebugStatus return_status = HighsDebugStatus::OK;
  bool right_size = isBasisRightSize(lp, basis);
  if (!right_size) {
    highsLogUser(options.log_options, HighsLogType::ERROR,
                 "HiGHS basis size error\n");
    assert(right_size);
    return_status = HighsDebugStatus::LOGICAL_ERROR;
  }
  return return_status;
}

HighsDebugStatus debugSolutionRightSize(const HighsOptions& options,
                                        const HighsLp lp,
                                        const HighsSolution& solution) {
  if (options.highs_debug_level < HIGHS_DEBUG_LEVEL_CHEAP)
    return HighsDebugStatus::NOT_CHECKED;
  HighsDebugStatus return_status = HighsDebugStatus::OK;
  bool right_size = isSolutionRightSize(lp, solution);
  if (!right_size) {
    highsLogUser(options.log_options, HighsLogType::ERROR,
                 "HiGHS solution size error\n");
    assert(right_size);
    return_status = HighsDebugStatus::LOGICAL_ERROR;
  }
  return return_status;
}

HighsDebugStatus debugHighsBasicSolution(
    const string message, const HighsModelObject& highs_model_object) {
  // Non-trivially expensive analysis of a HiGHS basic solution, starting from
  // highs_model_object
  return debugHighsBasicSolution(
      message, highs_model_object.options_, highs_model_object.lp_,
      highs_model_object.basis_, highs_model_object.solution_,
      highs_model_object.solution_params_,
      highs_model_object.unscaled_model_status_);
}

HighsDebugStatus debugHighsBasicSolution(
    const string message, const HighsOptions& options, const HighsLp& lp,
    const HighsBasis& basis, const HighsSolution& solution,
    const HighsInfo& info, const HighsModelStatus model_status) {
  // Non-trivially expensive analysis of a HiGHS basic solution, starting from
  // options and info
  //
  // Extract the solution_params from info and options
  HighsSolutionParams solution_params;
  solution_params.primal_feasibility_tolerance =
      options.primal_feasibility_tolerance;
  solution_params.dual_feasibility_tolerance =
      options.dual_feasibility_tolerance;
  solution_params.primal_status = info.primal_status;
  solution_params.dual_status = info.dual_status;
  solution_params.objective_function_value = info.objective_function_value;
  solution_params.num_primal_infeasibility = info.num_primal_infeasibilities;
  solution_params.max_primal_infeasibility = info.max_primal_infeasibility;
  solution_params.sum_primal_infeasibility = info.sum_primal_infeasibilities;
  solution_params.num_dual_infeasibility = info.num_dual_infeasibilities;
  solution_params.max_dual_infeasibility = info.max_dual_infeasibility;
  solution_params.sum_dual_infeasibility = info.sum_dual_infeasibilities;

  return debugHighsBasicSolution(message, options, lp, basis, solution,
                                 solution_params, model_status);
}

HighsDebugStatus debugHighsBasicSolution(const string message,
                                         const HighsOptions& options,
                                         const HighsLp& lp,
                                         const HighsBasis& basis,
                                         const HighsSolution& solution) {
  // Non-trivially expensive analysis of a HiGHS basic solution, starting from
  // options, assuming no knowledge of solution parameters or model status
  if (options.highs_debug_level < HIGHS_DEBUG_LEVEL_CHEAP)
    return HighsDebugStatus::NOT_CHECKED;

  // Check that there is a solution and valid basis to use
  if (debugHaveBasisAndSolutionData(lp, basis, solution) !=
      HighsDebugStatus::OK)
    return HighsDebugStatus::LOGICAL_ERROR;

  // Extract the solution_params from options
  HighsSolutionParams solution_params;
  solution_params.primal_feasibility_tolerance =
      options.primal_feasibility_tolerance;
  solution_params.dual_feasibility_tolerance =
      options.dual_feasibility_tolerance;

  double check_primal_objective_value;
  double check_dual_objective_value;
  // Get values for solution params from scratch. Also get primal/dual errors
  HighsPrimalDualErrors primal_dual_errors;
  // Get the primal and dual infeasibilities and errors
  debugHighsBasicSolutionPrimalDualInfeasibilitiesAndErrors(
      options, lp, basis, solution, check_primal_objective_value,
      check_dual_objective_value, solution_params, primal_dual_errors);

  HighsModelStatus model_status = HighsModelStatus::NOTSET;
  if (solution_params.num_primal_infeasibility == 0 &&
      solution_params.num_dual_infeasibility == 0)
    model_status = HighsModelStatus::OPTIMAL;

  debugReportHighsBasicSolution(message, options, solution_params,
                                model_status);
  return debugAnalysePrimalDualErrors(options, primal_dual_errors);
}

HighsDebugStatus debugHighsBasicSolution(
    const string message, const HighsOptions& options, const HighsLp& lp,
    const HighsBasis& basis, const HighsSolution& solution,
    const HighsSolutionParams& solution_params,
    const HighsModelStatus model_status) {
  // Non-trivially expensive analysis of a HiGHS basic solution, starting from
  // solution_params
  if (options.highs_debug_level < HIGHS_DEBUG_LEVEL_CHEAP)
    return HighsDebugStatus::NOT_CHECKED;
  // No basis to test if model status corresponds to warning or error
  if (highsStatusFromHighsModelStatus(model_status) != HighsStatus::OK)
    return HighsDebugStatus::OK;

  // No basis to test if model status is primal infeasible or unbounded
  if (model_status == HighsModelStatus::PRIMAL_INFEASIBLE ||
      model_status == HighsModelStatus::PRIMAL_UNBOUNDED)
    return HighsDebugStatus::OK;

  // Check that there is a solution and valid basis to use
  if (debugHaveBasisAndSolutionData(lp, basis, solution) !=
      HighsDebugStatus::OK)
    return HighsDebugStatus::LOGICAL_ERROR;

  HighsSolutionParams check_solution_params;
  double check_primal_objective_value;
  double check_dual_objective_value;
  // Extract the primal and dual feasibility tolerances and solution status
  check_solution_params.primal_feasibility_tolerance =
      solution_params.primal_feasibility_tolerance;
  check_solution_params.dual_feasibility_tolerance =
      solution_params.dual_feasibility_tolerance;
  check_solution_params.primal_status = solution_params.primal_status;
  check_solution_params.dual_status = solution_params.dual_status;
  // Get values for solution params from scratch. Also get primal/dual errors
  HighsPrimalDualErrors primal_dual_errors;
  // Get the primal and dual infeasibilities and errors
  debugHighsBasicSolutionPrimalDualInfeasibilitiesAndErrors(
      options, lp, basis, solution, check_primal_objective_value,
      check_dual_objective_value, check_solution_params, primal_dual_errors);
  check_solution_params.objective_function_value = check_primal_objective_value;

  HighsDebugStatus return_status = debugCompareSolutionParams(
      options, solution_params, check_solution_params);
  debugReportHighsBasicSolution(message, options, solution_params,
                                model_status);
  return_status = debugWorseStatus(
      debugAnalysePrimalDualErrors(options, primal_dual_errors), return_status);

  return return_status;
}

// Methods below are not called externally

HighsDebugStatus debugHaveBasisAndSolutionData(const HighsLp& lp,
                                               const HighsBasis& basis,
                                               const HighsSolution& solution) {
  if (!isSolutionRightSize(lp, solution))
    return HighsDebugStatus::LOGICAL_ERROR;
  if (!isBasisRightSize(lp, basis) && basis.valid_)
    return HighsDebugStatus::LOGICAL_ERROR;
  return HighsDebugStatus::OK;
}

void debugHighsBasicSolutionPrimalDualInfeasibilitiesAndErrors(
    const HighsOptions& options, const HighsLp& lp, const HighsBasis& basis,
    const HighsSolution& solution, double& primal_objective_value,
    double& dual_objective_value, HighsSolutionParams& solution_params,
    HighsPrimalDualErrors& primal_dual_errors) {
  double primal_feasibility_tolerance =
      solution_params.primal_feasibility_tolerance;
  double dual_feasibility_tolerance =
      solution_params.dual_feasibility_tolerance;

  // solution_params are the values computed in this method.
  HighsInt& num_primal_infeasibility = solution_params.num_primal_infeasibility;
  double& max_primal_infeasibility = solution_params.max_primal_infeasibility;
  double& sum_primal_infeasibility = solution_params.sum_primal_infeasibility;
  HighsInt& num_dual_infeasibility = solution_params.num_dual_infeasibility;
  double& max_dual_infeasibility = solution_params.max_dual_infeasibility;
  double& sum_dual_infeasibility = solution_params.sum_dual_infeasibility;

  num_primal_infeasibility = 0;
  max_primal_infeasibility = 0;
  sum_primal_infeasibility = 0;
  num_dual_infeasibility = 0;
  max_dual_infeasibility = 0;
  sum_dual_infeasibility = 0;

  std::vector<double> primal_activities;
  std::vector<double> dual_activities;
  primal_activities.assign(lp.numRow_, 0);
  dual_activities.resize(lp.numCol_);
  HighsInt num_non_basic_var = 0;
  HighsInt num_basic_var = 0;

  HighsInt& num_nonzero_basic_duals =
      primal_dual_errors.num_nonzero_basic_duals;
  HighsInt& num_large_nonzero_basic_duals =
      primal_dual_errors.num_large_nonzero_basic_duals;
  double& max_nonzero_basic_dual = primal_dual_errors.max_nonzero_basic_dual;
  double& sum_nonzero_basic_duals = primal_dual_errors.sum_nonzero_basic_duals;

  HighsInt& num_off_bound_nonbasic = primal_dual_errors.num_off_bound_nonbasic;
  double& max_off_bound_nonbasic = primal_dual_errors.max_off_bound_nonbasic;
  double& sum_off_bound_nonbasic = primal_dual_errors.sum_off_bound_nonbasic;

  HighsInt& num_primal_residual = primal_dual_errors.num_primal_residual;
  double& max_primal_residual = primal_dual_errors.max_primal_residual;
  double& sum_primal_residual = primal_dual_errors.sum_primal_residual;

  HighsInt& num_dual_residual = primal_dual_errors.num_dual_residual;
  double& max_dual_residual = primal_dual_errors.max_dual_residual;
  double& sum_dual_residual = primal_dual_errors.sum_dual_residual;

  num_nonzero_basic_duals = 0;
  num_large_nonzero_basic_duals = 0;
  max_nonzero_basic_dual = 0;
  sum_nonzero_basic_duals = 0;

  num_off_bound_nonbasic = 0;
  max_off_bound_nonbasic = 0;
  sum_off_bound_nonbasic = 0;
  num_primal_residual = 0;
  max_primal_residual = 0;
  sum_primal_residual = 0;
  num_dual_residual = 0;
  max_dual_residual = 0;
  sum_dual_residual = 0;

  // Initialise the objective value calculations. Done using
  // HighsSolution so offset is vanilla
  primal_objective_value = lp.offset_;
  dual_objective_value = lp.offset_;

  bool header_written = false;
  double off_bound_nonbasic;
  double primal_infeasibility;
  double dual_infeasibility;
  for (HighsInt iCol = 0; iCol < lp.numCol_; iCol++) {
    double lower = lp.colLower_[iCol];
    double upper = lp.colUpper_[iCol];
    double value = solution.col_value[iCol];
    double dual = solution.col_dual[iCol];
    HighsBasisStatus status = basis.col_status[iCol];
    primal_objective_value += lp.colCost_[iCol] * value;
    if (status != HighsBasisStatus::BASIC) dual_objective_value += value * dual;
    // Flip dual according to lp.sense_
    dual *= (HighsInt)lp.sense_;
    bool report = false;
    bool query = debugBasicSolutionVariable(
        report, primal_feasibility_tolerance, dual_feasibility_tolerance,
        status, lower, upper, value, dual, num_non_basic_var, num_basic_var,
        off_bound_nonbasic, primal_infeasibility, dual_infeasibility);
    if (off_bound_nonbasic > 0) num_off_bound_nonbasic++;
    max_off_bound_nonbasic =
        std::max(off_bound_nonbasic, max_off_bound_nonbasic);
    sum_off_bound_nonbasic += off_bound_nonbasic;
    if (primal_infeasibility > primal_feasibility_tolerance)
      num_primal_infeasibility++;
    max_primal_infeasibility =
        std::max(primal_infeasibility, max_primal_infeasibility);
    sum_primal_infeasibility += primal_infeasibility;
    if (status == HighsBasisStatus::BASIC) {
      double abs_basic_dual = dual_infeasibility;
      if (abs_basic_dual > 0) {
        num_nonzero_basic_duals++;
        if (abs_basic_dual > dual_feasibility_tolerance)
          num_large_nonzero_basic_duals++;
        max_nonzero_basic_dual =
            std::max(abs_basic_dual, max_nonzero_basic_dual);
        sum_nonzero_basic_duals += abs_basic_dual;
      }
    } else {
      if (dual_infeasibility > dual_feasibility_tolerance)
        num_dual_infeasibility++;
      max_dual_infeasibility =
          std::max(dual_infeasibility, max_dual_infeasibility);
      sum_dual_infeasibility += dual_infeasibility;
    }
    report =
        options.highs_debug_level > HIGHS_DEBUG_LEVEL_EXPENSIVE ||
        (options.highs_debug_level == HIGHS_DEBUG_LEVEL_EXPENSIVE && query);
    if (report) {
      if (!header_written) {
        printf(
            "\nColumns\nIndex NonBs Mv [          LB,           UB]       "
            "Primal         Dual    PrimalIfs      DualIfs\n");
        header_written = true;
      }
      printf("%5" HIGHSINT_FORMAT " %5" HIGHSINT_FORMAT
             " [%12g, %12g] %12g %12g",
             iCol, (HighsInt)status, lower, upper, value, dual);
      printf(" %12g %12g", primal_infeasibility, dual_infeasibility);
      debugBasicSolutionVariable(
          report, primal_feasibility_tolerance, dual_feasibility_tolerance,
          status, lower, upper, value, dual, num_non_basic_var, num_basic_var,
          off_bound_nonbasic, primal_infeasibility, dual_infeasibility);
      printf("\n");
    }
    dual_activities[iCol] = lp.colCost_[iCol];
    for (HighsInt el = lp.Astart_[iCol]; el < lp.Astart_[iCol + 1]; el++) {
      HighsInt iRow = lp.Aindex_[el];
      double Avalue = lp.Avalue_[el];
      primal_activities[iRow] += value * Avalue;
      dual_activities[iCol] += solution.row_dual[iRow] * Avalue;
    }
  }
  bool report = options.highs_debug_level > HIGHS_DEBUG_LEVEL_EXPENSIVE;
  header_written = false;
  for (HighsInt iRow = 0; iRow < lp.numRow_; iRow++) {
    double primal_residual_error =
        std::fabs(primal_activities[iRow] - solution.row_value[iRow]);
    if (primal_residual_error > large_residual_error) {
      if (report) {
        if (!header_written) {
          printf(
              "\nRow primal residuals\nIndex     Activity     Solution     "
              "Residual\n");
          header_written = true;
        }
        printf("%5" HIGHSINT_FORMAT " %12g %12g %12g\n", iRow,
               primal_activities[iRow], solution.row_value[iRow],
               primal_residual_error);
      }
      num_primal_residual++;
    }
    max_primal_residual = std::max(primal_residual_error, max_primal_residual);
    sum_primal_residual += primal_residual_error;
  }
  header_written = false;
  for (HighsInt iCol = 0; iCol < lp.numCol_; iCol++) {
    double dual_residual_error =
        std::fabs(dual_activities[iCol] - solution.col_dual[iCol]);
    if (dual_residual_error > large_residual_error) {
      if (report) {
        if (!header_written) {
          printf(
              "\nRow dual residuals\nIndex     Activity     Solution     "
              "Residual\n");
          header_written = true;
        }
        printf("%5" HIGHSINT_FORMAT " %12g %12g %12g\n", iCol,
               dual_activities[iCol], solution.col_dual[iCol],
               dual_residual_error);
      }
      num_dual_residual++;
    }
    max_dual_residual = std::max(dual_residual_error, max_dual_residual);
    sum_dual_residual += dual_residual_error;
  }
  header_written = false;
  for (HighsInt iRow = 0; iRow < lp.numRow_; iRow++) {
    double lower = lp.rowLower_[iRow];
    double upper = lp.rowUpper_[iRow];
    double value = solution.row_value[iRow];
    double dual = -solution.row_dual[iRow];
    HighsBasisStatus status = basis.row_status[iRow];
    if (status != HighsBasisStatus::BASIC) dual_objective_value += value * dual;
    // Flip dual according to lp.sense_
    dual *= (HighsInt)lp.sense_;
    bool report = false;
    bool query = debugBasicSolutionVariable(
        report, primal_feasibility_tolerance, dual_feasibility_tolerance,
        status, lower, upper, value, dual, num_non_basic_var, num_basic_var,
        off_bound_nonbasic, primal_infeasibility, dual_infeasibility);
    if (off_bound_nonbasic > 0) num_off_bound_nonbasic++;
    max_off_bound_nonbasic =
        std::max(off_bound_nonbasic, max_off_bound_nonbasic);
    sum_off_bound_nonbasic += off_bound_nonbasic;
    if (primal_infeasibility > primal_feasibility_tolerance)
      num_primal_infeasibility++;
    max_primal_infeasibility =
        std::max(primal_infeasibility, max_primal_infeasibility);
    sum_primal_infeasibility += primal_infeasibility;
    if (status == HighsBasisStatus::BASIC) {
      double abs_basic_dual = dual_infeasibility;
      if (abs_basic_dual > 0) {
        num_nonzero_basic_duals++;
        if (abs_basic_dual > dual_feasibility_tolerance)
          num_large_nonzero_basic_duals++;
        max_nonzero_basic_dual =
            std::max(abs_basic_dual, max_nonzero_basic_dual);
        sum_nonzero_basic_duals += abs_basic_dual;
      }
    } else {
      if (dual_infeasibility > dual_feasibility_tolerance)
        num_dual_infeasibility++;
      max_dual_infeasibility =
          std::max(dual_infeasibility, max_dual_infeasibility);
      sum_dual_infeasibility += dual_infeasibility;
    }
    report =
        options.highs_debug_level > HIGHS_DEBUG_LEVEL_EXPENSIVE ||
        (options.highs_debug_level == HIGHS_DEBUG_LEVEL_EXPENSIVE && query);
    if (report) {
      if (!header_written) {
        printf(
            "Rows\nIndex NonBs Mv [          LB,           UB]       Primal    "
            "     Dual    PrimalIfs      DualIfs\n");
        header_written = true;
      }
      printf("%5" HIGHSINT_FORMAT " %5" HIGHSINT_FORMAT
             " [%12g, %12g] %12g %12g",
             iRow, (HighsInt)status, lower, upper, value, dual);
      printf(" %12g %12g", primal_infeasibility, dual_infeasibility);
      debugBasicSolutionVariable(
          report, primal_feasibility_tolerance, dual_feasibility_tolerance,
          status, lower, upper, value, dual, num_non_basic_var, num_basic_var,
          off_bound_nonbasic, primal_infeasibility, dual_infeasibility);
      printf("\n");
    }
  }
}

bool debugBasicSolutionVariable(
    bool report, const double primal_feasibility_tolerance,
    const double dual_feasibility_tolerance, const HighsBasisStatus status,
    const double lower, const double upper, const double value,
    const double dual, HighsInt& num_non_basic_var, HighsInt& num_basic_var,
    double& off_bound_nonbasic, double& primal_infeasibility,
    double& dual_infeasibility) {
  double middle = (lower + upper) * 0.5;

  bool query = false;
  bool count = !report;
  off_bound_nonbasic = 0;
  double primal_residual = std::max(lower - value, value - upper);
  // @primal_infeasibility calculation
  primal_infeasibility = 0;
  if (value < lower - primal_feasibility_tolerance) {
    primal_infeasibility = lower - value;
  } else if (value > upper + primal_feasibility_tolerance) {
    primal_infeasibility = value - upper;
  }
  //  primal_infeasibility = std::max(primal_residual, 0.);
  // ToDo Strange: nonbasic_flag seems to be inverted???
  if (status == HighsBasisStatus::BASIC) {
    // Basic variable: look for primal infeasibility
    if (count) num_basic_var++;
    if (primal_infeasibility > primal_feasibility_tolerance) {
      // Outside a bound
      if (value < lower) {
        query = true;
        if (report)
          printf(": Basic below lower bound by %12g", primal_residual);
      } else {
        query = true;
        if (report)
          printf(": Basic above upper bound by %12g", primal_residual);
      }
    }
    dual_infeasibility = std::fabs(dual);
    if (dual_infeasibility > dual_feasibility_tolerance) {
      query = true;
      if (report) printf(": Dual infeasibility of %12g", dual_infeasibility);
    }
  } else {
    // Nonbasic variable: look for primal and dual infeasibility
    if (count) num_non_basic_var++;

    if (primal_infeasibility > primal_feasibility_tolerance) {
      // Outside a bound
      off_bound_nonbasic = primal_infeasibility;
      dual_infeasibility = 0;
      if (value < lower) {
        query = true;
        if (report)
          printf(": Nonbasic below lower bound by %12g", primal_residual);
      } else {
        query = true;
        if (report)
          printf(": Nonbasic above upper bound by %12g", primal_residual);
      }
    } else if (primal_residual >= -primal_feasibility_tolerance) {
      // At a bound: check for dual feasibility
      off_bound_nonbasic = std::fabs(primal_residual);
      if (lower < upper) {
        // Non-fixed variable
        if (value < middle) {
          // At lower
          dual_infeasibility = std::max(-dual, 0.);
          if (dual_infeasibility > dual_feasibility_tolerance) {
            // Dual infeasiblility
            query = true;
            if (report)
              printf(": Dual infeasibility of %12g", dual_infeasibility);
          }
        } else {
          // At Upper
          dual_infeasibility = std::max(dual, 0.);
          if (dual_infeasibility > dual_feasibility_tolerance) {
            // Dual infeasiblility
            query = true;
            if (report)
              printf(": Dual infeasibility of %12g", dual_infeasibility);
          }
        }
      } else {
        // Fixed variable
        dual_infeasibility = 0;
      }
    } else {
      // Between bounds (or free)
      if (highs_isInfinity(-lower) && highs_isInfinity(upper)) {
        // Free
        if (report) printf(": Nonbasic free");
      } else {
        query = true;
        if (report) printf(": Nonbasic off bound by %12g", -primal_residual);
        off_bound_nonbasic = -primal_residual;
      }
      dual_infeasibility = std::fabs(dual);
      if (dual_infeasibility > dual_feasibility_tolerance) {
        query = true;
        if (report) printf(": Dual infeasibility of %12g", dual_infeasibility);
      }
    }
  }
  query = false;
  return query;
}

HighsDebugStatus debugAnalysePrimalDualErrors(
    const HighsOptions& options, HighsPrimalDualErrors& primal_dual_errors) {
  std::string value_adjective;
  HighsLogType report_level;
  HighsDebugStatus return_status = HighsDebugStatus::OK;
  const bool force_report =
      options.highs_debug_level >= HIGHS_DEBUG_LEVEL_COSTLY;
  if (primal_dual_errors.num_nonzero_basic_duals) {
    value_adjective = "Error";
    report_level = HighsLogType::ERROR;
    return_status = HighsDebugStatus::LOGICAL_ERROR;
  } else {
    value_adjective = "";
    report_level = HighsLogType::VERBOSE;
    return_status = HighsDebugStatus::OK;
  }
  if (force_report) report_level = HighsLogType::INFO;
  highsLogDev(
      options.log_options, report_level,
      "PrDuErrors : %-9s Nonzero basic duals:       num = %2" HIGHSINT_FORMAT
      "; "
      "max = %9.4g; sum = %9.4g\n",
      value_adjective.c_str(), primal_dual_errors.num_nonzero_basic_duals,
      primal_dual_errors.max_nonzero_basic_dual,
      primal_dual_errors.sum_nonzero_basic_duals);

  if (primal_dual_errors.num_off_bound_nonbasic) {
    value_adjective = "Error";
    report_level = HighsLogType::ERROR;
    return_status = HighsDebugStatus::LOGICAL_ERROR;
  } else {
    value_adjective = "";
    report_level = HighsLogType::VERBOSE;
    return_status = HighsDebugStatus::OK;
  }
  if (force_report) report_level = HighsLogType::INFO;
  highsLogDev(
      options.log_options, report_level,
      "PrDuErrors : %-9s Off-bound nonbasic values: num = %2" HIGHSINT_FORMAT
      "; "
      "max = %9.4g; sum = %9.4g\n",
      value_adjective.c_str(), primal_dual_errors.num_off_bound_nonbasic,
      primal_dual_errors.max_off_bound_nonbasic,
      primal_dual_errors.sum_off_bound_nonbasic);

  if (primal_dual_errors.max_primal_residual > excessive_residual_error) {
    value_adjective = "Excessive";
    report_level = HighsLogType::ERROR;
    return_status = HighsDebugStatus::ERROR;
  } else if (primal_dual_errors.max_primal_residual > large_residual_error) {
    value_adjective = "Large";
    report_level = HighsLogType::DETAILED;
    return_status = HighsDebugStatus::WARNING;
  } else {
    value_adjective = "";
    report_level = HighsLogType::VERBOSE;
    return_status = HighsDebugStatus::OK;
  }
  if (force_report) report_level = HighsLogType::INFO;
  highsLogDev(
      options.log_options, report_level,
      "PrDuErrors : %-9s Primal residual:           num = %2" HIGHSINT_FORMAT
      "; "
      "max = %9.4g; sum = %9.4g\n",
      value_adjective.c_str(), primal_dual_errors.num_primal_residual,
      primal_dual_errors.max_primal_residual,
      primal_dual_errors.sum_primal_residual);

  if (primal_dual_errors.max_dual_residual > excessive_residual_error) {
    value_adjective = "Excessive";
    report_level = HighsLogType::ERROR;
    return_status = HighsDebugStatus::ERROR;
  } else if (primal_dual_errors.max_dual_residual > large_residual_error) {
    value_adjective = "Large";
    report_level = HighsLogType::DETAILED;
    return_status = HighsDebugStatus::WARNING;
  } else {
    value_adjective = "";
    report_level = HighsLogType::VERBOSE;
    return_status = HighsDebugStatus::OK;
  }
  if (force_report) report_level = HighsLogType::INFO;
  highsLogDev(
      options.log_options, report_level,
      "PrDuErrors : %-9s Dual residual:             num = %2" HIGHSINT_FORMAT
      "; "
      "max = %9.4g; sum = %9.4g\n",
      value_adjective.c_str(), primal_dual_errors.num_dual_residual,
      primal_dual_errors.max_dual_residual,
      primal_dual_errors.sum_dual_residual);

  return return_status;
}

HighsDebugStatus debugCompareSolutionParams(
    const HighsOptions& options, const HighsSolutionParams& solution_params0,
    const HighsSolutionParams& solution_params1) {
  HighsDebugStatus return_status = HighsDebugStatus::OK;
  return_status =
      debugWorseStatus(debugCompareSolutionObjectiveParams(
                           options, solution_params0, solution_params1),
                       return_status);
  return_status =
      debugWorseStatus(debugCompareSolutionStatusParams(
                           options, solution_params0, solution_params1),
                       return_status);
  return_status =
      debugWorseStatus(debugCompareSolutionInfeasibilityParams(
                           options, solution_params0, solution_params1),
                       return_status);
  return return_status;
}

HighsDebugStatus debugCompareSolutionObjectiveParams(
    const HighsOptions& options, const HighsSolutionParams& solution_params0,
    const HighsSolutionParams& solution_params1) {
  return debugCompareSolutionParamValue(
      "objective_function_value", options,
      solution_params0.objective_function_value,
      solution_params1.objective_function_value);
}

HighsDebugStatus debugCompareSolutionStatusParams(
    const HighsOptions& options, const HighsSolutionParams& solution_params0,
    const HighsSolutionParams& solution_params1) {
  HighsDebugStatus return_status = HighsDebugStatus::OK;
  return_status = debugWorseStatus(
      debugCompareSolutionParamInteger("primal_status", options,
                                       solution_params0.primal_status,
                                       solution_params1.primal_status),
      return_status);
  return_status =
      debugWorseStatus(debugCompareSolutionParamInteger(
                           "dual_status", options, solution_params0.dual_status,
                           solution_params1.dual_status),
                       return_status);
  return return_status;
}

HighsDebugStatus debugCompareSolutionInfeasibilityParams(
    const HighsOptions& options, const HighsSolutionParams& solution_params0,
    const HighsSolutionParams& solution_params1) {
  HighsDebugStatus return_status = HighsDebugStatus::OK;
  return_status =
      debugWorseStatus(debugCompareSolutionParamInteger(
                           "num_primal_infeasibility", options,
                           solution_params0.num_primal_infeasibility,
                           solution_params1.num_primal_infeasibility),
                       return_status);
  return_status = debugWorseStatus(
      debugCompareSolutionParamValue("sum_primal_infeasibility", options,
                                     solution_params0.sum_primal_infeasibility,
                                     solution_params1.sum_primal_infeasibility),
      return_status);
  return_status = debugWorseStatus(
      debugCompareSolutionParamValue("max_primal_infeasibility", options,
                                     solution_params0.max_primal_infeasibility,
                                     solution_params1.max_primal_infeasibility),
      return_status);

  return_status = debugWorseStatus(
      debugCompareSolutionParamInteger("num_dual_infeasibility", options,
                                       solution_params0.num_dual_infeasibility,
                                       solution_params1.num_dual_infeasibility),
      return_status);
  return_status = debugWorseStatus(
      debugCompareSolutionParamValue("sum_dual_infeasibility", options,
                                     solution_params0.sum_dual_infeasibility,
                                     solution_params1.sum_dual_infeasibility),
      return_status);
  return_status = debugWorseStatus(
      debugCompareSolutionParamValue("max_dual_infeasibility", options,
                                     solution_params0.max_dual_infeasibility,
                                     solution_params1.max_dual_infeasibility),
      return_status);
  return return_status;
}

HighsDebugStatus debugCompareSolutionParamValue(const string name,
                                                const HighsOptions& options,
                                                const double v0,
                                                const double v1) {
  if (v0 == v1) return HighsDebugStatus::OK;
  double delta = highsRelativeDifference(v0, v1);
  std::string value_adjective;
  HighsLogType report_level;
  HighsDebugStatus return_status = HighsDebugStatus::OK;
  if (delta > excessive_relative_solution_param_error) {
    value_adjective = "Excessive";
    report_level = HighsLogType::ERROR;
    return_status = HighsDebugStatus::ERROR;
  } else if (delta > large_relative_solution_param_error) {
    value_adjective = "Large";
    report_level = HighsLogType::DETAILED;
    return_status = HighsDebugStatus::WARNING;
  } else {
    value_adjective = "OK";
    report_level = HighsLogType::VERBOSE;
  }
  highsLogDev(options.log_options, report_level,
              "SolutionPar:  %-9s relative difference of %9.4g for %s\n",
              value_adjective.c_str(), delta, name.c_str());
  return return_status;
}

HighsDebugStatus debugCompareSolutionParamInteger(const string name,
                                                  const HighsOptions& options,
                                                  const HighsInt v0,
                                                  const HighsInt v1) {
  if (v0 == v1) return HighsDebugStatus::OK;
  highsLogDev(options.log_options, HighsLogType::ERROR,
              "SolutionPar:  difference of %" HIGHSINT_FORMAT " for %s\n",
              v1 - v0, name.c_str());
  return HighsDebugStatus::LOGICAL_ERROR;
}

void debugReportHighsBasicSolution(const string message,
                                   const HighsOptions& options,
                                   const HighsSolutionParams& solution_params,
                                   const HighsModelStatus model_status) {
<<<<<<< HEAD
  highsLogDev(options.log_options, HighsLogType::INFO,
              "\nHiGHS basic solution: %s\n", message.c_str());
  highsLogDev(options.log_options, HighsLogType::INFO,
              "Infeas:                Pr %" HIGHSINT_FORMAT
              "(Max %.4g, Sum %.4g); Du %" HIGHSINT_FORMAT
              "(Max %.4g, "
              "Sum %.4g); Status: %s\n",
              solution_params.num_primal_infeasibility,
              solution_params.max_primal_infeasibility,
              solution_params.sum_primal_infeasibility,
              solution_params.num_dual_infeasibility,
              solution_params.max_dual_infeasibility,
              solution_params.sum_dual_infeasibility,
              utilHighsModelStatusToString(model_status).c_str());
=======
  HighsPrintMessage(options.output, options.message_level, ML_ALWAYS,
                    "\nHiGHS basic solution: %s\n", message.c_str());
  HighsPrintMessage(
      options.output, options.message_level, ML_ALWAYS,
      "Infeas:                Pr %d(Max %.4g, Sum %.4g); Du %d(Max %.4g, "
      "Sum %.4g); Status: %s\n",
      solution_params.num_primal_infeasibilities,
      solution_params.max_primal_infeasibility,
      solution_params.sum_primal_infeasibilities,
      solution_params.num_dual_infeasibilities,
      solution_params.max_dual_infeasibility,
      solution_params.sum_dual_infeasibilities,
      utilModelStatusToString(model_status).c_str());
>>>>>>> f511720e
}<|MERGE_RESOLUTION|>--- conflicted
+++ resolved
@@ -800,7 +800,6 @@
                                    const HighsOptions& options,
                                    const HighsSolutionParams& solution_params,
                                    const HighsModelStatus model_status) {
-<<<<<<< HEAD
   highsLogDev(options.log_options, HighsLogType::INFO,
               "\nHiGHS basic solution: %s\n", message.c_str());
   highsLogDev(options.log_options, HighsLogType::INFO,
@@ -814,20 +813,5 @@
               solution_params.num_dual_infeasibility,
               solution_params.max_dual_infeasibility,
               solution_params.sum_dual_infeasibility,
-              utilHighsModelStatusToString(model_status).c_str());
-=======
-  HighsPrintMessage(options.output, options.message_level, ML_ALWAYS,
-                    "\nHiGHS basic solution: %s\n", message.c_str());
-  HighsPrintMessage(
-      options.output, options.message_level, ML_ALWAYS,
-      "Infeas:                Pr %d(Max %.4g, Sum %.4g); Du %d(Max %.4g, "
-      "Sum %.4g); Status: %s\n",
-      solution_params.num_primal_infeasibilities,
-      solution_params.max_primal_infeasibility,
-      solution_params.sum_primal_infeasibilities,
-      solution_params.num_dual_infeasibilities,
-      solution_params.max_dual_infeasibility,
-      solution_params.sum_dual_infeasibilities,
-      utilModelStatusToString(model_status).c_str());
->>>>>>> f511720e
+              utilModelStatusToString(model_status).c_str());
 }
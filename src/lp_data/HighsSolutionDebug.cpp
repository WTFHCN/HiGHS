--- conflicted
+++ resolved
@@ -245,135 +245,6 @@
   return return_status;
 }
 
-<<<<<<< HEAD
-HighsDebugStatus debugHighsBasicSolution(
-    const string message, const HighsModelObject& highs_model_object) {
-  // Non-trivially expensive analysis of a HiGHS basic solution, starting from
-  // highs_model_object
-  return debugHighsBasicSolution(
-      message, highs_model_object.options_, highs_model_object.lp_,
-      highs_model_object.basis_, highs_model_object.solution_,
-      highs_model_object.solution_params_,
-      highs_model_object.unscaled_model_status_);
-}
-
-HighsDebugStatus debugHighsBasicSolution(
-    const string message, const HighsOptions& options, const HighsLp& lp,
-    const HighsBasis& basis, const HighsSolution& solution,
-    const HighsInfo& info, const HighsModelStatus model_status) {
-  // Non-trivially expensive analysis of a HiGHS basic solution, starting from
-  // options and info
-  //
-  // Extract the solution_params from info and options
-  HighsSolutionParams solution_params;
-  solution_params.primal_feasibility_tolerance =
-      options.primal_feasibility_tolerance;
-  solution_params.dual_feasibility_tolerance =
-      options.dual_feasibility_tolerance;
-  solution_params.primal_status = info.primal_status;
-  solution_params.dual_status = info.dual_status;
-  solution_params.objective_function_value = info.objective_function_value;
-  solution_params.num_primal_infeasibility = info.num_primal_infeasibilities;
-  solution_params.max_primal_infeasibility = info.max_primal_infeasibility;
-  solution_params.sum_primal_infeasibility = info.sum_primal_infeasibilities;
-  solution_params.num_dual_infeasibility = info.num_dual_infeasibilities;
-  solution_params.max_dual_infeasibility = info.max_dual_infeasibility;
-  solution_params.sum_dual_infeasibility = info.sum_dual_infeasibilities;
-
-  return debugHighsBasicSolution(message, options, lp, basis, solution,
-                                 solution_params, model_status);
-}
-
-HighsDebugStatus debugHighsBasicSolution(const string message,
-                                         const HighsOptions& options,
-                                         const HighsLp& lp,
-                                         const HighsBasis& basis,
-                                         const HighsSolution& solution) {
-  // Non-trivially expensive analysis of a HiGHS basic solution, starting from
-  // options, assuming no knowledge of solution parameters or model status
-  if (options.highs_debug_level < HIGHS_DEBUG_LEVEL_CHEAP)
-    return HighsDebugStatus::NOT_CHECKED;
-
-  // Check that there is a solution and valid basis to use
-  if (debugHaveBasisAndSolutionData(lp, basis, solution) !=
-      HighsDebugStatus::OK)
-    return HighsDebugStatus::LOGICAL_ERROR;
-
-  // Extract the solution_params from options
-  HighsSolutionParams solution_params;
-  solution_params.primal_feasibility_tolerance =
-      options.primal_feasibility_tolerance;
-  solution_params.dual_feasibility_tolerance =
-      options.dual_feasibility_tolerance;
-
-  double check_primal_objective_value;
-  double check_dual_objective_value;
-  // Get values for solution params from scratch. Also get primal/dual errors
-  HighsPrimalDualErrors primal_dual_errors;
-  // Get the primal and dual infeasibilities and errors
-  debugHighsBasicSolutionPrimalDualInfeasibilitiesAndErrors(
-      options, lp, basis, solution, check_primal_objective_value,
-      check_dual_objective_value, solution_params, primal_dual_errors);
-
-  HighsModelStatus model_status = HighsModelStatus::NOTSET;
-  if (solution_params.num_primal_infeasibility == 0 &&
-      solution_params.num_dual_infeasibility == 0)
-    model_status = HighsModelStatus::OPTIMAL;
-
-  debugReportHighsBasicSolution(message, options, solution_params,
-                                model_status);
-  return debugAnalysePrimalDualErrors(options, primal_dual_errors);
-}
-
-HighsDebugStatus debugHighsBasicSolution(
-    const string message, const HighsOptions& options, const HighsLp& lp,
-    const HighsBasis& basis, const HighsSolution& solution,
-    const HighsSolutionParams& solution_params,
-    const HighsModelStatus model_status) {
-  // Non-trivially expensive analysis of a HiGHS basic solution, starting from
-  // solution_params
-  if (options.highs_debug_level < HIGHS_DEBUG_LEVEL_CHEAP)
-    return HighsDebugStatus::NOT_CHECKED;
-  // No basis to test if model status corresponds to warning or error
-  if (highsStatusFromHighsModelStatus(model_status) != HighsStatus::OK)
-    return HighsDebugStatus::OK;
-
-  // No basis to test if model status is primal infeasible or unbounded
-  if (model_status == HighsModelStatus::PRIMAL_INFEASIBLE ||
-      model_status == HighsModelStatus::PRIMAL_UNBOUNDED)
-    return HighsDebugStatus::OK;
-
-  // Check that there is a solution and valid basis to use
-  if (debugHaveBasisAndSolutionData(lp, basis, solution) !=
-      HighsDebugStatus::OK)
-    return HighsDebugStatus::LOGICAL_ERROR;
-
-  HighsSolutionParams check_solution_params;
-  double check_primal_objective_value;
-  double check_dual_objective_value;
-  // Extract the primal and dual feasibility tolerances and solution status
-  check_solution_params.primal_feasibility_tolerance =
-      solution_params.primal_feasibility_tolerance;
-  check_solution_params.dual_feasibility_tolerance =
-      solution_params.dual_feasibility_tolerance;
-  check_solution_params.primal_status = solution_params.primal_status;
-  check_solution_params.dual_status = solution_params.dual_status;
-  // Get values for solution params from scratch. Also get primal/dual errors
-  HighsPrimalDualErrors primal_dual_errors;
-  // Get the primal and dual infeasibilities and errors
-  debugHighsBasicSolutionPrimalDualInfeasibilitiesAndErrors(
-      options, lp, basis, solution, check_primal_objective_value,
-      check_dual_objective_value, check_solution_params, primal_dual_errors);
-  check_solution_params.objective_function_value = check_primal_objective_value;
-
-  HighsDebugStatus return_status = debugCompareSolutionParams(
-      options, solution_params, check_solution_params);
-  debugReportHighsBasicSolution(message, options, solution_params,
-                                model_status);
-  return_status = debugWorseStatus(
-      debugAnalysePrimalDualErrors(options, primal_dual_errors), return_status);
-
-=======
 HighsDebugStatus debugDualSolutionRightSize(const HighsOptions& options,
                                             const HighsLp lp,
                                             const HighsSolution& solution) {
@@ -387,379 +258,11 @@
     assert(right_size);
     return_status = HighsDebugStatus::kLogicalError;
   }
->>>>>>> ed66d31c
   return return_status;
 }
 
 // Methods below are not called externally
 
-<<<<<<< HEAD
-HighsDebugStatus debugHaveBasisAndSolutionData(const HighsLp& lp,
-                                               const HighsBasis& basis,
-                                               const HighsSolution& solution) {
-  if (!isSolutionRightSize(lp, solution))
-    return HighsDebugStatus::LOGICAL_ERROR;
-  if (!isBasisRightSize(lp, basis) && basis.valid_)
-    return HighsDebugStatus::LOGICAL_ERROR;
-  return HighsDebugStatus::OK;
-}
-
-void debugHighsBasicSolutionPrimalDualInfeasibilitiesAndErrors(
-    const HighsOptions& options, const HighsLp& lp, const HighsBasis& basis,
-    const HighsSolution& solution, double& primal_objective_value,
-    double& dual_objective_value, HighsSolutionParams& solution_params,
-    HighsPrimalDualErrors& primal_dual_errors) {
-  double primal_feasibility_tolerance =
-      solution_params.primal_feasibility_tolerance;
-  double dual_feasibility_tolerance =
-      solution_params.dual_feasibility_tolerance;
-
-  // solution_params are the values computed in this method.
-  int& num_primal_infeasibility = solution_params.num_primal_infeasibility;
-  double& max_primal_infeasibility = solution_params.max_primal_infeasibility;
-  double& sum_primal_infeasibility = solution_params.sum_primal_infeasibility;
-  int& num_dual_infeasibility = solution_params.num_dual_infeasibility;
-  double& max_dual_infeasibility = solution_params.max_dual_infeasibility;
-  double& sum_dual_infeasibility = solution_params.sum_dual_infeasibility;
-
-  num_primal_infeasibility = 0;
-  max_primal_infeasibility = 0;
-  sum_primal_infeasibility = 0;
-  num_dual_infeasibility = 0;
-  max_dual_infeasibility = 0;
-  sum_dual_infeasibility = 0;
-
-  std::vector<double> primal_activities;
-  std::vector<double> dual_activities;
-  primal_activities.assign(lp.numRow_, 0);
-  dual_activities.resize(lp.numCol_);
-  int num_non_basic_var = 0;
-  int num_basic_var = 0;
-
-  int& num_nonzero_basic_duals = primal_dual_errors.num_nonzero_basic_duals;
-  int& num_large_nonzero_basic_duals =
-      primal_dual_errors.num_large_nonzero_basic_duals;
-  double& max_nonzero_basic_dual = primal_dual_errors.max_nonzero_basic_dual;
-  double& sum_nonzero_basic_duals = primal_dual_errors.sum_nonzero_basic_duals;
-
-  int& num_off_bound_nonbasic = primal_dual_errors.num_off_bound_nonbasic;
-  double& max_off_bound_nonbasic = primal_dual_errors.max_off_bound_nonbasic;
-  double& sum_off_bound_nonbasic = primal_dual_errors.sum_off_bound_nonbasic;
-
-  int& num_primal_residual = primal_dual_errors.num_primal_residual;
-  double& max_primal_residual = primal_dual_errors.max_primal_residual;
-  double& sum_primal_residual = primal_dual_errors.sum_primal_residual;
-
-  int& num_dual_residual = primal_dual_errors.num_dual_residual;
-  double& max_dual_residual = primal_dual_errors.max_dual_residual;
-  double& sum_dual_residual = primal_dual_errors.sum_dual_residual;
-
-  num_nonzero_basic_duals = 0;
-  num_large_nonzero_basic_duals = 0;
-  max_nonzero_basic_dual = 0;
-  sum_nonzero_basic_duals = 0;
-
-  num_off_bound_nonbasic = 0;
-  max_off_bound_nonbasic = 0;
-  sum_off_bound_nonbasic = 0;
-  num_primal_residual = 0;
-  max_primal_residual = 0;
-  sum_primal_residual = 0;
-  num_dual_residual = 0;
-  max_dual_residual = 0;
-  sum_dual_residual = 0;
-
-  // Initialise the objective value calculations. Done using
-  // HighsSolution so offset is vanilla
-  primal_objective_value = lp.offset_;
-  dual_objective_value = lp.offset_;
-
-  bool header_written = false;
-  double off_bound_nonbasic;
-  double primal_infeasibility;
-  double dual_infeasibility;
-  for (int iCol = 0; iCol < lp.numCol_; iCol++) {
-    double lower = lp.colLower_[iCol];
-    double upper = lp.colUpper_[iCol];
-    double value = solution.col_value[iCol];
-    double dual = solution.col_dual[iCol];
-    HighsBasisStatus status = basis.col_status[iCol];
-    primal_objective_value += lp.colCost_[iCol] * value;
-    if (status != HighsBasisStatus::BASIC) dual_objective_value += value * dual;
-    // Flip dual according to lp.sense_
-    dual *= (int)lp.sense_;
-    bool report = false;
-    bool query = debugBasicSolutionVariable(
-        report, primal_feasibility_tolerance, dual_feasibility_tolerance,
-        status, lower, upper, value, dual, num_non_basic_var, num_basic_var,
-        off_bound_nonbasic, primal_infeasibility, dual_infeasibility);
-    if (off_bound_nonbasic > 0) num_off_bound_nonbasic++;
-    max_off_bound_nonbasic =
-        std::max(off_bound_nonbasic, max_off_bound_nonbasic);
-    sum_off_bound_nonbasic += off_bound_nonbasic;
-    if (primal_infeasibility > primal_feasibility_tolerance)
-      num_primal_infeasibility++;
-    max_primal_infeasibility =
-        std::max(primal_infeasibility, max_primal_infeasibility);
-    sum_primal_infeasibility += primal_infeasibility;
-    if (status == HighsBasisStatus::BASIC) {
-      double abs_basic_dual = dual_infeasibility;
-      if (abs_basic_dual > 0) {
-        num_nonzero_basic_duals++;
-        if (abs_basic_dual > dual_feasibility_tolerance)
-          num_large_nonzero_basic_duals++;
-        max_nonzero_basic_dual =
-            std::max(abs_basic_dual, max_nonzero_basic_dual);
-        sum_nonzero_basic_duals += abs_basic_dual;
-      }
-    } else {
-      if (dual_infeasibility > dual_feasibility_tolerance)
-        num_dual_infeasibility++;
-      max_dual_infeasibility =
-          std::max(dual_infeasibility, max_dual_infeasibility);
-      sum_dual_infeasibility += dual_infeasibility;
-    }
-    report =
-        options.highs_debug_level > HIGHS_DEBUG_LEVEL_EXPENSIVE ||
-        (options.highs_debug_level == HIGHS_DEBUG_LEVEL_EXPENSIVE && query);
-    if (report) {
-      if (!header_written) {
-        printf(
-            "\nColumns\nIndex NonBs Mv [          LB,           UB]       "
-            "Primal         Dual    PrimalIfs      DualIfs\n");
-        header_written = true;
-      }
-      printf("%5d %5d [%12g, %12g] %12g %12g", iCol, (int)status, lower, upper,
-             value, dual);
-      printf(" %12g %12g", primal_infeasibility, dual_infeasibility);
-      debugBasicSolutionVariable(
-          report, primal_feasibility_tolerance, dual_feasibility_tolerance,
-          status, lower, upper, value, dual, num_non_basic_var, num_basic_var,
-          off_bound_nonbasic, primal_infeasibility, dual_infeasibility);
-      printf("\n");
-    }
-    dual_activities[iCol] = lp.colCost_[iCol];
-    for (int el = lp.Astart_[iCol]; el < lp.Astart_[iCol + 1]; el++) {
-      int iRow = lp.Aindex_[el];
-      double Avalue = lp.Avalue_[el];
-      primal_activities[iRow] += value * Avalue;
-      dual_activities[iCol] += solution.row_dual[iRow] * Avalue;
-    }
-  }
-  bool report = options.highs_debug_level > HIGHS_DEBUG_LEVEL_EXPENSIVE;
-  header_written = false;
-  for (int iRow = 0; iRow < lp.numRow_; iRow++) {
-    double primal_residual_error =
-        std::fabs(primal_activities[iRow] - solution.row_value[iRow]);
-    if (primal_residual_error > large_residual_error) {
-      if (report) {
-        if (!header_written) {
-          printf(
-              "\nRow primal residuals\nIndex     Activity     Solution     "
-              "Residual\n");
-          header_written = true;
-        }
-        printf("%5d %12g %12g %12g\n", iRow, primal_activities[iRow],
-               solution.row_value[iRow], primal_residual_error);
-      }
-      num_primal_residual++;
-    }
-    max_primal_residual = std::max(primal_residual_error, max_primal_residual);
-    sum_primal_residual += primal_residual_error;
-  }
-  header_written = false;
-  for (int iCol = 0; iCol < lp.numCol_; iCol++) {
-    double dual_residual_error =
-        std::fabs(dual_activities[iCol] - solution.col_dual[iCol]);
-    if (dual_residual_error > large_residual_error) {
-      if (report) {
-        if (!header_written) {
-          printf(
-              "\nRow dual residuals\nIndex     Activity     Solution     "
-              "Residual\n");
-          header_written = true;
-        }
-        printf("%5d %12g %12g %12g\n", iCol, dual_activities[iCol],
-               solution.col_dual[iCol], dual_residual_error);
-      }
-      num_dual_residual++;
-    }
-    max_dual_residual = std::max(dual_residual_error, max_dual_residual);
-    sum_dual_residual += dual_residual_error;
-  }
-  header_written = false;
-  for (int iRow = 0; iRow < lp.numRow_; iRow++) {
-    double lower = lp.rowLower_[iRow];
-    double upper = lp.rowUpper_[iRow];
-    double value = solution.row_value[iRow];
-    double dual = -solution.row_dual[iRow];
-    HighsBasisStatus status = basis.row_status[iRow];
-    if (status != HighsBasisStatus::BASIC) dual_objective_value += value * dual;
-    // Flip dual according to lp.sense_
-    dual *= (int)lp.sense_;
-    bool report = false;
-    bool query = debugBasicSolutionVariable(
-        report, primal_feasibility_tolerance, dual_feasibility_tolerance,
-        status, lower, upper, value, dual, num_non_basic_var, num_basic_var,
-        off_bound_nonbasic, primal_infeasibility, dual_infeasibility);
-    if (off_bound_nonbasic > 0) num_off_bound_nonbasic++;
-    max_off_bound_nonbasic =
-        std::max(off_bound_nonbasic, max_off_bound_nonbasic);
-    sum_off_bound_nonbasic += off_bound_nonbasic;
-    if (primal_infeasibility > primal_feasibility_tolerance)
-      num_primal_infeasibility++;
-    max_primal_infeasibility =
-        std::max(primal_infeasibility, max_primal_infeasibility);
-    sum_primal_infeasibility += primal_infeasibility;
-    if (status == HighsBasisStatus::BASIC) {
-      double abs_basic_dual = dual_infeasibility;
-      if (abs_basic_dual > 0) {
-        num_nonzero_basic_duals++;
-        if (abs_basic_dual > dual_feasibility_tolerance)
-          num_large_nonzero_basic_duals++;
-        max_nonzero_basic_dual =
-            std::max(abs_basic_dual, max_nonzero_basic_dual);
-        sum_nonzero_basic_duals += abs_basic_dual;
-      }
-    } else {
-      if (dual_infeasibility > dual_feasibility_tolerance)
-        num_dual_infeasibility++;
-      max_dual_infeasibility =
-          std::max(dual_infeasibility, max_dual_infeasibility);
-      sum_dual_infeasibility += dual_infeasibility;
-    }
-    report =
-        options.highs_debug_level > HIGHS_DEBUG_LEVEL_EXPENSIVE ||
-        (options.highs_debug_level == HIGHS_DEBUG_LEVEL_EXPENSIVE && query);
-    if (report) {
-      if (!header_written) {
-        printf(
-            "Rows\nIndex NonBs Mv [          LB,           UB]       Primal    "
-            "     Dual    PrimalIfs      DualIfs\n");
-        header_written = true;
-      }
-      printf("%5d %5d [%12g, %12g] %12g %12g", iRow, (int)status, lower, upper,
-             value, dual);
-      printf(" %12g %12g", primal_infeasibility, dual_infeasibility);
-      debugBasicSolutionVariable(
-          report, primal_feasibility_tolerance, dual_feasibility_tolerance,
-          status, lower, upper, value, dual, num_non_basic_var, num_basic_var,
-          off_bound_nonbasic, primal_infeasibility, dual_infeasibility);
-      printf("\n");
-    }
-  }
-}
-
-bool debugBasicSolutionVariable(
-    bool report, const double primal_feasibility_tolerance,
-    const double dual_feasibility_tolerance, const HighsBasisStatus status,
-    const double lower, const double upper, const double value,
-    const double dual, int& num_non_basic_var, int& num_basic_var,
-    double& off_bound_nonbasic, double& primal_infeasibility,
-    double& dual_infeasibility) {
-  double middle = (lower + upper) * 0.5;
-
-  bool query = false;
-  bool count = !report;
-  off_bound_nonbasic = 0;
-  double primal_residual = std::max(lower - value, value - upper);
-  // @primal_infeasibility calculation
-  primal_infeasibility = 0;
-  if (value < lower - primal_feasibility_tolerance) {
-    primal_infeasibility = lower - value;
-  } else if (value > upper + primal_feasibility_tolerance) {
-    primal_infeasibility = value - upper;
-  }
-  //  primal_infeasibility = std::max(primal_residual, 0.);
-  // ToDo Strange: nonbasic_flag seems to be inverted???
-  if (status == HighsBasisStatus::BASIC) {
-    // Basic variable: look for primal infeasibility
-    if (count) num_basic_var++;
-    if (primal_infeasibility > primal_feasibility_tolerance) {
-      // Outside a bound
-      if (value < lower) {
-        query = true;
-        if (report)
-          printf(": Basic below lower bound by %12g", primal_residual);
-      } else {
-        query = true;
-        if (report)
-          printf(": Basic above upper bound by %12g", primal_residual);
-      }
-    }
-    dual_infeasibility = std::fabs(dual);
-    if (dual_infeasibility > dual_feasibility_tolerance) {
-      query = true;
-      if (report) printf(": Dual infeasibility of %12g", dual_infeasibility);
-    }
-  } else {
-    // Nonbasic variable: look for primal and dual infeasibility
-    if (count) num_non_basic_var++;
-
-    if (primal_infeasibility > primal_feasibility_tolerance) {
-      // Outside a bound
-      off_bound_nonbasic = primal_infeasibility;
-      dual_infeasibility = 0;
-      if (value < lower) {
-        query = true;
-        if (report)
-          printf(": Nonbasic below lower bound by %12g", primal_residual);
-      } else {
-        query = true;
-        if (report)
-          printf(": Nonbasic above upper bound by %12g", primal_residual);
-      }
-    } else if (primal_residual >= -primal_feasibility_tolerance) {
-      // At a bound: check for dual feasibility
-      off_bound_nonbasic = std::fabs(primal_residual);
-      if (lower < upper) {
-        // Non-fixed variable
-        if (value < middle) {
-          // At lower
-          dual_infeasibility = std::max(-dual, 0.);
-          if (dual_infeasibility > dual_feasibility_tolerance) {
-            // Dual infeasiblility
-            query = true;
-            if (report)
-              printf(": Dual infeasibility of %12g", dual_infeasibility);
-          }
-        } else {
-          // At Upper
-          dual_infeasibility = std::max(dual, 0.);
-          if (dual_infeasibility > dual_feasibility_tolerance) {
-            // Dual infeasiblility
-            query = true;
-            if (report)
-              printf(": Dual infeasibility of %12g", dual_infeasibility);
-          }
-        }
-      } else {
-        // Fixed variable
-        dual_infeasibility = 0;
-      }
-    } else {
-      // Between bounds (or free)
-      if (highs_isInfinity(-lower) && highs_isInfinity(upper)) {
-        // Free
-        if (report) printf(": Nonbasic free");
-      } else {
-        query = true;
-        if (report) printf(": Nonbasic off bound by %12g", -primal_residual);
-        off_bound_nonbasic = -primal_residual;
-      }
-      dual_infeasibility = std::fabs(dual);
-      if (dual_infeasibility > dual_feasibility_tolerance) {
-        query = true;
-        if (report) printf(": Dual infeasibility of %12g", dual_infeasibility);
-      }
-    }
-  }
-  query = false;
-  return query;
-}
-
-=======
->>>>>>> ed66d31c
 HighsDebugStatus debugAnalysePrimalDualErrors(
     const HighsOptions& options, HighsPrimalDualErrors& primal_dual_errors) {
   std::string value_adjective;
@@ -966,33 +469,6 @@
 
 HighsDebugStatus debugCompareSolutionParamInteger(const string name,
                                                   const HighsOptions& options,
-<<<<<<< HEAD
-                                                  const int v0, const int v1) {
-  if (v0 == v1) return HighsDebugStatus::OK;
-  HighsPrintMessage(options.output, options.message_level, ML_ALWAYS,
-                    "SolutionPar:  difference of %d for %s\n", v1 - v0,
-                    name.c_str());
-  return HighsDebugStatus::LOGICAL_ERROR;
-}
-
-void debugReportHighsBasicSolution(const string message,
-                                   const HighsOptions& options,
-                                   const HighsSolutionParams& solution_params,
-                                   const HighsModelStatus model_status) {
-  HighsPrintMessage(options.output, options.message_level, ML_ALWAYS,
-                    "\nHiGHS basic solution: %s\n", message.c_str());
-  HighsPrintMessage(
-      options.output, options.message_level, ML_ALWAYS,
-      "Infeas:                Pr %d(Max %.4g, Sum %.4g); Du %d(Max %.4g, "
-      "Sum %.4g); Status: %s\n",
-      solution_params.num_primal_infeasibility,
-      solution_params.max_primal_infeasibility,
-      solution_params.sum_primal_infeasibility,
-      solution_params.num_dual_infeasibility,
-      solution_params.max_dual_infeasibility,
-      solution_params.sum_dual_infeasibility,
-      utilHighsModelStatusToString(model_status).c_str());
-=======
                                                   const HighsInt v0,
                                                   const HighsInt v1) {
   if (v0 == v1) return HighsDebugStatus::kOk;
@@ -1000,5 +476,4 @@
               "SolutionPar:  difference of %" HIGHSINT_FORMAT " for %s\n",
               v1 - v0, name.c_str());
   return HighsDebugStatus::kLogicalError;
->>>>>>> ed66d31c
 }
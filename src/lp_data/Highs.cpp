--- conflicted
+++ resolved
@@ -580,13 +580,7 @@
   } else {
     assert(hmos_.size() > 0);
     HighsSimplexInterface interface(hmos_[0]);
-
-<<<<<<< HEAD
-    return_status =
-        interface.change_col_bounds(num_set_entries, set, lower, upper);
-=======
     return_status = interface.changeColBounds(num_set_entries, set, lower, upper);
->>>>>>> 4b7076df
   }
   if (return_status == HighsStatus::Error ||
       return_status == HighsStatus::NotSet)
@@ -656,13 +650,7 @@
   } else {
     assert(hmos_.size() > 0);
     HighsSimplexInterface interface(hmos_[0]);
-
-<<<<<<< HEAD
-    return_status =
-        interface.change_row_bounds(num_set_entries, set, lower, upper);
-=======
     return_status = interface.changeRowBounds(num_set_entries, set, lower, upper);
->>>>>>> 4b7076df
   }
   if (return_status == HighsStatus::Error ||
       return_status == HighsStatus::NotSet)
@@ -1078,7 +1066,6 @@
     // Generate a fresh model object for the LP at this node
     hmos_[0].simplex_lp_status_.valid = false;
     hmos_[0].basis_.valid_ = false;
-    hmos_[0].simplex_basis_.valid_ = false;
     iteration_count1 = hmos_[0].simplex_info_.iteration_count;
     HighsStatus status = runSimplexSolver(options_, hmos_[0]);
     iteration_count1 = hmos_[0].simplex_info_.iteration_count;
@@ -1105,11 +1092,8 @@
   }
 
   // JAJH(8519) Need to understand why simplex_has_run_ is false for lp_
-<<<<<<< HEAD
   // changeColsBounds(0, lp_.numCol_, &node.col_lower_bound[0],
   // &node.col_upper_bound[0]);
-=======
->>>>>>> 4b7076df
 
   // Solve with a new hmo (replace with code above)
   // initializeLp(lp_);

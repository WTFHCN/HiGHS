/* * * * * * * * * * * * * * * * * * * * * * * * * * * * * * * * * * * * */
/*                                                                       */
/*    This file is part of the HiGHS linear optimization suite           */
/*                                                                       */
/*    Written and engineered 2008-2021 at the University of Edinburgh    */
/*                                                                       */
/*    Available as open-source under the MIT License                     */
/*                                                                       */
/*    Authors: Julian Hall, Ivet Galabova, Qi Huangfu, Leona Gottwald    */
/*    and Michael Feldmeier                                              */
/*                                                                       */
/* * * * * * * * * * * * * * * * * * * * * * * * * * * * * * * * * * * * */
/**@file lp_data/Highs.cpp
 * @brief
 */
#include "Highs.h"

#include <algorithm>
#include <cassert>
#include <iostream>
#include <memory>
#include <sstream>

#include "HConfig.h"
#include "io/Filereader.h"
#include "io/HighsIO.h"
#include "io/LoadOptions.h"
#include "lp_data/HighsInfoDebug.h"
#include "lp_data/HighsLpUtils.h"
#include "lp_data/HighsModelUtils.h"
#include "lp_data/HighsSolution.h"
#include "lp_data/HighsSolve.h"
#include "mip/HighsMipSolver.h"
#include "model/HighsHessianUtils.h"
#include "presolve/ICrashX.h"
#include "simplex/HSimplexDebug.h"
#include "util/HighsMatrixPic.h"

#ifdef OPENMP
#include "omp.h"
#endif

Highs::Highs() {
  hmos_.clear();
  hmos_.push_back(HighsModelObject(model_.lp_, options_, timer_));
}

void Highs::clear() {
  resetOptions();
  clearModel();
}

void Highs::clearModel() {
  model_.clear();
  clearSolver();
}

void Highs::clearSolver() {
  clearPresolve();
  clearUserSolverData();
  hmos_.clear();
  // Clear any HighsModelObject instances and create a fresh one for
  // the incumbent model
  hmos_.push_back(HighsModelObject(model_.lp_, options_, timer_));
  // By clearing everything, there should be nothing to verify in
  // returnFromHighs() that could yield an error
  HighsStatus return_status = HighsStatus::kOk;
  return_status = returnFromHighs(return_status);
  assert(return_status == HighsStatus::kOk);
}

HighsStatus Highs::setOptionValue(const std::string& option, const bool value) {
  if (setLocalOptionValue(options_.log_options, option, options_.records,
                          value) == OptionStatus::kOk)
    return HighsStatus::kOk;
  return HighsStatus::kError;
}

HighsStatus Highs::setOptionValue(const std::string& option,
                                  const HighsInt value) {
  if (setLocalOptionValue(options_.log_options, option, options_.records,
                          value) == OptionStatus::kOk)
    return HighsStatus::kOk;
  return HighsStatus::kError;
}

HighsStatus Highs::setOptionValue(const std::string& option,
                                  const double value) {
  if (setLocalOptionValue(options_.log_options, option, options_.records,
                          value) == OptionStatus::kOk)
    return HighsStatus::kOk;
  return HighsStatus::kError;
}

HighsStatus Highs::setOptionValue(const std::string& option,
                                  const std::string value) {
  if (setLocalOptionValue(options_.log_options, option, options_.records,
                          value) == OptionStatus::kOk)
    return HighsStatus::kOk;
  return HighsStatus::kError;
}

HighsStatus Highs::setOptionValue(const std::string& option,
                                  const char* value) {
  if (setLocalOptionValue(options_.log_options, option, options_.records,
                          value) == OptionStatus::kOk)
    return HighsStatus::kOk;
  return HighsStatus::kError;
}

HighsStatus Highs::readOptions(const std::string filename) {
  if (filename.size() <= 0) {
    highsLogUser(options_.log_options, HighsLogType::kWarning,
                 "Empty file name so not reading options\n");
    return HighsStatus::kWarning;
  }
  if (!loadOptionsFromFile(options_, filename)) return HighsStatus::kError;
  return HighsStatus::kOk;
}

HighsStatus Highs::passOptions(const HighsOptions& options) {
  if (passLocalOptions(options_.log_options, options, options_) ==
      OptionStatus::kOk)
    return HighsStatus::kOk;
  return HighsStatus::kError;
}

const HighsOptions& Highs::getOptions() { return options_; }

HighsStatus Highs::getOptionValue(const std::string& option, bool& value) {
  if (getLocalOptionValue(options_.log_options, option, options_.records,
                          value) == OptionStatus::kOk)
    return HighsStatus::kOk;
  return HighsStatus::kError;
}

HighsStatus Highs::getOptionValue(const std::string& option, HighsInt& value) {
  if (getLocalOptionValue(options_.log_options, option, options_.records,
                          value) == OptionStatus::kOk)
    return HighsStatus::kOk;
  return HighsStatus::kError;
}

HighsStatus Highs::getOptionValue(const std::string& option, double& value) {
  if (getLocalOptionValue(options_.log_options, option, options_.records,
                          value) == OptionStatus::kOk)
    return HighsStatus::kOk;
  return HighsStatus::kError;
}

HighsStatus Highs::getOptionValue(const std::string& option,
                                  std::string& value) {
  if (getLocalOptionValue(options_.log_options, option, options_.records,
                          value) == OptionStatus::kOk)
    return HighsStatus::kOk;
  return HighsStatus::kError;
}

HighsStatus Highs::getOptionType(const std::string& option,
                                 HighsOptionType& type) {
  if (getLocalOptionType(options_.log_options, option, options_.records,
                         type) == OptionStatus::kOk)
    return HighsStatus::kOk;
  return HighsStatus::kError;
}

HighsStatus Highs::resetOptions() {
  resetLocalOptions(options_.records);
  return HighsStatus::kOk;
}

HighsStatus Highs::writeOptions(const std::string filename,
                                const bool report_only_non_default_values) {
  HighsStatus return_status = HighsStatus::kOk;
  FILE* file;
  bool html;
  return_status =
      interpretCallStatus(openWriteFile(filename, "writeOptions", file, html),
                          return_status, "openWriteFile");
  if (return_status == HighsStatus::kError) return return_status;

  return_status = interpretCallStatus(
      writeOptionsToFile(file, options_.records, report_only_non_default_values,
                         html),
      return_status, "writeOptionsToFile");
  if (file != stdout) fclose(file);
  return return_status;
}

const HighsOptions& Highs::getOptions() const { return options_; }

const HighsInfo& Highs::getInfo() const { return info_; }

HighsStatus Highs::getInfoValue(const std::string& info, HighsInt& value) {
  InfoStatus status =
      getLocalInfoValue(options_, info, info_.valid, info_.records, value);
  if (status == InfoStatus::kOk) {
    return HighsStatus::kOk;
  } else if (status == InfoStatus::kUnavailable) {
    return HighsStatus::kWarning;
  } else {
    return HighsStatus::kError;
  }
}

HighsStatus Highs::getInfoValue(const std::string& info, double& value) const {
  InfoStatus status =
      getLocalInfoValue(options_, info, info_.valid, info_.records, value);
  if (status == InfoStatus::kOk) {
    return HighsStatus::kOk;
  } else if (status == InfoStatus::kUnavailable) {
    return HighsStatus::kWarning;
  } else {
    return HighsStatus::kError;
  }
}

HighsStatus Highs::writeInfo(const std::string filename) {
  HighsStatus return_status = HighsStatus::kOk;
  FILE* file;
  bool html;
  return_status =
      interpretCallStatus(openWriteFile(filename, "writeInfo", file, html),
                          return_status, "openWriteFile");
  if (return_status == HighsStatus::kError) return return_status;

  return_status = interpretCallStatus(
      writeInfoToFile(file, info_.valid, info_.records, html), return_status,
      "writeInfoToFile");
  if (file != stdout) fclose(file);
  return return_status;
}

// Methods below change the incumbent model or solver infomation
// associated with it. Hence returnFromHighs is called at the end of
// each
HighsStatus Highs::passModel(HighsModel model) {
  HighsStatus return_status = HighsStatus::kOk;
  HighsLp& lp = model_.lp_;
  HighsHessian& hessian = model_.hessian_;
  // Move the model's LP and Hessian to the internal LP and Hessian
  lp = std::move(model.lp_);
  hessian = std::move(model.hessian_);
  // Ensure that the LP is column-wise
  return_status =
      interpretCallStatus(setOrientation(lp), return_status, "setOrientation");
  if (return_status == HighsStatus::kError) return return_status;
  // Check validity of the LP, normalising its values
  return_status =
      interpretCallStatus(assessLp(lp, options_), return_status, "assessLp");
  if (return_status == HighsStatus::kError) return return_status;
  // Check validity of any Hessian, normalising its entries
  return_status = interpretCallStatus(assessHessian(hessian, options_),
                                      return_status, "assessHessian");
  if (return_status == HighsStatus::kError) return return_status;
  if (hessian.dim_) {
    // Clear any zero Hessian
    if (hessian.q_start_[hessian.dim_] == 0) {
      highsLogUser(options_.log_options, HighsLogType::kInfo,
                   "Hessian has dimension %" HIGHSINT_FORMAT
                   " but no nonzeros, so is ignored\n",
                   hessian.dim_);
      hessian.clear();
    }
  }

  clearSolver();
  return returnFromHighs(return_status);
}

HighsStatus Highs::passModel(HighsLp lp) {
  HighsModel model;
  model.lp_ = std::move(lp);
  return passModel(std::move(model));
}

HighsStatus Highs::passModel(
    const HighsInt num_col, const HighsInt num_row, const HighsInt num_nz,
    const bool rowwise, const HighsInt hessian_num_nz, const HighsInt sense,
    const double offset, const double* costs, const double* col_lower,
    const double* col_upper, const double* row_lower, const double* row_upper,
    const HighsInt* astart, const HighsInt* aindex, const double* avalue,
    const HighsInt* q_start, const HighsInt* q_index, const double* q_value,
    const HighsInt* integrality) {
  HighsModel model;
  HighsLp& lp = model.lp_;
  lp.numCol_ = num_col;
  lp.numRow_ = num_row;
  if (num_col > 0) {
    assert(costs != NULL);
    assert(col_lower != NULL);
    assert(col_upper != NULL);
    lp.colCost_.assign(costs, costs + num_col);
    lp.colLower_.assign(col_lower, col_lower + num_col);
    lp.colUpper_.assign(col_upper, col_upper + num_col);
  }
  if (num_row > 0) {
    assert(row_lower != NULL);
    assert(row_upper != NULL);
    lp.rowLower_.assign(row_lower, row_lower + num_row);
    lp.rowUpper_.assign(row_upper, row_upper + num_row);
  }
  if (num_nz > 0) {
    assert(num_col > 0);
    assert(num_row > 0);
    assert(astart != NULL);
    assert(aindex != NULL);
    assert(avalue != NULL);
    if (rowwise) {
      lp.Astart_.assign(astart, astart + num_row);
    } else {
      lp.Astart_.assign(astart, astart + num_col);
    }
    lp.Aindex_.assign(aindex, aindex + num_nz);
    lp.Avalue_.assign(avalue, avalue + num_nz);
  }
  if (rowwise) {
    lp.Astart_.resize(num_row + 1);
    lp.Astart_[num_row] = num_nz;
    lp.orientation_ = MatrixOrientation::kRowwise;
  } else {
    lp.Astart_.resize(num_col + 1);
    lp.Astart_[num_col] = num_nz;
    lp.orientation_ = MatrixOrientation::kColwise;
  }
  if (sense == (HighsInt)ObjSense::kMaximize) {
    lp.sense_ = ObjSense::kMaximize;
  } else {
    lp.sense_ = ObjSense::kMinimize;
  }
  lp.offset_ = offset;
  if (num_col > 0 && integrality != NULL) {
    lp.integrality_.resize(num_col);
    for (HighsInt iCol = 0; iCol < num_col; iCol++) {
      HighsInt integrality_status = integrality[iCol];
      assert(integrality_status == (HighsInt)HighsVarType::kContinuous ||
             integrality_status == (HighsInt)HighsVarType::kInteger);
      lp.integrality_[iCol] = (HighsVarType)integrality_status;
    }
  }
  if (hessian_num_nz > 0) {
    assert(num_col > 0);
    assert(q_start != NULL);
    assert(q_index != NULL);
    assert(q_value != NULL);
    HighsHessian& hessian = model.hessian_;
    hessian.dim_ = num_col;
    hessian.q_start_.assign(q_start, q_start + num_col);
    hessian.q_start_.resize(num_col + 1);
    hessian.q_start_[num_col] = hessian_num_nz;
    hessian.q_index_.assign(q_index, q_index + hessian_num_nz);
    hessian.q_value_.assign(q_value, q_value + hessian_num_nz);
  }
  return passModel(std::move(model));
}

HighsStatus Highs::passModel(const HighsInt num_col, const HighsInt num_row,
                             const HighsInt num_nz, const bool rowwise,
                             const HighsInt sense, const double offset,
                             const double* costs, const double* col_lower,
                             const double* col_upper, const double* row_lower,
                             const double* row_upper, const HighsInt* astart,
                             const HighsInt* aindex, const double* avalue,
                             const HighsInt* integrality) {
  return passModel(num_col, num_row, num_nz, rowwise, 0, sense, offset, costs,
                   col_lower, col_upper, row_lower, row_upper, astart, aindex,
                   avalue, NULL, NULL, NULL, integrality);
}

HighsStatus Highs::readModel(const std::string filename) {
  HighsStatus return_status = HighsStatus::kOk;
  Filereader* reader = Filereader::getFilereader(filename);
  if (reader == NULL) {
    highsLogUser(options_.log_options, HighsLogType::kError,
                 "Model file %s not supported\n", filename.c_str());
    return HighsStatus::kError;
  }

  HighsModel model;
  FilereaderRetcode call_code =
      reader->readModelFromFile(options_, filename, model);
  delete reader;
  if (call_code != FilereaderRetcode::kOk) {
    interpretFilereaderRetcode(options_.log_options, filename.c_str(),
                               call_code);
    return_status = interpretCallStatus(HighsStatus::kError, return_status,
                                        "readModelFromFile");
    if (return_status == HighsStatus::kError) return return_status;
  }
  model.lp_.model_name_ = extractModelName(filename);
  return_status = interpretCallStatus(passModel(std::move(model)),
                                      return_status, "passModel");
  return returnFromHighs(return_status);
}

HighsStatus Highs::readBasis(const std::string filename) {
  HighsStatus return_status = HighsStatus::kOk;
  // Try to read basis file into read_basis
  HighsBasis read_basis = basis_;
  return_status = interpretCallStatus(
      readBasisFile(options_.log_options, read_basis, filename), return_status,
      "readBasis");
  if (return_status != HighsStatus::kOk) return return_status;
  // Basis read OK: check whether it's consistent with the LP
  if (!isBasisConsistent(model_.lp_, read_basis)) {
    highsLogUser(options_.log_options, HighsLogType::kError,
                 "readBasis: invalid basis\n");
    return HighsStatus::kError;
  }
  // Update the HiGHS basis and invalidate any simplex basis for the model
  basis_ = read_basis;
  basis_.valid = true;
  if (hmos_.size() > 0) {
    clearBasisInterface();
  }
  // Can't use returnFromHighs since...
  return HighsStatus::kOk;
}

HighsStatus Highs::writeModel(const std::string filename) {
  HighsStatus return_status = HighsStatus::kOk;

  // Ensure that the LP is column-wise
  return_status = interpretCallStatus(setOrientation(model_.lp_), return_status,
                                      "setOrientation");
  if (return_status == HighsStatus::kError) return return_status;
  if (filename == "") {
    // Empty file name: report model on logging stream
    reportModel();
    return_status = HighsStatus::kOk;
  } else {
    Filereader* writer = Filereader::getFilereader(filename);
    if (writer == NULL) {
      highsLogUser(options_.log_options, HighsLogType::kError,
                   "Model file %s not supported\n", filename.c_str());
      return HighsStatus::kError;
    }
    return_status = interpretCallStatus(
        writer->writeModelToFile(options_, filename, model_), return_status,
        "writeModelToFile");
    delete writer;
  }
  return returnFromHighs(return_status);
}

HighsStatus Highs::writeBasis(const std::string filename) {
  HighsStatus return_status = HighsStatus::kOk;
  return_status = interpretCallStatus(
      writeBasisFile(options_.log_options, basis_, filename), return_status,
      "writeBasis");
  return returnFromHighs(return_status);
}

HighsStatus Highs::presolve() {
  if (!haveHmo("presolve")) return HighsStatus::kError;
  HighsStatus return_status = HighsStatus::kOk;

  clearPresolve();
  if (model_.isEmpty()) {
    model_presolve_status_ = HighsPresolveStatus::kNotReduced;
  } else {
    const bool force_presolve = true;
    model_presolve_status_ = runPresolve(force_presolve);
  }

  switch (model_presolve_status_) {
    case HighsPresolveStatus::kNotPresolved: {
      // Shouldn't happen
      assert(model_presolve_status_ != HighsPresolveStatus::kNotPresolved);
      return_status = HighsStatus::kError;
      break;
    }
    case HighsPresolveStatus::kNotReduced:
    case HighsPresolveStatus::kInfeasible:
    case HighsPresolveStatus::kReduced:
    case HighsPresolveStatus::kReducedToEmpty:
    case HighsPresolveStatus::kUnboundedOrInfeasible: {
      // All OK
      if (model_presolve_status_ == HighsPresolveStatus::kInfeasible) {
        // Infeasible model, so indicate that the incumbent model is
        // known as such
        setHighsModelStatusAndInfo(HighsModelStatus::kInfeasible);
      } else if (model_presolve_status_ == HighsPresolveStatus::kNotReduced) {
        // No reduction, so fill Highs presolved model with the
        // incumbent model
        presolved_model_ = model_;
      } else if (model_presolve_status_ == HighsPresolveStatus::kReduced) {
        // Nontrivial reduction, so fill Highs presolved model with the
        // presolved model
        presolved_model_.lp_ = presolve_.getReducedProblem();
      }
      return_status = HighsStatus::kOk;
      break;
    }
    case HighsPresolveStatus::kTimeout: {
      // Timeout, so assume that it's OK to fill the Highs presolved model with
      // the presolved model, but return warning.
      presolved_model_.lp_ = presolve_.getReducedProblem();
      return_status = HighsStatus::kWarning;
      break;
    }
    default: {
      // case HighsPresolveStatus::kError
      setHighsModelStatusAndInfo(HighsModelStatus::kPresolveError);
      return_status = HighsStatus::kError;
    }
  }
  highsLogUser(
      options_.log_options, HighsLogType::kInfo, "Presolve status: %s\n",
      presolve_.presolveStatusToString(model_presolve_status_).c_str());
  return returnFromHighs(return_status);
}

// Checks the options calls presolve and postsolve if needed. Solvers are called
// with callSolveLp(..)
HighsStatus Highs::run() {
  if (!haveHmo("run")) return HighsStatus::kError;
  // Ensure that there is exactly one Highs model object
  assert((HighsInt)hmos_.size() == 1);
  HighsInt min_highs_debug_level =  // kHighsDebugLevelMin;
      kHighsDebugLevelCostly;
#ifdef HiGHSDEV
  min_highs_debug_level =  // kHighsDebugLevelMin;
                           //  kHighsDebugLevelCheap;
      kHighsDebugLevelCostly;
  //  kHighsDebugLevelExpensive;
  //  kHighsDebugLevelMax;
  if (options_.highs_debug_level < min_highs_debug_level)
    highsLogDev(options_.log_options, HighsLogType::kWarning,
                "Highs::run() HiGHSDEV defined, so switching "
                "options_.highs_debug_level "
                "from %" HIGHSINT_FORMAT " to %" HIGHSINT_FORMAT "\n",
                options_.highs_debug_level, min_highs_debug_level);
    //  writeModel("HighsRunModel.mps");
    //  if (model_.lp_.numRow_>0 && model_.lp_.numCol_>0)
    //  writeLpMatrixPicToFile(options_, "LpMatrix", model_.lp_);
#endif
  if (options_.highs_debug_level < min_highs_debug_level)
    options_.highs_debug_level = min_highs_debug_level;

#ifdef OPENMP
  omp_max_threads = omp_get_max_threads();
  assert(omp_max_threads > 0);
#ifdef HiGHSDEV
  if (omp_max_threads <= 0)
    highsLogDev(options_.log_options, HighsLogType::kWarning,
                "WARNING: omp_get_max_threads() returns %" HIGHSINT_FORMAT "\n",
                omp_max_threads);

  highsLogDev(options_.log_options, HighsLogType::kDetailed,
              "Running with %" HIGHSINT_FORMAT " OMP thread(s)\n",
              omp_max_threads);
#endif
#endif
  assert(called_return_from_run);
  if (!called_return_from_run) {
    highsLogDev(options_.log_options, HighsLogType::kError,
                "Highs::run() called with called_return_from_run false\n");
    return HighsStatus::kError;
  }
  // Set this so that calls to returnFromRun() can be checked
  called_return_from_run = false;
  // From here all return statements execute returnFromRun()
  HighsStatus return_status = HighsStatus::kOk;
  HighsStatus call_status;
  // Initialise the HiGHS model status values
  hmos_[0].scaled_model_status_ = HighsModelStatus::kNotset;
  hmos_[0].unscaled_model_status_ = HighsModelStatus::kNotset;
  model_status_ = hmos_[0].scaled_model_status_;
  scaled_model_status_ = hmos_[0].unscaled_model_status_;
  // Clear the run info
  clearInfo();
  // Zero the HiGHS iteration counts
  zeroHighsIterationCounts(iteration_counts_);
  // Start the HiGHS run clock
  timer_.startRunHighsClock();
  // Return immediately if the model has no columns
  if (!model_.lp_.numCol_) {
    setHighsModelStatusAndInfo(HighsModelStatus::kModelEmpty);
    return returnFromRun(HighsStatus::kOk);
  }
  // Return immediately if the model is infeasible due to inconsistent bounds
  if (isBoundInfeasible(options_.log_options, model_.lp_)) {
    setHighsModelStatusAndInfo(HighsModelStatus::kInfeasible);
    return returnFromRun(return_status);
  }
  if (!options_.solver.compare(kHighsChooseString) && model_.isQp()) {
    // Solve the model as a QP
    call_status = callSolveQp();
    return_status =
        interpretCallStatus(call_status, return_status, "callSolveQp");
    return returnFromRun(return_status);
  }

  // Ensure that the LP (and any simplex LP) has the matrix column-wise
  return_status = interpretCallStatus(setOrientation(model_.lp_), return_status,
                                      "setOrientation");
  if (return_status == HighsStatus::kError) return return_status;
  if (hmos_[0].ekk_instance_.status_.valid) {
    return_status =
        interpretCallStatus(setOrientation(hmos_[0].ekk_instance_.lp_),
                            return_status, "setOrientation");
    if (return_status == HighsStatus::kError) return return_status;
  }
#ifdef HIGHSDEV
  // Shouldn't have to check validity of the LP since this is done when it is
  // loaded or modified
  call_status = assessLp(model_.lp_, options_);
  // If any errors have been found or normalisation carried out,
  // call_status will be kError or kWarning, so only valid return is OK.
  assert(call_status == HighsStatus::kOk);
  return_status = interpretCallStatus(call_status, return_status, "assessLp");
  if (return_status == HighsStatus::kError) return returnFromRun(return_status);
#endif

  highsSetLogCallback(options_);
#ifdef HiGHSDEV
  if (checkOptions(options_.log_options, options_.records) !=
      OptionStatus::kOk) {
    return_status = HighsStatus::kError;
    return returnFromRun(return_status);
  }
#endif
  if (model_.lp_.model_name_.compare(""))
    highsLogDev(options_.log_options, HighsLogType::kVerbose,
                "Solving model: %s\n", model_.lp_.model_name_.c_str());

  if (!options_.solver.compare(kHighsChooseString) && model_.isMip()) {
    // Solve the model as a MIP
    call_status = callSolveMip();
    return_status =
        interpretCallStatus(call_status, return_status, "callSolveMip");
    return returnFromRun(return_status);
  }

  // Solve the model as an LP
  //
  // Record the initial time and set the component times and postsolve
  // iteration count to -1 to identify whether they are not required
  double initial_time = timer_.readRunHighsClock();
  double this_presolve_time = -1;
  double this_solve_presolved_lp_time = -1;
  double this_postsolve_time = -1;
  double this_solve_original_lp_time = -1;
  HighsInt postsolve_iteration_count = -1;

  // Define identifiers to refer to the HMO of the original LP (0) and
  // the HMO created when using presolve. The index of this HMO is 1
  // when solving a one-off LP, but greater than one if presolve has
  // been called multiple times. It's equal to the size of HMO
  const HighsInt original_hmo = 0;
  const HighsInt presolve_hmo = hmos_.size();
  // Keep track of the hmo that is the most recently solved. By default it's the
  // original LP
  HighsInt solved_hmo = original_hmo;

  if (basis_.valid || options_.presolve == kHighsOffString) {
    // There is a valid basis for the problem or presolve is off
    solved_hmo = original_hmo;
<<<<<<< HEAD
    model_.lp_.lp_name_ = "LP without presolve or with basis";
=======
    hmos_[solved_hmo].ekk_instance_.lp_name_ =
        "LP without presolve or with basis";
>>>>>>> 722ffed4
    if (basis_.valid) {
      // There is a valid HiGHS basis, so use it to initialise the basis
      // in the HMO to be solved after refining any status values that
      // are simply HighsBasisStatus::kNonbasic
      refineBasis(hmos_[solved_hmo].lp_, solution_, basis_);
      hmos_[solved_hmo].basis_ = basis_;
    }
    this_solve_original_lp_time = -timer_.read(timer_.solve_clock);
    timer_.start(timer_.solve_clock);
    call_status = callSolveLp(hmos_[solved_hmo],
                              "Solving LP without presolve or with basis");
    timer_.stop(timer_.solve_clock);
    this_solve_original_lp_time += timer_.read(timer_.solve_clock);
    return_status =
        interpretCallStatus(call_status, return_status, "callSolveLp");
    if (return_status == HighsStatus::kError)
      return returnFromRun(return_status);
  } else {
    // No HiGHS basis so consider presolve
    //
    // If using IPX to solve the reduced LP, crossover must be run
    // since a basic solution is required by postsolve
    if (options_.solver == kIpmString && !options_.run_crossover) {
      highsLogUser(options_.log_options, HighsLogType::kWarning,
                   "Forcing IPX to use crossover after presolve\n");
      options_.run_crossover = true;
    }
    // Possibly presolve - according to option_.presolve
    const double from_presolve_time = timer_.read(timer_.presolve_clock);
    this_presolve_time = -from_presolve_time;
    timer_.start(timer_.presolve_clock);
    model_presolve_status_ = runPresolve();
    timer_.stop(timer_.presolve_clock);
    const double to_presolve_time = timer_.read(timer_.presolve_clock);
    this_presolve_time += to_presolve_time;
    presolve_.info_.presolve_time = this_presolve_time;

    // Set an illegal local pivot threshold value that's updated after
    // solving the presolved LP - if simplex is used
    double factor_pivot_threshold = -1;

    // Run solver.
    bool have_optimal_solution = false;
    switch (model_presolve_status_) {
      case HighsPresolveStatus::kNotPresolved: {
<<<<<<< HEAD
        assert(solved_hmo == original_hmo);
        model_.lp_.lp_name_ = "Original LP";
=======
        hmos_[solved_hmo].ekk_instance_.lp_name_ = "Original LP";
>>>>>>> 722ffed4
        this_solve_original_lp_time = -timer_.read(timer_.solve_clock);
        timer_.start(timer_.solve_clock);
        call_status =
            callSolveLp(hmos_[solved_hmo], "Not presolved: solving the LP");
        timer_.stop(timer_.solve_clock);
        this_solve_original_lp_time += timer_.read(timer_.solve_clock);
        return_status =
            interpretCallStatus(call_status, return_status, "callSolveLp");
        if (return_status == HighsStatus::kError)
          return returnFromRun(return_status);
        break;
      }
      case HighsPresolveStatus::kNotReduced: {
<<<<<<< HEAD
        assert(solved_hmo == original_hmo);
        model_.lp_.lp_name_ = "Unreduced LP";
=======
        hmos_[solved_hmo].ekk_instance_.lp_name_ = "Unreduced LP";
>>>>>>> 722ffed4
        // Log the presolve reductions
        reportPresolveReductions(hmos_[original_hmo].options_.log_options,
                                 hmos_[original_hmo].lp_, false);
        this_solve_original_lp_time = -timer_.read(timer_.solve_clock);
        timer_.start(timer_.solve_clock);
        call_status =
            callSolveLp(hmos_[solved_hmo],
                        "Problem not reduced by presolve: solving the LP");
        timer_.stop(timer_.solve_clock);
        this_solve_original_lp_time += timer_.read(timer_.solve_clock);
        return_status =
            interpretCallStatus(call_status, return_status, "callSolveLp");
        if (return_status == HighsStatus::kError)
          return returnFromRun(return_status);
        break;
      }
      case HighsPresolveStatus::kReduced: {
        const HighsLp& reduced_lp = presolve_.getReducedProblem();
        if (options_.highs_debug_level > min_highs_debug_level) {
          HighsLp check_reduced_lp = presolve_.getReducedProblem();
          // Validate the reduced LP
          call_status = assessLp(check_reduced_lp, options_);
          assert(call_status == HighsStatus::kOk);
          // Look for inconsistent bounds:
          //
          // kError => inconsistency > primal_feasibility_tolerance;
          // kWarning => 0< inconsistency <=
          // primal_feasibility_tolerance
          call_status = cleanBounds(options_, check_reduced_lp);
          assert(call_status == HighsStatus::kOk);
        }
        // Add reduced lp object to vector of HighsModelObject,
        // so the last one in lp_ is the presolved one.

        hmos_.push_back(HighsModelObject(reduced_lp, options_, timer_));
        // Log the presolve reductions
        reportPresolveReductions(hmos_[original_hmo].options_.log_options,
                                 hmos_[original_hmo].lp_,
                                 hmos_[presolve_hmo].lp_);
        // Record the HMO to be solved
        solved_hmo = presolve_hmo;
<<<<<<< HEAD
=======
        hmos_[solved_hmo].ekk_instance_.lp_name_ = "Presolved LP";
>>>>>>> 722ffed4
        // Don't try dual cut-off when solving the presolved LP, as the
        // objective values aren't correct
        //	HighsOptions& options = hmos_[solved_hmo].options_;
        //	HighsOptions save_options = options;
        const double save_objective_bound = options_.objective_bound;
        options_.objective_bound = kHighsInf;
        this_solve_presolved_lp_time = -timer_.read(timer_.solve_clock);
        timer_.start(timer_.solve_clock);
        call_status =
            callSolveLp(hmos_[solved_hmo], "Solving the presolved LP");
        timer_.stop(timer_.solve_clock);
        this_solve_presolved_lp_time += timer_.read(timer_.solve_clock);
        if (hmos_[solved_hmo].ekk_instance_.status_.valid) {
          // Record the pivot threshold resulting from solving the presolved LP
          // with simplex
          factor_pivot_threshold =
              hmos_[solved_hmo].ekk_instance_.info_.factor_pivot_threshold;
        }
        // Restore the dual objective cut-off
        options_.objective_bound = save_objective_bound;
        return_status =
            interpretCallStatus(call_status, return_status, "callSolveLp");
        if (return_status == HighsStatus::kError)
          return returnFromRun(return_status);
        have_optimal_solution = hmos_[solved_hmo].scaled_model_status_ ==
                                HighsModelStatus::kOptimal;
        break;
      }
      case HighsPresolveStatus::kReducedToEmpty: {
        reportPresolveReductions(hmos_[original_hmo].options_.log_options,
                                 hmos_[original_hmo].lp_, true);
        // Create a trivial optimal solution for postsolve to use
        clearSolutionUtil(hmos_[original_hmo].solution_);
        clearBasisUtil(hmos_[original_hmo].basis_);
        have_optimal_solution = true;
        break;
      }
      case HighsPresolveStatus::kInfeasible: {
        setHighsModelStatusAndInfo(HighsModelStatus::kInfeasible);
        highsLogUser(options_.log_options, HighsLogType::kInfo,
                     "Problem status detected on presolve: %s\n",
                     modelStatusToString(model_status_).c_str());
        return returnFromRun(return_status);
      }
      case HighsPresolveStatus::kUnboundedOrInfeasible: {
        if (options_.allow_unbounded_or_infeasible) {
          setHighsModelStatusAndInfo(HighsModelStatus::kUnboundedOrInfeasible);
          highsLogUser(options_.log_options, HighsLogType::kInfo,
                       "Problem status detected on presolve: %s\n",
                       modelStatusToString(model_status_).c_str());
          return returnFromRun(return_status);
        }
        // Presolve has returned kUnboundedOrInfeasible, but HiGHS
        // can't reurn this. Use primal simplex solver on the original
        // LP
        std::string solver = options_.solver;
        HighsInt simplex_strategy = options_.simplex_strategy;
        options_.solver = "simplex";
        options_.simplex_strategy = kSimplexStrategyPrimal;
        this_solve_original_lp_time = -timer_.read(timer_.solve_clock);
        timer_.start(timer_.solve_clock);
        call_status = callSolveLp(hmos_[original_hmo],
                                  "Solving the original LP with primal simplex "
                                  "to determine infeasible or unbounded");
        timer_.stop(timer_.solve_clock);
        this_solve_original_lp_time += timer_.read(timer_.solve_clock);
        if (return_status == HighsStatus::kError)
          return returnFromRun(return_status);
        setHighsModelStatusBasisSolutionAndInfo();
        assert(model_status_ == HighsModelStatus::kInfeasible ||
               model_status_ == HighsModelStatus::kUnbounded);
        return returnFromRun(return_status);
      }
      case HighsPresolveStatus::kTimeout: {
        setHighsModelStatusAndInfo(HighsModelStatus::kTimeLimit);
        highsLogDev(options_.log_options, HighsLogType::kError,
                    "Presolve reached timeout\n");
        return returnFromRun(HighsStatus::kWarning);
      }
      default: {
        // case HighsPresolveStatus::kError
        setHighsModelStatusAndInfo(HighsModelStatus::kPresolveError);
        highsLogDev(options_.log_options, HighsLogType::kError,
                    "Presolve returned status %s\n",
                    (int)model_presolve_status_);
        return returnFromRun(HighsStatus::kError);
      }
    }
    // End of presolve
    assert(model_presolve_status_ == HighsPresolveStatus::kNotPresolved ||
           model_presolve_status_ == HighsPresolveStatus::kNotReduced ||
           model_presolve_status_ == HighsPresolveStatus::kReduced ||
           model_presolve_status_ == HighsPresolveStatus::kReducedToEmpty);

    // Postsolve. Does nothing if there were no reductions during presolve.

    if (have_optimal_solution) {
      assert(hmos_[solved_hmo].scaled_model_status_ ==
                 HighsModelStatus::kOptimal ||
             model_presolve_status_ == HighsPresolveStatus::kReducedToEmpty);
      if (model_presolve_status_ == HighsPresolveStatus::kReduced ||
          model_presolve_status_ == HighsPresolveStatus::kReducedToEmpty) {
        // If presolve is nontrivial, extract the optimal solution
        // and basis for the presolved problem in order to generate
        // the solution and basis for postsolve to use to generate a
        // solution(?) and basis that is, hopefully, optimal. This is
        // confirmed or corrected by hot-starting the simplex solver
        presolve_.data_.recovered_solution_ = hmos_[solved_hmo].solution_;
        presolve_.data_.recovered_basis_.col_status =
            hmos_[solved_hmo].basis_.col_status;
        presolve_.data_.recovered_basis_.row_status =
            hmos_[solved_hmo].basis_.row_status;

        this_postsolve_time = -timer_.read(timer_.postsolve_clock);
        timer_.start(timer_.postsolve_clock);
        HighsPostsolveStatus postsolve_status = runPostsolve();
        timer_.stop(timer_.postsolve_clock);
        this_postsolve_time += -timer_.read(timer_.postsolve_clock);
        presolve_.info_.postsolve_time = this_postsolve_time;

        if (postsolve_status == HighsPostsolveStatus::kSolutionRecovered) {
          highsLogDev(options_.log_options, HighsLogType::kVerbose,
                      "Postsolve finished\n");
          //
          // Now hot-start the simplex solver for the original_hmo:
          //
          // The original model hasn't been solved, so set up its solution
          // parameters
          resetModelStatusAndSolutionParams(hmos_[original_hmo]);
          // Set solution and its status
          hmos_[original_hmo].solution_ = presolve_.data_.recovered_solution_;
          hmos_[original_hmo].solution_.value_valid = true;
          hmos_[original_hmo].solution_.dual_valid = true;

          // Set basis and its status
          hmos_[original_hmo].basis_.valid = true;
          hmos_[original_hmo].basis_.col_status =
              presolve_.data_.recovered_basis_.col_status;
          hmos_[original_hmo].basis_.row_status =
              presolve_.data_.recovered_basis_.row_status;

          // Possibly force debug to perform KKT check on what's
          // returned from postsolve
          const bool force_debug = false;
          HighsInt save_highs_debug_level = options_.highs_debug_level;
          if (force_debug) options_.highs_debug_level = kHighsDebugLevelCostly;
          if (debugHighsSolution("After returning from postsolve", options_,
                                 model_.lp_, hmos_[original_hmo].solution_,
                                 hmos_[original_hmo].basis_) ==
              HighsDebugStatus::kLogicalError)
            return returnFromRun(HighsStatus::kError);
          options_.highs_debug_level = save_highs_debug_level;

          // Now hot-start the simplex solver for the original_hmo
          solved_hmo = original_hmo;
          // Save the options to allow the best simplex strategy to
          // be used
          HighsOptions& options = hmos_[solved_hmo].options_;
          HighsOptions save_options = options;
          const bool full_logging = false;
          if (full_logging) options.log_dev_level = kHighsLogDevLevelVerbose;
          // Force the use of simplex to clean up if IPM has been used
          // to solve the presolved problem
          if (options.solver == kIpmString) options.solver = kSimplexString;
          options.simplex_strategy = kSimplexStrategyChoose;
          // Ensure that the parallel solver isn't used
          options.highs_min_threads = 1;
          options.highs_max_threads = 1;
          // Use any pivot threshold resulting from solving the presolved LP
          if (factor_pivot_threshold > 0)
            options.factor_pivot_threshold = factor_pivot_threshold;

          // The basis returned from postsolve is just basic/nonbasic
          // and EKK expects a refined basis, so set it up now
          refineBasis(model_.lp_, hmos_[original_hmo].solution_,
                      hmos_[original_hmo].basis_);
<<<<<<< HEAD
          assert(solved_hmo == original_hmo);
          model_.lp_.lp_name_ = "Postsolve LP";
=======

          hmos_[solved_hmo].ekk_instance_.lp_name_ = "Postsolve LP";
>>>>>>> 722ffed4
          HighsInt iteration_count0 = info_.simplex_iteration_count;
          this_solve_original_lp_time = -timer_.read(timer_.solve_clock);
          timer_.start(timer_.solve_clock);
          call_status = callSolveLp(
              hmos_[solved_hmo],
              "Solving the original LP from the solution after postsolve");
          timer_.stop(timer_.solve_clock);
          this_solve_original_lp_time += timer_.read(timer_.solve_clock);
          return_status =
              interpretCallStatus(call_status, return_status, "callSolveLp");
          // Recover the options
          options = save_options;
          if (return_status == HighsStatus::kError)
            return returnFromRun(return_status);
          postsolve_iteration_count =
              info_.simplex_iteration_count - iteration_count0;
        } else {
          highsLogUser(options_.log_options, HighsLogType::kError,
                       "Postsolve return status is %d\n",
                       (int)postsolve_status);
          setHighsModelStatusAndInfo(HighsModelStatus::kPostsolveError);
          return returnFromRun(HighsStatus::kError);
        }
      } else {
        // LP was not reduced by presolve, so have simply solved the original LP
        assert(model_presolve_status_ == HighsPresolveStatus::kNotReduced);
        assert(solved_hmo == original_hmo);
      }
    } else {
      // Optimal solution of presolved problem has not been found
      // The original model inherits the solved model's status
      //      hmos_[original_hmo].unscaled_model_status_ =
      //          hmos_[solved_hmo].unscaled_model_status_;
      //      hmos_[original_hmo].scaled_model_status_ =
      //          hmos_[solved_hmo].scaled_model_status_;
    }
  }
  // solved_hmo will be original_hmo unless the presolved LP is found to be
  // infeasible or unbounded, or if the time/iteration limit is reached
  if (solved_hmo != original_hmo) {
    HighsModelStatus solved_model_status =
        hmos_[solved_hmo].unscaled_model_status_;
    assert(solved_model_status == HighsModelStatus::kInfeasible ||
           solved_model_status == HighsModelStatus::kUnbounded ||
           solved_model_status == HighsModelStatus::kUnboundedOrInfeasible ||
           solved_model_status == HighsModelStatus::kTimeLimit ||
           solved_model_status == HighsModelStatus::kIterationLimit);
    setHighsModelStatusAndInfo(solved_model_status);
  } else {
    setHighsModelStatusBasisSolutionAndInfo();
  }
  double lp_solve_final_time = timer_.readRunHighsClock();
  double this_solve_time = lp_solve_final_time - initial_time;
  if (postsolve_iteration_count < 0) {
    highsLogDev(options_.log_options, HighsLogType::kInfo, "Postsolve  : \n");
  } else {
    highsLogDev(options_.log_options, HighsLogType::kInfo,
                "Postsolve  : %" HIGHSINT_FORMAT "\n",
                postsolve_iteration_count);
  }
  highsLogDev(options_.log_options, HighsLogType::kInfo, "Time       : %8.2f\n",
              this_solve_time);
  highsLogDev(options_.log_options, HighsLogType::kInfo, "Time Pre   : %8.2f\n",
              this_presolve_time);
  highsLogDev(options_.log_options, HighsLogType::kInfo, "Time PreLP : %8.2f\n",
              this_solve_presolved_lp_time);
  highsLogDev(options_.log_options, HighsLogType::kInfo, "Time PostLP: %8.2f\n",
              this_solve_original_lp_time);
  if (this_solve_time > 0) {
    highsLogDev(options_.log_options, HighsLogType::kInfo, "For LP %16s",
                hmos_[original_hmo].lp_.model_name_.c_str());
    double sum_time = 0;
    if (this_presolve_time > 0) {
      sum_time += this_presolve_time;
      HighsInt pct = (100 * this_presolve_time) / this_solve_time;
      highsLogDev(options_.log_options, HighsLogType::kInfo,
                  ": Presolve %8.2f (%3" HIGHSINT_FORMAT "%%)",
                  this_presolve_time, pct);
    }
    if (this_solve_presolved_lp_time > 0) {
      sum_time += this_solve_presolved_lp_time;
      HighsInt pct = (100 * this_solve_presolved_lp_time) / this_solve_time;
      highsLogDev(options_.log_options, HighsLogType::kInfo,
                  ": Solve presolved LP %8.2f (%3" HIGHSINT_FORMAT "%%)",
                  this_solve_presolved_lp_time, pct);
    }
    if (this_postsolve_time > 0) {
      sum_time += this_postsolve_time;
      HighsInt pct = (100 * this_postsolve_time) / this_solve_time;
      highsLogDev(options_.log_options, HighsLogType::kInfo,
                  ": Postsolve %8.2f (%3" HIGHSINT_FORMAT "%%)",
                  this_postsolve_time, pct);
    }
    if (this_solve_original_lp_time > 0) {
      sum_time += this_solve_original_lp_time;
      HighsInt pct = (100 * this_solve_original_lp_time) / this_solve_time;
      highsLogDev(options_.log_options, HighsLogType::kInfo,
                  ": Solve original LP %8.2f (%3" HIGHSINT_FORMAT "%%)",
                  this_solve_original_lp_time, pct);
    }
    highsLogDev(options_.log_options, HighsLogType::kInfo, "\n");
    double rlv_time_difference =
        fabs(sum_time - this_solve_time) / this_solve_time;
    if (rlv_time_difference > 0.1)
      highsLogDev(options_.log_options, HighsLogType::kInfo,
                  "Strange: Solve time = %g; Sum times = %g: relative "
                  "difference = %g\n",
                  this_solve_time, sum_time, rlv_time_difference);
  }
  // Assess success according to the scaled model status, unless
  // something worse has happened earlier
  call_status = highsStatusFromHighsModelStatus(scaled_model_status_);
  return_status = interpretCallStatus(call_status, return_status);
  return returnFromRun(return_status);
}

HighsStatus Highs::postsolve(const HighsSolution& solution,
                             const HighsBasis& basis) {
  const bool can_run_postsolve =
      model_presolve_status_ == HighsPresolveStatus::kNotPresolved ||
      model_presolve_status_ == HighsPresolveStatus::kReduced ||
      model_presolve_status_ == HighsPresolveStatus::kReducedToEmpty ||
      model_presolve_status_ == HighsPresolveStatus::kTimeout;
  if (!can_run_postsolve) {
    highsLogUser(
        options_.log_options, HighsLogType::kWarning,
        "Cannot run postsolve with presolve status: %s\n",
        presolve_.presolveStatusToString(model_presolve_status_).c_str());
    return HighsStatus::kWarning;
  }
  HighsStatus return_status = callRunPostsolve(solution, basis);
  return returnFromHighs(return_status);
}

HighsStatus Highs::writeSolution(const std::string filename,
                                 const bool pretty) const {
  HighsStatus return_status = HighsStatus::kOk;
  HighsStatus call_status;
  FILE* file;
  bool html;
  call_status = openWriteFile(filename, "writeSolution", file, html);
  return_status =
      interpretCallStatus(call_status, return_status, "openWriteFile");
  if (return_status == HighsStatus::kError) return return_status;
  writeSolutionToFile(file, model_.lp_, basis_, solution_, pretty);
  if (file != stdout) fclose(file);
  return HighsStatus::kOk;
}

const HighsModelStatus& Highs::getModelStatus(const bool scaled_model) const {
  if (scaled_model) {
    return scaled_model_status_;
  } else {
    return model_status_;
  }
}

HighsStatus Highs::getDualRay(bool& has_dual_ray, double* dual_ray_value) {
  if (!haveHmo("getDualRay")) return HighsStatus::kError;
  return getDualRayInterface(has_dual_ray, dual_ray_value);
}

HighsStatus Highs::getPrimalRay(bool& has_primal_ray,
                                double* primal_ray_value) {
  underDevelopmentLogMessage("getPrimalRay");
  if (!haveHmo("getPrimalRay")) return HighsStatus::kError;
  return getPrimalRayInterface(has_primal_ray, primal_ray_value);
}

HighsStatus Highs::getRanging(HighsRanging& ranging) {
  underDevelopmentLogMessage("getRanging");
  if (!haveHmo("getRanging")) return HighsStatus::kError;
  return getRangingData(ranging, hmos_[0]);
}

HighsStatus Highs::getBasicVariables(HighsInt* basic_variables) {
  if (!haveHmo("getBasicVariables")) return HighsStatus::kError;
  if (basic_variables == NULL) {
    highsLogUser(options_.log_options, HighsLogType::kError,
                 "getBasicVariables: basic_variables is NULL\n");
    return HighsStatus::kError;
  }
  return getBasicVariablesInterface(basic_variables);
}

HighsStatus Highs::getBasisInverseRow(const HighsInt row, double* row_vector,
                                      HighsInt* row_num_nz,
                                      HighsInt* row_indices) {
  if (!haveHmo("getBasisInverseRow")) return HighsStatus::kError;
  if (row_vector == NULL) {
    highsLogUser(options_.log_options, HighsLogType::kError,
                 "getBasisInverseRow: row_vector is NULL\n");
    return HighsStatus::kError;
  }
  // row_indices can be NULL - it's the trigger that determines
  // whether they are identified or not
  HighsInt numRow = model_.lp_.numRow_;
  if (row < 0 || row >= numRow) {
    highsLogUser(options_.log_options, HighsLogType::kError,
                 "Row index %" HIGHSINT_FORMAT
                 " out of range [0, %" HIGHSINT_FORMAT
                 "] in getBasisInverseRow\n",
                 row, numRow - 1);
    return HighsStatus::kError;
  }
  bool has_invert = hmos_[0].ekk_instance_.status_.has_invert;
  if (!has_invert) {
    highsLogUser(options_.log_options, HighsLogType::kError,
                 "No invertible representation for getBasisInverseRow\n");
    return HighsStatus::kError;
  }
  // Compute a row i of the inverse of the basis matrix by solving B^Tx=e_i
  vector<double> rhs;
  rhs.assign(numRow, 0);
  rhs[row] = 1;
  basisSolveInterface(rhs, row_vector, row_num_nz, row_indices, true);
  return HighsStatus::kOk;
}

HighsStatus Highs::getBasisInverseCol(const HighsInt col, double* col_vector,
                                      HighsInt* col_num_nz,
                                      HighsInt* col_indices) {
  if (!haveHmo("getBasisInverseCol")) return HighsStatus::kError;
  if (col_vector == NULL) {
    highsLogUser(options_.log_options, HighsLogType::kError,
                 "getBasisInverseCol: col_vector is NULL\n");
    return HighsStatus::kError;
  }
  // col_indices can be NULL - it's the trigger that determines
  // whether they are identified or not
  HighsInt numRow = model_.lp_.numRow_;
  if (col < 0 || col >= numRow) {
    highsLogUser(options_.log_options, HighsLogType::kError,
                 "Column index %" HIGHSINT_FORMAT
                 " out of range [0, %" HIGHSINT_FORMAT
                 "] in getBasisInverseCol\n",
                 col, numRow - 1);
    return HighsStatus::kError;
  }
  bool has_invert = hmos_[0].ekk_instance_.status_.has_invert;
  if (!has_invert) {
    highsLogUser(options_.log_options, HighsLogType::kError,
                 "No invertible representation for getBasisInverseCol\n");
    return HighsStatus::kError;
  }
  // Compute a col i of the inverse of the basis matrix by solving Bx=e_i
  vector<double> rhs;
  rhs.assign(numRow, 0);
  rhs[col] = 1;
  basisSolveInterface(rhs, col_vector, col_num_nz, col_indices, false);
  return HighsStatus::kOk;
}

HighsStatus Highs::getBasisSolve(const double* Xrhs, double* solution_vector,
                                 HighsInt* solution_num_nz,
                                 HighsInt* solution_indices) {
  if (!haveHmo("getBasisSolve")) return HighsStatus::kError;
  if (Xrhs == NULL) {
    highsLogUser(options_.log_options, HighsLogType::kError,
                 "getBasisSolve: Xrhs is NULL\n");
    return HighsStatus::kError;
  }
  if (solution_vector == NULL) {
    highsLogUser(options_.log_options, HighsLogType::kError,
                 "getBasisSolve: solution_vector is NULL\n");
    return HighsStatus::kError;
  }
  // solution_indices can be NULL - it's the trigger that determines
  // whether they are identified or not
  bool has_invert = hmos_[0].ekk_instance_.status_.has_invert;
  if (!has_invert) {
    highsLogUser(options_.log_options, HighsLogType::kError,
                 "No invertible representation for getBasisSolve\n");
    return HighsStatus::kError;
  }
  HighsInt numRow = model_.lp_.numRow_;
  vector<double> rhs;
  rhs.assign(numRow, 0);
  for (HighsInt row = 0; row < numRow; row++) rhs[row] = Xrhs[row];
  basisSolveInterface(rhs, solution_vector, solution_num_nz, solution_indices,
                      false);
  return HighsStatus::kOk;
}

HighsStatus Highs::getBasisTransposeSolve(const double* Xrhs,
                                          double* solution_vector,
                                          HighsInt* solution_num_nz,
                                          HighsInt* solution_indices) {
  if (!haveHmo("getBasisTransposeSolve")) return HighsStatus::kError;
  if (Xrhs == NULL) {
    highsLogUser(options_.log_options, HighsLogType::kError,
                 "getBasisTransposeSolve: Xrhs is NULL\n");
    return HighsStatus::kError;
  }
  if (solution_vector == NULL) {
    highsLogUser(options_.log_options, HighsLogType::kError,
                 "getBasisTransposeSolve: solution_vector is NULL\n");
    return HighsStatus::kError;
  }
  // solution_indices can be NULL - it's the trigger that determines
  // whether they are identified or not
  bool has_invert = hmos_[0].ekk_instance_.status_.has_invert;
  if (!has_invert) {
    highsLogUser(options_.log_options, HighsLogType::kError,
                 "No invertible representation for getBasisTransposeSolve\n");
    return HighsStatus::kError;
  }
  HighsInt numRow = model_.lp_.numRow_;
  vector<double> rhs;
  rhs.assign(numRow, 0);
  for (HighsInt row = 0; row < numRow; row++) rhs[row] = Xrhs[row];
  basisSolveInterface(rhs, solution_vector, solution_num_nz, solution_indices,
                      true);
  return HighsStatus::kOk;
}

HighsStatus Highs::getReducedRow(const HighsInt row, double* row_vector,
                                 HighsInt* row_num_nz, HighsInt* row_indices,
                                 const double* pass_basis_inverse_row_vector) {
  if (!haveHmo("getReducedRow")) return HighsStatus::kError;
  // Ensure that the LP is column-wise
  HighsStatus return_status = HighsStatus::kOk;
  return_status = interpretCallStatus(setOrientation(model_.lp_), return_status,
                                      "setOrientation");
  if (return_status == HighsStatus::kError) return return_status;
  HighsLp& lp = model_.lp_;
  if (row_vector == NULL) {
    highsLogUser(options_.log_options, HighsLogType::kError,
                 "getReducedRow: row_vector is NULL\n");
    return HighsStatus::kError;
  }
  // row_indices can be NULL - it's the trigger that determines
  // whether they are identified or not pass_basis_inverse_row_vector
  // NULL - it's the trigger to determine whether it's computed or not
  if (row < 0 || row >= lp.numRow_) {
    highsLogUser(options_.log_options, HighsLogType::kError,
                 "Row index %" HIGHSINT_FORMAT
                 " out of range [0, %" HIGHSINT_FORMAT "] in getReducedRow\n",
                 row, lp.numRow_ - 1);
    return HighsStatus::kError;
  }
  bool has_invert = hmos_[0].ekk_instance_.status_.has_invert;
  if (!has_invert) {
    highsLogUser(options_.log_options, HighsLogType::kError,
                 "No invertible representation for getReducedRow\n");
    return HighsStatus::kError;
  }
  HighsInt numRow = lp.numRow_;
  vector<double> basis_inverse_row;
  double* basis_inverse_row_vector = (double*)pass_basis_inverse_row_vector;
  if (basis_inverse_row_vector == NULL) {
    vector<double> rhs;
    vector<HighsInt> col_indices;
    rhs.assign(numRow, 0);
    rhs[row] = 1;
    basis_inverse_row.resize(numRow, 0);
    // Form B^{-T}e_{row}
    basisSolveInterface(rhs, &basis_inverse_row[0], NULL, NULL, true);
    basis_inverse_row_vector = &basis_inverse_row[0];
  }
  bool return_indices = row_num_nz != NULL;
  if (return_indices) *row_num_nz = 0;
  for (HighsInt col = 0; col < lp.numCol_; col++) {
    double value = 0;
    for (HighsInt el = lp.Astart_[col]; el < lp.Astart_[col + 1]; el++) {
      HighsInt row = lp.Aindex_[el];
      value += lp.Avalue_[el] * basis_inverse_row_vector[row];
    }
    row_vector[col] = 0;
    if (fabs(value) > kHighsTiny) {
      if (return_indices) row_indices[(*row_num_nz)++] = col;
      row_vector[col] = value;
    }
  }
  return HighsStatus::kOk;
}

HighsStatus Highs::getReducedColumn(const HighsInt col, double* col_vector,
                                    HighsInt* col_num_nz,
                                    HighsInt* col_indices) {
  if (!haveHmo("getReducedColumn")) return HighsStatus::kError;
  // Ensure that the LP is column-wise
  HighsStatus return_status = HighsStatus::kOk;
  return_status = interpretCallStatus(setOrientation(model_.lp_), return_status,
                                      "setOrientation");
  if (return_status == HighsStatus::kError) return return_status;
  HighsLp& lp = model_.lp_;
  if (col_vector == NULL) {
    highsLogUser(options_.log_options, HighsLogType::kError,
                 "getReducedColumn: col_vector is NULL\n");
    return HighsStatus::kError;
  }
  // col_indices can be NULL - it's the trigger that determines
  // whether they are identified or not
  if (col < 0 || col >= lp.numCol_) {
    highsLogUser(options_.log_options, HighsLogType::kError,
                 "Column index %" HIGHSINT_FORMAT
                 " out of range [0, %" HIGHSINT_FORMAT
                 "] in getReducedColumn\n",
                 col, lp.numCol_ - 1);
    return HighsStatus::kError;
  }
  bool has_invert = hmos_[0].ekk_instance_.status_.has_invert;
  if (!has_invert) {
    highsLogUser(options_.log_options, HighsLogType::kError,
                 "No invertible representation for getReducedColumn\n");
    return HighsStatus::kError;
  }
  HighsInt numRow = lp.numRow_;
  vector<double> rhs;
  rhs.assign(numRow, 0);
  for (HighsInt el = lp.Astart_[col]; el < lp.Astart_[col + 1]; el++)
    rhs[lp.Aindex_[el]] = lp.Avalue_[el];
  basisSolveInterface(rhs, col_vector, col_num_nz, col_indices, false);
  return HighsStatus::kOk;
}

HighsStatus Highs::setSolution(const HighsSolution& solution) {
  HighsStatus return_status = HighsStatus::kOk;
  // Check if primal solution is valid.
  if (model_.lp_.numCol_ > 0 &&
      solution.col_value.size() >= model_.lp_.numCol_) {
    // Worth considering the column values
    solution_.col_value = solution.col_value;
    if (model_.lp_.numRow_ > 0) {
      // Worth computing the row values
      solution_.row_value.resize(model_.lp_.numRow_);
      return_status =
          interpretCallStatus(calculateRowValues(model_.lp_, solution_),
                              return_status, "calculateRowValues");
      if (return_status == HighsStatus::kError) return return_status;
    }
    solution_.value_valid = true;
  } else {
    // Primal solution not valid
    solution_.value_valid = false;
  }
  // Check if dual solution is valid.
  if (model_.lp_.numRow_ > 0 &&
      solution.row_dual.size() >= model_.lp_.numRow_) {
    // Worth considering the row duals
    solution_.row_dual = solution.row_dual;
    if (model_.lp_.numCol_ > 0) {
      // Worth computing the column duals
      solution_.col_dual.resize(model_.lp_.numCol_);
      return_status =
          interpretCallStatus(calculateColDuals(model_.lp_, solution_),
                              return_status, "calculateColDuals");
      if (return_status == HighsStatus::kError) return return_status;
    }
    solution_.dual_valid = true;
  } else {
    // Dual solution not valid
    solution_.dual_valid = false;
  }
  return returnFromHighs(return_status);
}

HighsStatus Highs::setBasis(const HighsBasis& basis) {
  // Check the user-supplied basis
  if (!isBasisConsistent(model_.lp_, basis)) {
    highsLogUser(options_.log_options, HighsLogType::kError,
                 "setBasis: invalid basis\n");
    return HighsStatus::kError;
  }
  // Update the HiGHS basis
  basis_ = basis;
  basis_.valid = true;
  // Follow implications of a new HiGHS basis
  newHighsBasis();
  // Can't use returnFromHighs since...
  return HighsStatus::kOk;
}

HighsStatus Highs::setBasis() {
  // Invalidate the basis for HiGHS Don't set to logical basis since
  // that causes presolve to be skipped
  basis_.valid = false;
  // Follow implications of a new HiGHS basis
  newHighsBasis();
  // Can't use returnFromHighs since...
  return HighsStatus::kOk;
}

HighsStatus Highs::addRow(const double lower_bound, const double upper_bound,
                          const HighsInt num_new_nz, const HighsInt* indices,
                          const double* values) {
  HighsInt starts = 0;
  return addRows(1, &lower_bound, &upper_bound, num_new_nz, &starts, indices,
                 values);
}

HighsStatus Highs::addRows(const HighsInt num_new_row,
                           const double* lower_bounds,
                           const double* upper_bounds,
                           const HighsInt num_new_nz, const HighsInt* starts,
                           const HighsInt* indices, const double* values) {
  HighsStatus return_status = HighsStatus::kOk;
  clearPresolve();
  // Check that there is a HighsModelObject
  if (!haveHmo("addRows")) return HighsStatus::kError;
  return_status = interpretCallStatus(
      addRowsInterface(num_new_row, lower_bounds, upper_bounds, num_new_nz,
                       starts, indices, values),
      return_status, "addRows");
  if (return_status == HighsStatus::kError) return HighsStatus::kError;
  return returnFromHighs(return_status);
}

HighsStatus Highs::addCol(const double cost, const double lower_bound,
                          const double upper_bound, const HighsInt num_new_nz,
                          const HighsInt* indices, const double* values) {
  HighsInt starts = 0;
  return addCols(1, &cost, &lower_bound, &upper_bound, num_new_nz, &starts,
                 indices, values);
}

HighsStatus Highs::addCols(const HighsInt num_new_col, const double* costs,
                           const double* lower_bounds,
                           const double* upper_bounds,
                           const HighsInt num_new_nz, const HighsInt* starts,
                           const HighsInt* indices, const double* values) {
  HighsStatus return_status = HighsStatus::kOk;
  clearPresolve();
  if (!haveHmo("addCols")) return HighsStatus::kError;
  return_status = interpretCallStatus(
      addColsInterface(num_new_col, costs, lower_bounds, upper_bounds,
                       num_new_nz, starts, indices, values),
      return_status, "addCols");
  if (return_status == HighsStatus::kError) return HighsStatus::kError;
  return returnFromHighs(return_status);
}

HighsStatus Highs::changeObjectiveSense(const ObjSense sense) {
  HighsStatus return_status = HighsStatus::kOk;
  clearPresolve();
  if (!haveHmo("changeObjectiveSense")) return HighsStatus::kError;
  HighsStatus call_status;
  call_status = changeObjectiveSenseInterface(sense);
  return_status =
      interpretCallStatus(call_status, return_status, "changeObjectiveSense");
  if (return_status == HighsStatus::kError) return HighsStatus::kError;
  return returnFromHighs(return_status);
}

HighsStatus Highs::changeColIntegrality(const HighsInt col,
                                        const HighsVarType integrality) {
  return changeColsIntegrality(1, &col, &integrality);
}

HighsStatus Highs::changeColsIntegrality(const HighsInt from_col,
                                         const HighsInt to_col,
                                         const HighsVarType* integrality) {
  HighsStatus return_status = HighsStatus::kOk;
  clearPresolve();
  HighsStatus call_status;
  HighsIndexCollection index_collection;
  index_collection.dimension_ = model_.lp_.numCol_;
  index_collection.is_interval_ = true;
  index_collection.from_ = from_col;
  index_collection.to_ = to_col;
  if (!haveHmo("changeColsIntegrality")) return HighsStatus::kError;
  call_status = changeIntegralityInterface(index_collection, integrality);
  return_status =
      interpretCallStatus(call_status, return_status, "changeIntegrality");
  if (return_status == HighsStatus::kError) return HighsStatus::kError;
  return returnFromHighs(return_status);
}

HighsStatus Highs::changeColsIntegrality(const HighsInt num_set_entries,
                                         const HighsInt* set,
                                         const HighsVarType* integrality) {
  if (num_set_entries <= 0) return HighsStatus::kOk;
  HighsStatus return_status = HighsStatus::kOk;
  clearPresolve();
  HighsStatus call_status;
  // Create a local set that is not const since index_collection.set_
  // cannot be const as it may change if the set is not ordered
  vector<HighsInt> local_set{set, set + num_set_entries};
  HighsIndexCollection index_collection;
  index_collection.dimension_ = model_.lp_.numCol_;
  index_collection.is_set_ = true;
  index_collection.set_ = &local_set[0];
  index_collection.set_num_entries_ = num_set_entries;
  if (!haveHmo("changeColsIntegrality")) return HighsStatus::kError;
  call_status = changeIntegralityInterface(index_collection, integrality);
  return_status =
      interpretCallStatus(call_status, return_status, "changeIntegrality");
  if (return_status == HighsStatus::kError) return HighsStatus::kError;
  return returnFromHighs(return_status);
}

HighsStatus Highs::changeColsIntegrality(const HighsInt* mask,
                                         const HighsVarType* integrality) {
  HighsStatus return_status = HighsStatus::kOk;
  clearPresolve();
  HighsStatus call_status;
  // Create a local mask that is not const since
  // index_collection.mask_ cannot be const as it changes when
  // deleting rows/columns
  vector<HighsInt> local_mask{mask, mask + model_.lp_.numCol_};
  HighsIndexCollection index_collection;
  index_collection.dimension_ = model_.lp_.numCol_;
  index_collection.is_mask_ = true;
  index_collection.mask_ = &local_mask[0];
  if (!haveHmo("changeColsIntegrality")) return HighsStatus::kError;
  call_status = changeIntegralityInterface(index_collection, integrality);
  return_status =
      interpretCallStatus(call_status, return_status, "changeIntegrality");
  if (return_status == HighsStatus::kError) return HighsStatus::kError;
  return returnFromHighs(return_status);
}

HighsStatus Highs::changeColCost(const HighsInt col, const double cost) {
  return changeColsCost(1, &col, &cost);
}

HighsStatus Highs::changeColsCost(const HighsInt from_col,
                                  const HighsInt to_col, const double* cost) {
  HighsStatus return_status = HighsStatus::kOk;
  clearPresolve();
  HighsStatus call_status;
  HighsIndexCollection index_collection;
  index_collection.dimension_ = model_.lp_.numCol_;
  index_collection.is_interval_ = true;
  index_collection.from_ = from_col;
  index_collection.to_ = to_col;
  if (!haveHmo("changeColsCost")) return HighsStatus::kError;
  call_status = changeCostsInterface(index_collection, cost);
  return_status =
      interpretCallStatus(call_status, return_status, "changeCosts");
  if (return_status == HighsStatus::kError) return HighsStatus::kError;
  return returnFromHighs(return_status);
}

HighsStatus Highs::changeColsCost(const HighsInt num_set_entries,
                                  const HighsInt* set, const double* cost) {
  if (num_set_entries <= 0) return HighsStatus::kOk;
  HighsStatus return_status = HighsStatus::kOk;
  clearPresolve();
  HighsStatus call_status;
  // Create a local set that is not const since index_collection.set_
  // cannot be const as it may change if the set is not ordered
  vector<HighsInt> local_set{set, set + num_set_entries};
  HighsIndexCollection index_collection;
  index_collection.dimension_ = model_.lp_.numCol_;
  index_collection.is_set_ = true;
  index_collection.set_ = &local_set[0];
  index_collection.set_num_entries_ = num_set_entries;
  if (!haveHmo("changeColsCost")) return HighsStatus::kError;
  call_status = changeCostsInterface(index_collection, cost);
  return_status =
      interpretCallStatus(call_status, return_status, "changeCosts");
  if (return_status == HighsStatus::kError) return HighsStatus::kError;
  return returnFromHighs(return_status);
}

HighsStatus Highs::changeColsCost(const HighsInt* mask, const double* cost) {
  HighsStatus return_status = HighsStatus::kOk;
  clearPresolve();
  HighsStatus call_status;
  // Create a local mask that is not const since
  // index_collection.mask_ cannot be const as it changes when
  // deleting rows/columns
  vector<HighsInt> local_mask{mask, mask + model_.lp_.numCol_};
  HighsIndexCollection index_collection;
  index_collection.dimension_ = model_.lp_.numCol_;
  index_collection.is_mask_ = true;
  index_collection.mask_ = &local_mask[0];
  if (!haveHmo("changeColsCost")) return HighsStatus::kError;
  call_status = changeCostsInterface(index_collection, cost);
  return_status =
      interpretCallStatus(call_status, return_status, "changeCosts");
  if (return_status == HighsStatus::kError) return HighsStatus::kError;
  return returnFromHighs(return_status);
}

HighsStatus Highs::changeColBounds(const HighsInt col, const double lower,
                                   const double upper) {
  return changeColsBounds(1, &col, &lower, &upper);
}

HighsStatus Highs::changeColsBounds(const HighsInt from_col,
                                    const HighsInt to_col, const double* lower,
                                    const double* upper) {
  HighsStatus return_status = HighsStatus::kOk;
  clearPresolve();
  HighsStatus call_status;
  HighsIndexCollection index_collection;
  index_collection.dimension_ = model_.lp_.numCol_;
  index_collection.is_interval_ = true;
  index_collection.from_ = from_col;
  index_collection.to_ = to_col;
  if (!haveHmo("changeColsBounds")) return HighsStatus::kError;
  call_status = changeColBoundsInterface(index_collection, lower, upper);
  return_status =
      interpretCallStatus(call_status, return_status, "changeColBounds");
  if (return_status == HighsStatus::kError) return HighsStatus::kError;
  return returnFromHighs(return_status);
}

HighsStatus Highs::changeColsBounds(const HighsInt num_set_entries,
                                    const HighsInt* set, const double* lower,
                                    const double* upper) {
  if (num_set_entries <= 0) return HighsStatus::kOk;
  HighsStatus return_status = HighsStatus::kOk;
  clearPresolve();
  HighsStatus call_status;
  // Create a local set that is not const since index_collection.set_
  // cannot be const as it may change if the set is not ordered
  vector<HighsInt> local_set{set, set + num_set_entries};
  HighsIndexCollection index_collection;
  index_collection.dimension_ = model_.lp_.numCol_;
  index_collection.is_set_ = true;
  index_collection.set_ = &local_set[0];
  index_collection.set_num_entries_ = num_set_entries;
  if (!haveHmo("changeColsBounds")) return HighsStatus::kError;
  call_status = changeColBoundsInterface(index_collection, lower, upper);
  return_status =
      interpretCallStatus(call_status, return_status, "changeColBounds");
  if (return_status == HighsStatus::kError) return HighsStatus::kError;
  return returnFromHighs(return_status);
}

HighsStatus Highs::changeColsBounds(const HighsInt* mask, const double* lower,
                                    const double* upper) {
  HighsStatus return_status = HighsStatus::kOk;
  clearPresolve();
  HighsStatus call_status;
  // Create a local mask that is not const since
  // index_collection.mask_ cannot be const as it changes when
  // deleting rows/columns
  vector<HighsInt> local_mask{mask, mask + model_.lp_.numCol_};
  HighsIndexCollection index_collection;
  index_collection.dimension_ = model_.lp_.numCol_;
  index_collection.is_mask_ = true;
  index_collection.mask_ = &local_mask[0];
  if (!haveHmo("changeColsBounds")) return HighsStatus::kError;
  call_status = changeColBoundsInterface(index_collection, lower, upper);
  return_status =
      interpretCallStatus(call_status, return_status, "changeColBounds");
  if (return_status == HighsStatus::kError) return HighsStatus::kError;
  return returnFromHighs(return_status);
}

HighsStatus Highs::changeRowBounds(const HighsInt row, const double lower,
                                   const double upper) {
  return changeRowsBounds(1, &row, &lower, &upper);
}

HighsStatus Highs::changeRowsBounds(const HighsInt from_row,
                                    const HighsInt to_row, const double* lower,
                                    const double* upper) {
  HighsStatus return_status = HighsStatus::kOk;
  clearPresolve();
  HighsStatus call_status;
  HighsIndexCollection index_collection;
  index_collection.dimension_ = model_.lp_.numRow_;
  index_collection.is_interval_ = true;
  index_collection.from_ = from_row;
  index_collection.to_ = to_row;
  if (!haveHmo("changeRowsBounds")) return HighsStatus::kError;
  call_status = changeRowBoundsInterface(index_collection, lower, upper);
  return_status =
      interpretCallStatus(call_status, return_status, "changeRowBounds");
  if (return_status == HighsStatus::kError) return HighsStatus::kError;
  return returnFromHighs(return_status);
}

HighsStatus Highs::changeRowsBounds(const HighsInt num_set_entries,
                                    const HighsInt* set, const double* lower,
                                    const double* upper) {
  if (num_set_entries <= 0) return HighsStatus::kOk;
  HighsStatus return_status = HighsStatus::kOk;
  clearPresolve();
  HighsStatus call_status;
  // Create a local set that is not const since index_collection.set_
  // cannot be const as it may change if the set is not ordered
  vector<HighsInt> local_set{set, set + num_set_entries};
  HighsIndexCollection index_collection;
  index_collection.dimension_ = model_.lp_.numRow_;
  index_collection.is_set_ = true;
  index_collection.set_ = &local_set[0];
  index_collection.set_num_entries_ = num_set_entries;
  if (!haveHmo("changeRowsBounds")) return HighsStatus::kError;
  call_status = changeRowBoundsInterface(index_collection, lower, upper);
  return_status =
      interpretCallStatus(call_status, return_status, "changeRowBounds");
  if (return_status == HighsStatus::kError) return HighsStatus::kError;
  return returnFromHighs(return_status);
}

HighsStatus Highs::changeRowsBounds(const HighsInt* mask, const double* lower,
                                    const double* upper) {
  HighsStatus return_status = HighsStatus::kOk;
  clearPresolve();
  HighsStatus call_status;
  // Create a local mask that is not const since
  // index_collection.mask_ cannot be const as it changes when
  // deleting rows/columns
  vector<HighsInt> local_mask{mask, mask + model_.lp_.numRow_};
  HighsIndexCollection index_collection;
  index_collection.dimension_ = model_.lp_.numRow_;
  index_collection.is_mask_ = true;
  index_collection.mask_ = &local_mask[0];
  if (!haveHmo("changeRowsBounds")) return HighsStatus::kError;
  call_status = changeRowBoundsInterface(index_collection, lower, upper);
  return_status =
      interpretCallStatus(call_status, return_status, "changeRowBounds");
  if (return_status == HighsStatus::kError) return HighsStatus::kError;
  return returnFromHighs(return_status);
}

HighsStatus Highs::changeCoeff(const HighsInt row, const HighsInt col,
                               const double value) {
  HighsStatus return_status = HighsStatus::kOk;
  HighsStatus call_status;
  if (!haveHmo("changeCoeff")) return HighsStatus::kError;
  call_status = changeCoefficientInterface(row, col, value);
  return_status =
      interpretCallStatus(call_status, return_status, "changeCoefficient");
  if (return_status == HighsStatus::kError) return HighsStatus::kError;
  return returnFromHighs(return_status);
}

HighsStatus Highs::getObjectiveSense(ObjSense& sense) {
  if (!haveHmo("getObjectiveSense")) return HighsStatus::kError;
  sense = model_.lp_.sense_;
  return HighsStatus::kOk;
}

HighsStatus Highs::getCols(const HighsInt from_col, const HighsInt to_col,
                           HighsInt& num_col, double* costs, double* lower,
                           double* upper, HighsInt& num_nz, HighsInt* start,
                           HighsInt* index, double* value) {
  HighsStatus return_status = HighsStatus::kOk;
  HighsStatus call_status;
  HighsIndexCollection index_collection;
  index_collection.dimension_ = model_.lp_.numCol_;
  index_collection.is_interval_ = true;
  index_collection.from_ = from_col;
  index_collection.to_ = to_col;
  if (!haveHmo("getCols")) return HighsStatus::kError;
  call_status = getColsInterface(index_collection, num_col, costs, lower, upper,
                                 num_nz, start, index, value);
  return_status = interpretCallStatus(call_status, return_status, "getCols");
  if (return_status == HighsStatus::kError) return HighsStatus::kError;
  return returnFromHighs(return_status);
}

HighsStatus Highs::getCols(const HighsInt num_set_entries, const HighsInt* set,
                           HighsInt& num_col, double* costs, double* lower,
                           double* upper, HighsInt& num_nz, HighsInt* start,
                           HighsInt* index, double* value) {
  if (num_set_entries <= 0) return HighsStatus::kOk;
  HighsStatus return_status = HighsStatus::kOk;
  HighsStatus call_status;
  // Create a local set that is not const since index_collection.set_
  // cannot be const as it may change if the set is not ordered
  vector<HighsInt> local_set{set, set + num_set_entries};
  HighsIndexCollection index_collection;
  index_collection.dimension_ = model_.lp_.numCol_;
  index_collection.is_set_ = true;
  index_collection.set_ = &local_set[0];
  index_collection.set_num_entries_ = num_set_entries;
  if (!haveHmo("getCols")) return HighsStatus::kError;
  call_status = getColsInterface(index_collection, num_col, costs, lower, upper,
                                 num_nz, start, index, value);
  return_status = interpretCallStatus(call_status, return_status, "getCols");
  if (return_status == HighsStatus::kError) return HighsStatus::kError;
  return returnFromHighs(return_status);
}

HighsStatus Highs::getCols(const HighsInt* mask, HighsInt& num_col,
                           double* costs, double* lower, double* upper,
                           HighsInt& num_nz, HighsInt* start, HighsInt* index,
                           double* value) {
  HighsStatus return_status = HighsStatus::kOk;
  HighsStatus call_status;
  // Create a local mask that is not const since
  // index_collection.mask_ cannot be const as it changes when
  // deleting rows/columns
  vector<HighsInt> local_mask{mask, mask + model_.lp_.numCol_};
  HighsIndexCollection index_collection;
  index_collection.dimension_ = model_.lp_.numCol_;
  index_collection.is_mask_ = true;
  index_collection.mask_ = &local_mask[0];
  if (!haveHmo("getCols")) return HighsStatus::kError;
  call_status = getColsInterface(index_collection, num_col, costs, lower, upper,
                                 num_nz, start, index, value);
  return_status = interpretCallStatus(call_status, return_status, "getCols");
  if (return_status == HighsStatus::kError) return HighsStatus::kError;
  return returnFromHighs(return_status);
}

HighsStatus Highs::getRows(const HighsInt from_row, const HighsInt to_row,
                           HighsInt& num_row, double* lower, double* upper,
                           HighsInt& num_nz, HighsInt* start, HighsInt* index,
                           double* value) {
  HighsStatus return_status = HighsStatus::kOk;
  HighsStatus call_status;
  HighsIndexCollection index_collection;
  index_collection.dimension_ = model_.lp_.numRow_;
  index_collection.is_interval_ = true;
  index_collection.from_ = from_row;
  index_collection.to_ = to_row;
  if (!haveHmo("getRows")) return HighsStatus::kError;
  call_status = getRowsInterface(index_collection, num_row, lower, upper,
                                 num_nz, start, index, value);
  return_status = interpretCallStatus(call_status, return_status, "getRows");
  if (return_status == HighsStatus::kError) return HighsStatus::kError;
  return returnFromHighs(return_status);
}

HighsStatus Highs::getRows(const HighsInt num_set_entries, const HighsInt* set,
                           HighsInt& num_row, double* lower, double* upper,
                           HighsInt& num_nz, HighsInt* start, HighsInt* index,
                           double* value) {
  if (num_set_entries <= 0) return HighsStatus::kOk;
  HighsStatus return_status = HighsStatus::kOk;
  HighsStatus call_status;
  // Create a local set that is not const since index_collection.set_
  // cannot be const as it may change if the set is not ordered
  vector<HighsInt> local_set{set, set + num_set_entries};
  HighsIndexCollection index_collection;
  index_collection.dimension_ = model_.lp_.numRow_;
  index_collection.is_set_ = true;
  index_collection.set_ = &local_set[0];
  index_collection.set_num_entries_ = num_set_entries;
  if (!haveHmo("getRows")) return HighsStatus::kError;
  call_status = getRowsInterface(index_collection, num_row, lower, upper,
                                 num_nz, start, index, value);
  return_status = interpretCallStatus(call_status, return_status, "getRows");
  if (return_status == HighsStatus::kError) return HighsStatus::kError;
  return returnFromHighs(return_status);
}

HighsStatus Highs::getRows(const HighsInt* mask, HighsInt& num_row,
                           double* lower, double* upper, HighsInt& num_nz,
                           HighsInt* start, HighsInt* index, double* value) {
  HighsStatus return_status = HighsStatus::kOk;
  HighsStatus call_status;
  // Create a local mask that is not const since
  // index_collection.mask_ cannot be const as it changes when
  // deleting rows/columns
  vector<HighsInt> local_mask{mask, mask + model_.lp_.numRow_};
  HighsIndexCollection index_collection;
  index_collection.dimension_ = model_.lp_.numRow_;
  index_collection.is_mask_ = true;
  index_collection.mask_ = &local_mask[0];
  if (!haveHmo("getRows")) return HighsStatus::kError;
  call_status = getRowsInterface(index_collection, num_row, lower, upper,
                                 num_nz, start, index, value);
  return_status = interpretCallStatus(call_status, return_status, "getRows");
  if (return_status == HighsStatus::kError) return HighsStatus::kError;
  return returnFromHighs(return_status);
}

HighsStatus Highs::getCoeff(const HighsInt row, const HighsInt col,
                            double& value) {
  HighsStatus return_status = HighsStatus::kOk;
  HighsStatus call_status;
  if (!haveHmo("getCoeff")) return HighsStatus::kError;
  call_status = getCoefficientInterface(row, col, value);
  return_status =
      interpretCallStatus(call_status, return_status, "getCoefficient");
  if (return_status == HighsStatus::kError) return HighsStatus::kError;
  return returnFromHighs(return_status);
}

HighsStatus Highs::deleteCols(const HighsInt from_col, const HighsInt to_col) {
  HighsStatus return_status = HighsStatus::kOk;
  clearPresolve();
  HighsStatus call_status;
  HighsIndexCollection index_collection;
  index_collection.dimension_ = model_.lp_.numCol_;
  index_collection.is_interval_ = true;
  index_collection.from_ = from_col;
  index_collection.to_ = to_col;
  if (!haveHmo("deleteCols")) return HighsStatus::kError;
  call_status = deleteColsInterface(index_collection);
  return_status = interpretCallStatus(call_status, return_status, "deleteCols");
  if (return_status == HighsStatus::kError) return HighsStatus::kError;
  return returnFromHighs(return_status);
}

HighsStatus Highs::deleteCols(const HighsInt num_set_entries,
                              const HighsInt* set) {
  if (num_set_entries <= 0) return HighsStatus::kOk;
  HighsStatus return_status = HighsStatus::kOk;
  clearPresolve();
  HighsStatus call_status;
  // Create a local set that is not const since index_collection.set_
  // cannot be const as it may change if the set is not ordered
  vector<HighsInt> local_set{set, set + num_set_entries};
  HighsIndexCollection index_collection;
  index_collection.dimension_ = model_.lp_.numCol_;
  index_collection.is_set_ = true;
  index_collection.set_ = &local_set[0];
  index_collection.set_num_entries_ = num_set_entries;
  if (!haveHmo("deleteCols")) return HighsStatus::kError;
  call_status = deleteColsInterface(index_collection);
  return_status = interpretCallStatus(call_status, return_status, "deleteCols");
  if (return_status == HighsStatus::kError) return HighsStatus::kError;
  return returnFromHighs(return_status);
}

HighsStatus Highs::deleteCols(HighsInt* mask) {
  HighsStatus return_status = HighsStatus::kOk;
  clearPresolve();
  HighsStatus call_status;
  HighsIndexCollection index_collection;
  index_collection.dimension_ = model_.lp_.numCol_;
  index_collection.is_mask_ = true;
  index_collection.mask_ = &mask[0];
  if (!haveHmo("deleteCols")) return HighsStatus::kError;
  call_status = deleteColsInterface(index_collection);
  return_status = interpretCallStatus(call_status, return_status, "deleteCols");
  if (return_status == HighsStatus::kError) return HighsStatus::kError;
  return returnFromHighs(return_status);
}

HighsStatus Highs::deleteRows(const HighsInt from_row, const HighsInt to_row) {
  HighsStatus return_status = HighsStatus::kOk;
  clearPresolve();
  HighsStatus call_status;
  HighsIndexCollection index_collection;
  index_collection.dimension_ = model_.lp_.numRow_;
  index_collection.is_interval_ = true;
  index_collection.from_ = from_row;
  index_collection.to_ = to_row;
  if (!haveHmo("deleteRows")) return HighsStatus::kError;
  call_status = deleteRowsInterface(index_collection);
  return_status = interpretCallStatus(call_status, return_status, "deleteRows");
  if (return_status == HighsStatus::kError) return HighsStatus::kError;
  return returnFromHighs(return_status);
}

HighsStatus Highs::deleteRows(const HighsInt num_set_entries,
                              const HighsInt* set) {
  if (num_set_entries <= 0) return HighsStatus::kOk;
  HighsStatus return_status = HighsStatus::kOk;
  clearPresolve();
  HighsStatus call_status;
  // Create a local set that is not const since index_collection.set_
  // cannot be const as it may change if the set is not ordered
  vector<HighsInt> local_set{set, set + num_set_entries};
  HighsIndexCollection index_collection;
  index_collection.dimension_ = model_.lp_.numRow_;
  index_collection.is_set_ = true;
  index_collection.set_ = &local_set[0];
  index_collection.set_num_entries_ = num_set_entries;
  if (!haveHmo("deleteRows")) return HighsStatus::kError;
  call_status = deleteRowsInterface(index_collection);
  return_status = interpretCallStatus(call_status, return_status, "deleteRows");
  if (return_status == HighsStatus::kError) return HighsStatus::kError;
  return returnFromHighs(return_status);
}

HighsStatus Highs::deleteRows(HighsInt* mask) {
  HighsStatus return_status = HighsStatus::kOk;
  clearPresolve();
  HighsStatus call_status;
  HighsIndexCollection index_collection;
  index_collection.dimension_ = model_.lp_.numRow_;
  index_collection.is_mask_ = true;
  index_collection.mask_ = &mask[0];
  if (!haveHmo("deleteRows")) return HighsStatus::kError;
  call_status = deleteRowsInterface(index_collection);
  return_status = interpretCallStatus(call_status, return_status, "deleteRows");
  if (return_status == HighsStatus::kError) return HighsStatus::kError;
  return returnFromHighs(return_status);
}

HighsStatus Highs::scaleCol(const HighsInt col, const double scaleval) {
  HighsStatus return_status = HighsStatus::kOk;
  clearPresolve();
  HighsStatus call_status;
  if (!haveHmo("scaleCol")) return HighsStatus::kError;
  call_status = scaleColInterface(col, scaleval);
  return_status = interpretCallStatus(call_status, return_status, "scaleCol");
  if (return_status == HighsStatus::kError) return HighsStatus::kError;
  return returnFromHighs(return_status);
}

HighsStatus Highs::scaleRow(const HighsInt row, const double scaleval) {
  HighsStatus return_status = HighsStatus::kOk;
  clearPresolve();
  HighsStatus call_status;
  if (!haveHmo("scaleRow")) return HighsStatus::kError;
  call_status = scaleRowInterface(row, scaleval);
  return_status = interpretCallStatus(call_status, return_status, "scaleRow");
  if (return_status == HighsStatus::kError) return HighsStatus::kError;
  return returnFromHighs(return_status);
}

double Highs::getInfinity() { return kHighsInf; }

double Highs::getRunTime() { return timer_.readRunHighsClock(); }

void Highs::deprecationMessage(const std::string method_name,
                               const std::string alt_method_name) const {
  if (alt_method_name.compare("None") == 0) {
    highsLogUser(options_.log_options, HighsLogType::kWarning,
                 "Method %s is deprecated: no alternative method\n",
                 method_name.c_str());
  } else {
    highsLogUser(options_.log_options, HighsLogType::kWarning,
                 "Method %s is deprecated: alternative method is %s\n",
                 method_name.c_str(), alt_method_name.c_str());
  }
}

#ifdef HiGHSDEV
void Highs::reportModelStatusSolutionBasis(const std::string message,
                                           const HighsInt hmo_ix) {
  HighsModelStatus& model_status = model_status_;
  HighsModelStatus& scaled_model_status = scaled_model_status_;
  HighsSolution& solution = solution_;
  HighsBasis& basis = basis_;
  HighsInt unscaled_primal_solution_status = info_.primal_solution_status;
  HighsInt unscaled_dual_solution_status = info_.dual_solution_status;
  HighsLp& lp = model_.lp_;
  if (hmo_ix >= 0) {
    assert(hmo_ix < (HighsInt)hmos_.size());
    model_status = hmos_[hmo_ix].unscaled_model_status_;
    scaled_model_status = hmos_[hmo_ix].scaled_model_status_;
    solution = hmos_[hmo_ix].solution_;
    basis = hmos_[hmo_ix].basis_;
    unscaled_primal_solution_status =
        hmos_[hmo_ix].solution_params_.primal_solution_status;
    unscaled_dual_solution_status =
        hmos_[hmo_ix].solution_params_.dual_solution_status;
    lp = hmos_[hmo_ix].lp_;
  }
  printf(
      "\n%s\nModel status = %s; Scaled model status = %s; LP(%" HIGHSINT_FORMAT
      ", %" HIGHSINT_FORMAT
      "); solution "
      "([%" HIGHSINT_FORMAT "] %" HIGHSINT_FORMAT ", %" HIGHSINT_FORMAT
      "; [%" HIGHSINT_FORMAT "] %" HIGHSINT_FORMAT ", %" HIGHSINT_FORMAT
      "); basis %" HIGHSINT_FORMAT
      " "
      "(%" HIGHSINT_FORMAT ", %" HIGHSINT_FORMAT ")\n\n",
      message.c_str(), modelStatusToString(model_status).c_str(),
      modelStatusToString(scaled_model_status).c_str(), lp.numCol_, lp.numRow_,
      unscaled_primal_solution_status, (HighsInt)solution.col_value.size(),
      (HighsInt)solution.row_value.size(), unscaled_dual_solution_status,
      (HighsInt)solution.col_dual.size(), (HighsInt)solution.row_dual.size(),
      basis.valid, (HighsInt)basis.col_status.size(),
      (HighsInt)basis.row_status.size());
}
#endif

std::string Highs::modelStatusToString(
    const HighsModelStatus model_status) const {
  return utilModelStatusToString(model_status);
}

std::string Highs::solutionStatusToString(const HighsInt solution_status) {
  return utilSolutionStatusToString(solution_status);
}

// Private methods
HighsPresolveStatus Highs::runPresolve(const bool force_presolve) {
  clearPresolve();
  // Exit if presolve is set to off (unless presolve is forced)
  if (options_.presolve == kHighsOffString && !force_presolve)
    return HighsPresolveStatus::kNotPresolved;

  if (model_.isEmpty()) {
    // Empty models shouldn't reach here, but this status would cause
    // no harm if one did
    assert(1 == 0);
    return HighsPresolveStatus::kNotReduced;
  }

  // Ensure that the LP is column-wise
  setOrientation(model_.lp_);

  // Clear info from previous runs if model_.lp_ has been modified.
  double start_presolve = timer_.readRunHighsClock();

  // Set time limit.
  if (options_.time_limit > 0 && options_.time_limit < kHighsInf) {
    double left = options_.time_limit - start_presolve;
    if (left <= 0) {
      highsLogDev(options_.log_options, HighsLogType::kError,
                  "Time limit reached while reading in matrix\n");
      return HighsPresolveStatus::kTimeout;
    }

    highsLogDev(options_.log_options, HighsLogType::kVerbose,
                "Time limit set: reading matrix took %.2g, presolve "
                "time left: %.2g\n",
                start_presolve, left);
  }

  // Presolve.
  presolve_.init(model_.lp_, timer_);
  presolve_.options_ = &options_;
  if (options_.time_limit > 0 && options_.time_limit < kHighsInf) {
    double current = timer_.readRunHighsClock();
    double time_init = current - start_presolve;
    double left = presolve_.options_->time_limit - time_init;
    if (left <= 0) {
      highsLogDev(options_.log_options, HighsLogType::kError,
                  "Time limit reached while copying matrix into presolve.\n");
      return HighsPresolveStatus::kTimeout;
    }
    highsLogDev(options_.log_options, HighsLogType::kVerbose,
                "Time limit set: copying matrix took %.2g, presolve "
                "time left: %.2g\n",
                time_init, left);
  }

  HighsPresolveStatus presolve_return_status = presolve_.run();

  if (presolve_return_status == HighsPresolveStatus::kReduced) {
    // presolve_.run() returns HighsPresolveStatus::kReduced, even if
    // no reductions have taken place - since the presolved problem
    // may have been converted to a minimization, and this must be
    // corrected in postsolve. However, the LP solvers don't require
    // this, and should solve the original LP.
    if (!presolve_.isReduced())
      presolve_return_status = HighsPresolveStatus::kNotReduced;
  }

  highsLogDev(options_.log_options, HighsLogType::kVerbose,
              "presolve_.run() returns status: %s\n",
              presolve_.presolveStatusToString(presolve_return_status).c_str());

  // Update reduction counts.
  switch (presolve_return_status) {
    case HighsPresolveStatus::kReduced: {
      const HighsLp& reduced_lp = presolve_.getReducedProblem();
      presolve_.info_.n_cols_removed = model_.lp_.numCol_ - reduced_lp.numCol_;
      presolve_.info_.n_rows_removed = model_.lp_.numRow_ - reduced_lp.numRow_;
      presolve_.info_.n_nnz_removed = (HighsInt)model_.lp_.Avalue_.size() -
                                      (HighsInt)reduced_lp.Avalue_.size();
      break;
    }
    case HighsPresolveStatus::kReducedToEmpty: {
      presolve_.info_.n_cols_removed = model_.lp_.numCol_;
      presolve_.info_.n_rows_removed = model_.lp_.numRow_;
      presolve_.info_.n_nnz_removed = (HighsInt)model_.lp_.Avalue_.size();
      break;
    }
    default:
      break;
  }
  return presolve_return_status;
}

HighsPostsolveStatus Highs::runPostsolve() {
  bool solution_ok = isSolutionRightSize(presolve_.getReducedProblem(),
                                         presolve_.data_.recovered_solution_);
  if (!solution_ok) return HighsPostsolveStatus::kReducedSolutionDimenionsError;

  presolve_.data_.postSolveStack.undo(options_,
                                      presolve_.data_.recovered_solution_,
                                      presolve_.data_.recovered_basis_);

  if (model_.lp_.sense_ == ObjSense::kMaximize)
    presolve_.negateReducedLpColDuals();

  return HighsPostsolveStatus::kSolutionRecovered;
}

void Highs::clearPresolve() {
  model_presolve_status_ = HighsPresolveStatus::kNotPresolved;
  presolved_model_.clear();
  presolve_.clear();
}

void Highs::clearUserSolverData() {
  clearModelStatus();
  clearSolution();
  clearBasis();
  clearInfo();
}

void Highs::clearModelStatus() {
  model_status_ = HighsModelStatus::kNotset;
  scaled_model_status_ = HighsModelStatus::kNotset;
}

void Highs::clearSolution() {
  info_.primal_solution_status = kSolutionStatusNone;
  info_.dual_solution_status = kSolutionStatusNone;
  clearSolutionUtil(solution_);
}

void Highs::clearBasis() { clearBasisUtil(basis_); }

void Highs::clearInfo() { info_.clear(); }

// The method below runs calls solveLp to solve the LP associated with
// a particular model, integrating the iteration counts into the
// overall values in HighsInfo
HighsStatus Highs::callSolveLp(HighsModelObject& highs_model_object,
                               const string message) {
  HighsStatus return_status = HighsStatus::kOk;
  HighsStatus call_status;

  // Check that the model isn't row-wise
  assert(model_.lp_.orientation_ != MatrixOrientation::kRowwise);

  // Copy the LP solver iteration counts to this model so that they
  // are updated
  highs_model_object.iteration_counts_ = iteration_counts_;

  // Solve the LP
  call_status = solveLp(highs_model_object, message);
  return_status = interpretCallStatus(call_status, return_status, "solveLp");
  if (return_status == HighsStatus::kError) return return_status;

  // Copy this model's iteration counts to the LP solver iteration counts so
  // that they are updated
  iteration_counts_ = highs_model_object.iteration_counts_;
  return return_status;
}

HighsStatus Highs::callSolveQp() {
  HighsStatus return_status = HighsStatus::kOk;
  // Check that the model isn't row-wise - not yet in master
  HighsLp& lp = model_.lp_;
  HighsHessian& hessian = model_.hessian_;
  assert(lp.orientation_ != MatrixOrientation::kRowwise);
  //
  // Run the QP solver
  return_status = HighsStatus::kError;
  /*
  Instance instance(lp.numCol_, lp.numRow_);


  instance.num_con = lp.numRow_;
  instance.num_var = lp.numCol_;

  instance.A.mat.num_col = lp.numCol_;
  instance.A.mat.num_row = lp.numRow_;
  instance.A.mat.start = lp.Astart_;
  instance.A.mat.index = lp.Aindex_;
  instance.A.mat.value = lp.Avalue_;
  instance.c.value = lp.colCost_;
  instance.con_lo = lp.rowLower_;
  instance.con_up = lp.rowUpper_;
  instance.var_lo = lp.colLower_;
  instance.var_up = lp.colUpper_;
  instance.Q.mat.num_col = lp.numCol_;
  instance.Q.mat.num_row = lp.numCol_;
  instance.Q.mat.start = hessian.q_start_;
  instance.Q.mat.index = hessian.q_index_;
  instance.Q.mat.value = hessian.q_value_;

  if (lp.sense_ != ObjSense::kMinimize) {
    for (double& i : instance.c.value) {
      i *= -1.0;
    }
  }

  Runtime runtime(instance);

  runtime.settings.reportingfequency = 1000;
  runtime.endofiterationevent.subscribe(reportIteration);
  runtime.settings.iterationlimit = std::numeric_limits<int>::max();
  runtime.settings.ratiotest = new RatiotestTwopass(instance, 0.000000001,
  0.000001); Solver solver(runtime); solver.solve();





  //
  // Cheating now, but need to set this honestly!
  HighsStatus call_status = HighsStatus::kOk;
  return_status =
      interpretCallStatus(call_status, return_status, "QpSolver");
  if (return_status == HighsStatus::kError) return return_status;
  // Cheating now, but need to set this honestly!
  scaled_model_status_ = runtime.status == ProblemStatus::OPTIMAL ?
  HighsModelStatus::kOptimal : runtime.status == ProblemStatus::UNBOUNDED ?
  HighsModelStatus::kUnbounded : HighsModelStatus::kInfeasible; model_status_ =
  scaled_model_status_;
  // Set the values in HighsInfo instance info_
  info_.qp_iteration_count = runtime.statistics.num_iterations;
  info_.simplex_iteration_count = runtime.statistics.phase1_iterations;
  info_.ipm_iteration_count = -1;
  info_.crossover_iteration_count = -1;
  info_.primal_status = runtime.status == ProblemStatus::OPTIMAL ?
  SolutionStatus::kSolutionStatusFeasible :
  SolutionStatus::kSolutionStatusInfeasible; info_.dual_status = runtime.status
  == ProblemStatus::OPTIMAL ? SolutionStatus::kSolutionStatusFeasible :
  SolutionStatus::kSolutionStatusInfeasible; info_.objective_function_value =
  runtime.instance.objval(runtime.primal); info_.num_primal_infeasibilities =
  -1;  // Not known
  // Are the violations max or sum?
  info_.max_primal_infeasibility =0.0; //
  info_.sum_primal_infeasibilities = -1;  // Not known
  info_.num_dual_infeasibilities = -1;    // Not known
  info_.max_dual_infeasibility = -1;      // Not known
  info_.sum_dual_infeasibilities = -1;    // Not known
  // The solution needs to be here, but just resize it for now

  info_.primal_status = SolutionStatus::kSolutionStatusFeasible;
  solution_.col_value.resize(lp.numCol_);
  solution_.col_dual.resize(lp.numCol_);
  for (int iCol = 0; iCol < lp.numCol_; iCol++) {
    solution_.col_value[iCol] = runtime.primal.value[iCol]; //
    solution_.col_dual[iCol] = runtime.dualvar.value[iCol];
  }

  solution_.row_value.resize(lp.numRow_);
  solution_.row_dual.resize(lp.numRow_);
  for (int iRow = 0; iRow < lp.numRow_; iRow++) {
    solution_.row_value[iRow] = runtime.rowactivity.value[iRow];
    solution_.row_dual[iRow] = runtime.dualcon.value[iRow];
  }
  */
  return return_status;
}

HighsStatus Highs::callSolveMip() {
  HighsStatus return_status = HighsStatus::kOk;
  // Ensure that any solver data for users in Highs class members are
  // cleared
  clearUserSolverData();
  // Run the MIP solver
  HighsInt log_dev_level = options_.log_dev_level;
  //  options_.log_dev_level = kHighsLogDevLevelInfo;
  // Check that the model isn't row-wise
  assert(model_.lp_.orientation_ != MatrixOrientation::kRowwise);
  HighsMipSolver solver(options_, model_.lp_, solution_);
  solver.run();
  options_.log_dev_level = log_dev_level;
  HighsStatus call_status = HighsStatus::kOk;
  return_status =
      interpretCallStatus(call_status, return_status, "HighsMipSolver::solver");
  if (return_status == HighsStatus::kError) return return_status;
  scaled_model_status_ = solver.modelstatus_;
  model_status_ = scaled_model_status_;
  // Use generic method to set data required for info
  HighsSolutionParams solution_params;
  solution_params.primal_feasibility_tolerance =
      options_.primal_feasibility_tolerance;
  solution_params.dual_feasibility_tolerance =
      options_.dual_feasibility_tolerance;
  if (solver.solution_objective_ != kHighsInf) {
    // There is a primal solution
    HighsInt solver_solution_size = solver.solution_.size();
    assert(solver_solution_size >= model_.lp_.numCol_);
    solution_.col_value.resize(model_.lp_.numCol_);
    solution_.row_value.assign(model_.lp_.numRow_, 0);
    for (HighsInt iCol = 0; iCol < model_.lp_.numCol_; iCol++) {
      double value = solver.solution_[iCol];
      for (HighsInt iEl = model_.lp_.Astart_[iCol];
           iEl < model_.lp_.Astart_[iCol + 1]; iEl++) {
        HighsInt iRow = model_.lp_.Aindex_[iEl];
        solution_.row_value[iRow] += value * model_.lp_.Avalue_[iEl];
      }
      solution_.col_value[iCol] = value;
    }
    solution_.value_valid = true;
  } else {
    // There is no primal solution: should be so by default
    assert(!solution_.value_valid);
  }
  // There is no dual solution: should be so by default
  assert(!solution_.dual_valid);
  // There is no basis: should be so by default
  assert(!basis_.valid);
  getKktFailures(model_.lp_, solution_, basis_, solution_params);
  // Set the values in HighsInfo instance info_.
  solution_params.objective_function_value = solver.solution_objective_;
  //  Most come from solution_params...
  copyFromSolutionParams(info_, solution_params);
  // ... but others are MIP-specific.
  info_.mip_node_count = solver.node_count_;
  info_.mip_dual_bound = solver.dual_bound_;
  info_.mip_gap =
      100 * std::abs(info_.objective_function_value - info_.mip_dual_bound) /
      std::max(1.0, std::abs(info_.objective_function_value));
  info_.valid = true;
  return return_status;
}

HighsStatus Highs::callRunPostsolve(const HighsSolution& solution,
                                    const HighsBasis& basis) {
  if (!haveHmo("postsolve")) return HighsStatus::kError;
  HighsStatus return_status = HighsStatus::kOk;
  assert((int)hmos_.size() == 1);
  const HighsLp& presolved_lp = presolve_.getReducedProblem();

  const bool solution_ok = isSolutionRightSize(presolved_lp, solution);
  if (!solution_ok) {
    highsLogUser(options_.log_options, HighsLogType::kError,
                 "Solution provided to postsolve is incorrect size\n");
    return HighsStatus::kError;
  }
  const bool basis_ok = isBasisConsistent(presolved_lp, basis);
  if (!basis_ok) {
    highsLogUser(options_.log_options, HighsLogType::kError,
                 "Basis provided to postsolve is incorrect size\n");
    return HighsStatus::kError;
  }
  presolve_.data_.recovered_solution_ = solution;
  presolve_.data_.recovered_basis_.col_status = basis.col_status;
  presolve_.data_.recovered_basis_.row_status = basis.row_status;

  HighsInt postsolve_iteration_count = -1;
  HighsPostsolveStatus postsolve_status = runPostsolve();
  if (postsolve_status == HighsPostsolveStatus::kSolutionRecovered) {
    highsLogDev(options_.log_options, HighsLogType::kVerbose,
                "Postsolve finished\n");
    resetModelStatusAndSolutionParams(hmos_[0]);

    hmos_[0].solution_ = presolve_.data_.recovered_solution_;
    hmos_[0].solution_.value_valid = true;
    hmos_[0].solution_.dual_valid = true;

    // Set basis and its status
    hmos_[0].basis_.valid = true;
    hmos_[0].basis_.col_status = presolve_.data_.recovered_basis_.col_status;
    hmos_[0].basis_.row_status = presolve_.data_.recovered_basis_.row_status;

    // The basis returned from postsolve is just basic/nonbasic
    // and EKK expects a refined basis, so set it up now
    refineBasis(model_.lp_, hmos_[0].solution_, hmos_[0].basis_);

    HighsOptions save_options = options_;
    const bool full_logging = false;
    if (full_logging) options_.log_dev_level = kHighsLogDevLevelVerbose;
    // Force the use of simplex to clean up if IPM has been used
    // to solve the presolved problem
    if (options_.solver == kIpmString) options_.solver = kSimplexString;
    options_.simplex_strategy = kSimplexStrategyChoose;
    // Ensure that the parallel solver isn't used
    options_.highs_min_threads = 1;
    options_.highs_max_threads = 1;
    // Use any pivot threshold resulting from solving the presolved LP
    //    if (factor_pivot_threshold > 0)
    //      options_.factor_pivot_threshold = factor_pivot_threshold;

    HighsInt iteration_count0 = info_.simplex_iteration_count;
    model_.lp_.lp_name_ = "Postsolve LP";
    HighsStatus call_status = callSolveLp(
        hmos_[0], "Solving the original LP from the solution after postsolve");
    return_status =
        interpretCallStatus(call_status, return_status, "callSolveLp");
    options_ = save_options;
    if (return_status == HighsStatus::kError)
      return returnFromRun(return_status);
    postsolve_iteration_count =
        info_.simplex_iteration_count - iteration_count0;
  } else {
    highsLogUser(options_.log_options, HighsLogType::kError,
                 "Postsolve return status is %d\n", (int)postsolve_status);
    setHighsModelStatusAndInfo(HighsModelStatus::kPostsolveError);
    return returnFromRun(HighsStatus::kError);
  }
  HighsModelStatus solved_model_status = hmos_[0].unscaled_model_status_;
  setHighsModelStatusAndInfo(solved_model_status);
  if (postsolve_iteration_count < 0) {
    highsLogDev(options_.log_options, HighsLogType::kInfo, "Postsolve  : \n");
  } else {
    highsLogDev(options_.log_options, HighsLogType::kInfo,
                "Postsolve  : %" HIGHSINT_FORMAT "\n",
                postsolve_iteration_count);
  }
  HighsStatus call_status =
      highsStatusFromHighsModelStatus(scaled_model_status_);
  return_status = interpretCallStatus(call_status, return_status);
  return return_status;
}

void Highs::reportModel() {
  reportLp(options_.log_options, model_.lp_, HighsLogType::kVerbose);
  //  reportHessian();
}

// Actions to take if there is a new Highs basis
void Highs::newHighsBasis() {
  if (hmos_.size() > 0) {
    // Copy this basis to the HMO basis
    hmos_[0].basis_ = basis_;
    // Clear any simplex basis
    clearBasisInterface();
  }
}

// Ensure that the HiGHS solution and basis have the same size as the
// model, and that the HiGHS basis is kept up-to-date with any solved
// basis
void Highs::forceHighsSolutionBasisSize() {
  // Ensure that the HiGHS solution vectors are the right size
  solution_.col_value.resize(model_.lp_.numCol_);
  solution_.row_value.resize(model_.lp_.numRow_);
  solution_.col_dual.resize(model_.lp_.numCol_);
  solution_.row_dual.resize(model_.lp_.numRow_);
  // Ensure that the HiGHS basis vectors are the right size,
  // invalidating the basis if they aren't
  if ((HighsInt)basis_.col_status.size() != model_.lp_.numCol_) {
    basis_.col_status.resize(model_.lp_.numCol_);
    basis_.valid = false;
  }
  if ((HighsInt)basis_.row_status.size() != model_.lp_.numRow_) {
    basis_.row_status.resize(model_.lp_.numRow_);
    basis_.valid = false;
  }
}

void Highs::setHighsModelStatusAndInfo(const HighsModelStatus model_status) {
  clearUserSolverData();
  model_status_ = model_status;
  scaled_model_status_ = model_status_;
  info_.simplex_iteration_count = iteration_counts_.simplex;
  info_.ipm_iteration_count = iteration_counts_.ipm;
  info_.crossover_iteration_count = iteration_counts_.crossover;
  info_.valid = true;
}

void Highs::setHighsModelStatusBasisSolutionAndInfo() {
  assert(haveHmo("setHighsModelStatusBasisSolutionAndInfo"));
  clearUserSolverData();

  model_status_ = hmos_[0].unscaled_model_status_;
  scaled_model_status_ = hmos_[0].scaled_model_status_;

  basis_ = hmos_[0].basis_;
  solution_ = hmos_[0].solution_;

  info_.simplex_iteration_count = iteration_counts_.simplex;
  info_.ipm_iteration_count = iteration_counts_.ipm;
  info_.crossover_iteration_count = iteration_counts_.crossover;

  HighsSolutionParams& solution_params = hmos_[0].solution_params_;
  info_.primal_solution_status = solution_params.primal_solution_status;
  info_.dual_solution_status = solution_params.dual_solution_status;
  info_.objective_function_value = solution_params.objective_function_value;
  info_.num_primal_infeasibilities = solution_params.num_primal_infeasibility;
  info_.max_primal_infeasibility = solution_params.max_primal_infeasibility;
  info_.sum_primal_infeasibilities = solution_params.sum_primal_infeasibility;
  info_.num_dual_infeasibilities = solution_params.num_dual_infeasibility;
  info_.max_dual_infeasibility = solution_params.max_dual_infeasibility;
  info_.sum_dual_infeasibilities = solution_params.sum_dual_infeasibility;
  info_.valid = true;
}

HighsStatus Highs::openWriteFile(const string filename,
                                 const string method_name, FILE*& file,
                                 bool& html) const {
  html = false;
  if (filename == "") {
    // Empty file name: use stdout
    file = stdout;
  } else {
    file = fopen(filename.c_str(), "w");
    if (file == 0) {
      highsLogUser(options_.log_options, HighsLogType::kError,
                   "Cannot open writeable file \"%s\" in %s\n",
                   filename.c_str(), method_name.c_str());
      return HighsStatus::kError;
    }
    const char* dot = strrchr(filename.c_str(), '.');
    if (dot && dot != filename) html = strcmp(dot + 1, "html") == 0;
  }
  return HighsStatus::kOk;
}

HighsStatus Highs::getUseModelStatus(
    HighsModelStatus& use_model_status,
    const double unscaled_primal_feasibility_tolerance,
    const double unscaled_dual_feasibility_tolerance,
    const bool rerun_from_logical_basis) {
  if (model_status_ != HighsModelStatus::kNotset) {
    use_model_status = model_status_;
  } else {
    // Handle the case where the status of the unscaled model is not set
    HighsStatus return_status = HighsStatus::kOk;
    HighsStatus call_status;
    const double report = false;  // true;//
    if (unscaledOptimal(unscaled_primal_feasibility_tolerance,
                        unscaled_dual_feasibility_tolerance, report)) {
      use_model_status = HighsModelStatus::kOptimal;
    } else if (rerun_from_logical_basis) {
      std::string save_presolve = options_.presolve;
      basis_.valid = false;
      options_.presolve = kHighsOnString;
      call_status = run();
      return_status = interpretCallStatus(call_status, return_status, "run()");
      options_.presolve = save_presolve;
      if (return_status == HighsStatus::kError) return return_status;

      if (report)
        printf(
            "Unscaled model status was NOTSET: after running from logical "
            "basis it is %s\n",
            modelStatusToString(model_status_).c_str());

      if (model_status_ != HighsModelStatus::kNotset) {
        use_model_status = model_status_;
      } else if (unscaledOptimal(unscaled_primal_feasibility_tolerance,
                                 unscaled_dual_feasibility_tolerance, report)) {
        use_model_status = HighsModelStatus::kOptimal;
      }
    } else {
      // Nothing to be done: use original unscaled model status
      use_model_status = model_status_;
    }
  }
  return HighsStatus::kOk;
}

bool Highs::unscaledOptimal(const double unscaled_primal_feasibility_tolerance,
                            const double unscaled_dual_feasibility_tolerance,
                            const bool report) {
  if (scaled_model_status_ == HighsModelStatus::kOptimal) {
    const double max_primal_infeasibility = info_.max_primal_infeasibility;
    const double max_dual_infeasibility = info_.max_dual_infeasibility;
    if (report)
      printf(
          "Scaled model status is OPTIMAL: max unscaled (primal / dual) "
          "infeasibilities are (%g / %g)\n",
          max_primal_infeasibility, max_dual_infeasibility);
    if ((max_primal_infeasibility > unscaled_primal_feasibility_tolerance) ||
        (max_dual_infeasibility > unscaled_dual_feasibility_tolerance)) {
      printf(
          "Use model status of NOTSET since max unscaled (primal / dual) "
          "infeasibilities are (%g / %g)\n",
          max_primal_infeasibility, max_dual_infeasibility);
    } else {
      if (report)
        printf(
            "Set unscaled model status to OPTIMAL since unscaled "
            "infeasibilities are tolerable\n");
      return true;
    }
  }
  return false;
}

bool Highs::haveHmo(const string method_name) const {
  bool have_hmo = hmos_.size() > 0;
#ifdef HiGHSDEV
  if (!have_hmo)
    highsLogUser(options_.log_options, HighsLogType::kError,
                 "Method %s called without any HighsModelObject\n",
                 method_name.c_str());
#endif
  assert(have_hmo);
  return have_hmo;
}

// Applies checks before returning from run()
HighsStatus Highs::returnFromRun(const HighsStatus run_return_status) {
  assert(!called_return_from_run);
  HighsStatus return_status =
      highsStatusFromHighsModelStatus(scaled_model_status_);
  assert(return_status == run_return_status);
  //  return_status = run_return_status;
  if (hmos_.size() == 0) {
    // No model has been loaded: ensure that any solver data for users
    // in Highs class members are cleared
    clearUserSolverData();
    // Record that returnFromRun() has been called, and stop the Highs
    // run clock
    called_return_from_run = true;
    return returnFromHighs(return_status);
  }
  // A model has been loaded: remove any additional HMO created when solving
  if (hmos_.size() > 1) hmos_.pop_back();
  // There should be only one entry in hmos_
  assert((HighsInt)hmos_.size() == 1);
  // Make sure that the unscaled status, solution, basis and info
  // are consistent with the scaled status
#ifdef HiGHSDEV
  reportModelStatusSolutionBasis("returnFromRun(HiGHS)");
  reportModelStatusSolutionBasis("returnFromRun(HMO_0)", 0);
#endif
  // ToDo: Outcome of Run() should be driven by model_status_, not
  // scaled_model_status_. This is currently done because latter may
  // be optimal but tolerances not satisfied for unscaled model.
  switch (scaled_model_status_) {
      // First consider the error returns
    case HighsModelStatus::kNotset:
    case HighsModelStatus::kLoadError:
    case HighsModelStatus::kModelError:
    case HighsModelStatus::kPresolveError:
    case HighsModelStatus::kSolveError:
    case HighsModelStatus::kPostsolveError:
      clearUserSolverData();
      assert(return_status == HighsStatus::kError);
      break;

      // Then consider the OK returns
    case HighsModelStatus::kModelEmpty:
      clearInfo();
      clearSolution();
      clearBasis();
      assert(model_status_ == scaled_model_status_);
      assert(return_status == HighsStatus::kOk);
      break;

    case HighsModelStatus::kOptimal:
      // The following is an aspiration
      //
      // assert(info_.primal_solution_status == kSolutionStatusFeasible);
      //
      // assert(info_.dual_solution_status == kSolutionStatusFeasible);
      assert(model_status_ == HighsModelStatus::kNotset ||
             model_status_ == HighsModelStatus::kOptimal);
      assert(return_status == HighsStatus::kOk);
      break;

    case HighsModelStatus::kInfeasible:
    case HighsModelStatus::kUnbounded:
    case HighsModelStatus::kObjectiveBound:
    case HighsModelStatus::kObjectiveTarget:
      // For kInfeasible, will not have a basis, if infeasibility was
      // detected in presolve or by IPX without crossover
      assert(model_status_ == scaled_model_status_);
      assert(return_status == HighsStatus::kOk);
      break;

    case HighsModelStatus::kUnboundedOrInfeasible:
      if (options_.allow_unbounded_or_infeasible ||
          (options_.solver == kIpmString && options_.run_crossover)) {
        assert(model_status_ == scaled_model_status_);
        assert(return_status == HighsStatus::kOk);
      } else {
        // This model status is not permitted unless IPM is run without
        // crossover
        highsLogUser(
            options_.log_options, HighsLogType::kError,
            "returnFromHighs: HighsModelStatus::kUnboundedOrInfeasible is not "
            "permitted\n");
        assert(options_.allow_unbounded_or_infeasible);
        return_status = HighsStatus::kError;
      }
      break;

      // Finally consider the warning returns
    case HighsModelStatus::kTimeLimit:
    case HighsModelStatus::kIterationLimit:
    case HighsModelStatus::kUnknown:
      assert(model_status_ == scaled_model_status_);
      assert(return_status == HighsStatus::kWarning);
      break;
    default:
      // All cases should have been considered so assert on reaching here
      assert(1 == 0);
  }
  // Now to check what's available with each model status
  //
  const bool have_info = info_.valid;
  const bool have_primal_solution = solution_.value_valid;
  const bool have_dual_solution = solution_.dual_valid;
  // Can't have a dual solution without a primal solution
  assert(have_primal_solution || !have_dual_solution);
  //  const bool have_solution = have_primal_solution && have_dual_solution;
  const bool have_basis = basis_.valid;
  switch (scaled_model_status_) {
    case HighsModelStatus::kNotset:
    case HighsModelStatus::kLoadError:
    case HighsModelStatus::kModelError:
    case HighsModelStatus::kPresolveError:
    case HighsModelStatus::kSolveError:
    case HighsModelStatus::kPostsolveError:
    case HighsModelStatus::kModelEmpty:
      // No info, primal solution or basis
      assert(have_info == false);
      assert(have_primal_solution == false);
      assert(have_basis == false);
      break;
    case HighsModelStatus::kOptimal:
    case HighsModelStatus::kInfeasible:
    case HighsModelStatus::kUnbounded:
    case HighsModelStatus::kObjectiveBound:
    case HighsModelStatus::kObjectiveTarget:
    case HighsModelStatus::kUnboundedOrInfeasible:
    case HighsModelStatus::kTimeLimit:
    case HighsModelStatus::kIterationLimit:
    case HighsModelStatus::kUnknown:
      // Have info and primal solution (unless infeasible). No primal solution
      // in some other case, too!
      assert(have_info == true);
      //      if (have_primal_solution == true || scaled_model_status_ ==
      //      HighsModelStatus::kInfeasible);
      break;
    default:
      // All cases should have been considered so assert on reaching here
      assert(1 == 0);
  }
  if (have_primal_solution) {
    if (debugPrimalSolutionRightSize(options_, model_.lp_, solution_) ==
        HighsDebugStatus::kLogicalError)
      return_status = HighsStatus::kError;
  }
  if (have_dual_solution) {
    if (debugDualSolutionRightSize(options_, model_.lp_, solution_) ==
        HighsDebugStatus::kLogicalError)
      return_status = HighsStatus::kError;
  }
  if (have_basis) {
    if (debugBasisRightSize(options_, model_.lp_, basis_) ==
        HighsDebugStatus::kLogicalError)
      return_status = HighsStatus::kError;
  }
  if (debugHighsSolution("Return from run()", options_, model_.lp_, solution_,
                         basis_, model_status_,
                         info_) == HighsDebugStatus::kLogicalError)
    return_status = HighsStatus::kError;
  //  getReportKktFailures(options_, model_.lp_, solution_, basis_);
  if (debugInfo(options_, model_.lp_, basis_, solution_, info_,
                scaled_model_status_) == HighsDebugStatus::kLogicalError)
    return_status = HighsStatus::kError;
  // Record that returnFromRun() has been called, and stop the Highs
  // run clock
  called_return_from_run = true;

  return returnFromHighs(return_status);
}

// Applies checks before returning from HiGHS
HighsStatus Highs::returnFromHighs(HighsStatus highs_return_status) {
  HighsStatus return_status = highs_return_status;

  forceHighsSolutionBasisSize();

  const bool consistent = debugBasisConsistent(options_, model_.lp_, basis_) !=
                          HighsDebugStatus::kLogicalError;
  if (!consistent) {
    highsLogUser(
        options_.log_options, HighsLogType::kError,
        "returnFromHighs: Supposed to be a HiGHS basis, but not consistent\n");
    assert(consistent);
    return_status = HighsStatus::kError;
  }

  if (hmos_.size()) {
    bool simplex_lp_ok =
        ekkDebugSimplexLp(hmos_[0]) != HighsDebugStatus::kLogicalError;
    if (!simplex_lp_ok) {
      highsLogUser(options_.log_options, HighsLogType::kError,
                   "returnFromHighs: Simplex LP not OK\n");
      assert(simplex_lp_ok);
      return_status = HighsStatus::kError;
    }
  }
  // Check that returnFromRun() has been called
  if (!called_return_from_run) {
    highsLogDev(
        options_.log_options, HighsLogType::kError,
        "Highs::returnFromHighs() called with called_return_from_run false\n");
    assert(called_return_from_run);
  }
  // Stop the HiGHS run clock if it is running
  if (timer_.runningRunHighsClock()) timer_.stopRunHighsClock();
  return return_status;
}
void Highs::underDevelopmentLogMessage(const std::string method_name) {
  highsLogUser(options_.log_options, HighsLogType::kWarning,
               "Method %s is still under development and behaviour may be "
               "unpredictable\n",
               method_name.c_str());
}

HighsStatus Highs::crossover() {
#ifdef IPX_ON
  std::cout << "Loading crossover...\n";
  HighsBasis basis;
  bool x_status = callCrossover(model_.lp_, options_, solution_, basis);
  if (!x_status) return HighsStatus::kError;

  setBasis(basis);
#else
  // No IPX available so end here at approximate solve.
  std::cout << "No ipx code available. Error." << std::endl;
  return HighsStatus::kError;
#endif

  return HighsStatus::kOk;
}<|MERGE_RESOLUTION|>--- conflicted
+++ resolved
@@ -657,12 +657,8 @@
   if (basis_.valid || options_.presolve == kHighsOffString) {
     // There is a valid basis for the problem or presolve is off
     solved_hmo = original_hmo;
-<<<<<<< HEAD
-    model_.lp_.lp_name_ = "LP without presolve or with basis";
-=======
     hmos_[solved_hmo].ekk_instance_.lp_name_ =
         "LP without presolve or with basis";
->>>>>>> 722ffed4
     if (basis_.valid) {
       // There is a valid HiGHS basis, so use it to initialise the basis
       // in the HMO to be solved after refining any status values that
@@ -708,12 +704,7 @@
     bool have_optimal_solution = false;
     switch (model_presolve_status_) {
       case HighsPresolveStatus::kNotPresolved: {
-<<<<<<< HEAD
-        assert(solved_hmo == original_hmo);
-        model_.lp_.lp_name_ = "Original LP";
-=======
         hmos_[solved_hmo].ekk_instance_.lp_name_ = "Original LP";
->>>>>>> 722ffed4
         this_solve_original_lp_time = -timer_.read(timer_.solve_clock);
         timer_.start(timer_.solve_clock);
         call_status =
@@ -727,12 +718,8 @@
         break;
       }
       case HighsPresolveStatus::kNotReduced: {
-<<<<<<< HEAD
         assert(solved_hmo == original_hmo);
-        model_.lp_.lp_name_ = "Unreduced LP";
-=======
         hmos_[solved_hmo].ekk_instance_.lp_name_ = "Unreduced LP";
->>>>>>> 722ffed4
         // Log the presolve reductions
         reportPresolveReductions(hmos_[original_hmo].options_.log_options,
                                  hmos_[original_hmo].lp_, false);
@@ -774,10 +761,7 @@
                                  hmos_[presolve_hmo].lp_);
         // Record the HMO to be solved
         solved_hmo = presolve_hmo;
-<<<<<<< HEAD
-=======
         hmos_[solved_hmo].ekk_instance_.lp_name_ = "Presolved LP";
->>>>>>> 722ffed4
         // Don't try dual cut-off when solving the presolved LP, as the
         // objective values aren't correct
         //	HighsOptions& options = hmos_[solved_hmo].options_;
@@ -954,13 +938,8 @@
           // and EKK expects a refined basis, so set it up now
           refineBasis(model_.lp_, hmos_[original_hmo].solution_,
                       hmos_[original_hmo].basis_);
-<<<<<<< HEAD
           assert(solved_hmo == original_hmo);
-          model_.lp_.lp_name_ = "Postsolve LP";
-=======
-
           hmos_[solved_hmo].ekk_instance_.lp_name_ = "Postsolve LP";
->>>>>>> 722ffed4
           HighsInt iteration_count0 = info_.simplex_iteration_count;
           this_solve_original_lp_time = -timer_.read(timer_.solve_clock);
           timer_.start(timer_.solve_clock);
@@ -2505,7 +2484,7 @@
     //      options_.factor_pivot_threshold = factor_pivot_threshold;
 
     HighsInt iteration_count0 = info_.simplex_iteration_count;
-    model_.lp_.lp_name_ = "Postsolve LP";
+    hmos_[0].ekk_instance_.lp_name_ = "Postsolve LP";
     HighsStatus call_status = callSolveLp(
         hmos_[0], "Solving the original LP from the solution after postsolve");
     return_status =

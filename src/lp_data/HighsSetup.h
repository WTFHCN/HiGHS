--- conflicted
+++ resolved
@@ -20,11 +20,10 @@
 
 #include "HApp.h"
 #include "HighsLp.h"
+#include "HighsModelObject.h"
 #include "HighsOptions.h"
 #include "Presolve.h"
-#include "HighsModelObject.h"
 #include "cxxopts.hpp"
-
 
 HModel HighsLpToHModel(const HighsLp& lp);
 HighsLp HModelToHighsLp(const HModel& model);
@@ -34,9 +33,8 @@
  public:
   Highs() {}
   explicit Highs(const HighsOptions& opt) : options_(opt){};
-  explicit Highs(const HighsStringOptions& opt) : options__(opt){};
-
-  // Function to call just presolve. 
+
+  // Function to call just presolve.
   HighsPresolveStatus presolve(const HighsLp& lp, HighsLp& reduced_lp) {
     // todo: implement, from user's side.
     return HighsPresolveStatus::NullError;
@@ -46,7 +44,6 @@
   // or after presolve (or crash later?) depending on the specified options.
   HighsStatus run(const HighsLp& lp, HighsSolution& solution);
 
-  // delete.
   HighsOptions options_;
 
  private:
@@ -56,10 +53,6 @@
   HighsPresolveStatus runPresolve(PresolveInfo& presolve_info);
   HighsPostsolveStatus runPostsolve(PresolveInfo& presolve_info);
   HighsStatus runSolver(HighsModelObject& model);
-
-  // use HighsStringOptions instead for now. Then rename to HighsOptions, once
-  // previous one is gone.
-  HighsStringOptions options__;
 };
 
 // Checks the options calls presolve and postsolve if needed. Solvers are called
@@ -69,12 +62,12 @@
 
   // Not solved before, so create an instance of HighsModelObject.
   lps_.push_back(HighsModelObject(lp));
-  
+
   // Presolve. runPresolve handles the level of presolving (0 = don't presolve).
-  PresolveInfo presolve_info(options_.presolve, lp);
+  PresolveInfo presolve_info(options_.presolveMode, lp);
   HighsPresolveStatus presolve_status = runPresolve(presolve_info);
-  //HighsPresolveStatus presolve_status = HighsPresolveStatus::NotReduced;
- 
+  // HighsPresolveStatus presolve_status = HighsPresolveStatus::NotReduced;
+
   // Run solver.
   HighsStatus solve_status = HighsStatus::Init;
   switch (presolve_status) {
@@ -109,10 +102,10 @@
   // Postsolve. Does nothing if there were no reductions during presolve.
   if (solve_status == HighsStatus::Optimal) {
     if (presolve_status == HighsPresolveStatus::Reduced) {
-    presolve_info.reduced_solution_ = lps_[1].solution_;
-    presolve_info.presolve_[0].setBasisInfo(lps_[1].basis_info_.basis_index,
-                               lps_[1].basis_info_.nonbasic_flag, 
-                               lps_[1].basis_info_.nonbasic_move);
+      presolve_info.reduced_solution_ = lps_[1].solution_;
+      presolve_info.presolve_[0].setBasisInfo(
+          lps_[1].basis_info_.basis_index, lps_[1].basis_info_.nonbasic_flag,
+          lps_[1].basis_info_.nonbasic_move);
     }
 
     HighsPostsolveStatus postsolve_status = runPostsolve(presolve_info);
@@ -121,9 +114,12 @@
 
       // Set solution and basis info for simplex clean up.
       // Original LP is in lp_[0] so we set the basis information there.
-      lps_[0].basis_info_.basis_index = presolve_info.presolve_[0].getBasisIndex();
-      lps_[0].basis_info_.nonbasic_flag = presolve_info.presolve_[0].getNonbasicFlag();
-      lps_[0].basis_info_.nonbasic_move = presolve_info.presolve_[0].getNonbasicMove();
+      lps_[0].basis_info_.basis_index =
+          presolve_info.presolve_[0].getBasisIndex();
+      lps_[0].basis_info_.nonbasic_flag =
+          presolve_info.presolve_[0].getNonbasicFlag();
+      lps_[0].basis_info_.nonbasic_move =
+          presolve_info.presolve_[0].getNonbasicMove();
 
       options_.clean_up = true;
 
@@ -134,7 +130,7 @@
   if (solve_status != HighsStatus::Optimal) {
     if (solve_status == HighsStatus::Infeasible ||
         solve_status == HighsStatus::Unbounded) {
-      if (options_.presolve) {
+      if (options_.presolveMode == "on") {
         std::cout << "Reduced problem status: "
                   << HighsStatusToString(solve_status);
         // todo: handle case. Try to solve again with no presolve?
@@ -156,13 +152,11 @@
 }
 
 HighsPresolveStatus Highs::runPresolve(PresolveInfo& info) {
-  if (!options_.presolve) return HighsPresolveStatus::NotReduced;
-
-  if (info.lp_ == nullptr)
-    return HighsPresolveStatus::NullError;
-
-  if (info.presolve_.size() == 0)
-    return HighsPresolveStatus::NotReduced;
+  if (options_.presolveMode != "on") return HighsPresolveStatus::NotReduced;
+
+  if (info.lp_ == nullptr) return HighsPresolveStatus::NullError;
+
+  if (info.presolve_.size() == 0) return HighsPresolveStatus::NotReduced;
 
   info.presolve_[0].load(*(info.lp_));
 
@@ -171,14 +165,15 @@
 }
 
 HighsPostsolveStatus Highs::runPostsolve(PresolveInfo& info) {
-  if (info.presolve_.size() != 0)
-  {
-    bool solution_ok = isSolutionConsistent(info.getReducedProblem(), info.reduced_solution_);
+  if (info.presolve_.size() != 0) {
+    bool solution_ok =
+        isSolutionConsistent(info.getReducedProblem(), info.reduced_solution_);
     if (!solution_ok)
       return HighsPostsolveStatus::ReducedSolutionDimenionsError;
-    
+
     // todo: error handling + see todo in run()
-    info.presolve_[0].postsolve(info.reduced_solution_, info.recovered_solution_);
+    info.presolve_[0].postsolve(info.reduced_solution_,
+                                info.recovered_solution_);
 
     return HighsPostsolveStatus::SolutionRecovered;
   } else {
@@ -188,7 +183,6 @@
 
 // The method below runs simplex or ipx solver on the lp.
 HighsStatus Highs::runSolver(HighsModelObject& model) {
-
   assert(checkLp(model.lp_) == HighsInputStatus::OK);
 
   HighsStatus status = HighsStatus::Init;
@@ -196,7 +190,7 @@
   // HiGHS
   // todo: Without the presolve part, so will be
   //     = solve_simplex(options, reduced_lp, reduced_solution)
-  status = runSimplexSolver(options_, model);
+  status = runSolver(model);
 #else
   // IPX
   // todo:Check options for simplex-specific options
@@ -263,8 +257,7 @@
 #endif
 };
 
-void loadOptions(int argc, char** argv,
-                        HighsStringOptions& highs_options) {
+HighsStatus loadOptions(int argc, char** argv, HighsOptions& options) {
   try {
     cxxopts::Options cxx_options(argv[0], "HiGHS options");
     cxx_options.positional_help("[filename(s)]").show_positional_help();
@@ -278,28 +271,24 @@
         "c, crash",
         "Crash mode: off | ltssf | ltssf1 | ... | ltssf7 | bs | singts.",
         cxxopts::value<std::string>())(
-        "e, edge-weight",
-        "Edge weight: Dan | Dvx | DSE | DSE0 | DSE2Dvx.",
+        "e, edge-weight", "Edge weight: Dan | Dvx | DSE | DSE0 | DSE2Dvx.",
         cxxopts::value<std::string>())(
-        "P, price",
-        "Price: Row | Col | RowSw | RowSwColSw | RowUltra. ",
-        cxxopts::value<std::string>())(
-        "s, sip",
-        "Use option sip.",
-        cxxopts::value<bool>())(
-        "S, scip",
-        "Use option SCIP (to test utilities)",
-        cxxopts::value<bool>())(
-        "m, pami",
-        "Use pami. Cutoff optional double value.",
-        cxxopts::value<double>())(
-        "t, partition",
-        "Use pami with partition file: filename",
-        cxxopts::value<std::string>())(
-        "T, time-limit",
-        "Use time limit.",
-        cxxopts::value<double>())
-        ("help", "Print help.");
+        "P, price", "Price: Row | Col | RowSw | RowSwColSw | RowUltra. ",
+        cxxopts::value<std::string>())("s, sip", "Use option sip.",
+                                       cxxopts::value<bool>())(
+        "S, scip", "Use option SCIP (to test utilities)",
+        cxxopts::value<bool>())("m, pami",
+                                "Use pami. Cutoff optional double value.",
+                                cxxopts::value<double>())(
+        "t, partition", "Use pami with partition file: filename",
+        cxxopts::value<bool>())("i, ipx", "Use interior point solver.",
+                                cxxopts::value<std::string>())(
+        "r, parser",
+        "Parser: free | fixed (format mps). Note, that the free format parser "
+        "requires a boost installation.",
+        cxxopts::value<double>())("T, time-limit", "Use time limit.",
+                                  cxxopts::value<double>())("help",
+                                                            "Print help.");
 
     cxx_options.parse_positional("filename");
 
@@ -319,62 +308,47 @@
         filenames = filenames + " " + s;
       }
       std::cout << "}" << std::endl;
-      const char* filenames_ptr = filenames.c_str();
-//      highs_options.setPtrValue("filenames", filenames_ptr);
+      options.filenames = filenames;
     }
 
     if (result.count("crash")) {
       std::string data = result["crash"].as<std::string>();
       std::transform(data.begin(), data.end(), data.begin(), ::tolower);
-      if (data != "off" && 
-          data != "ltssf" &&
-          data != "ltssf1" &&
-          data != "ltssf2" &&
-          data != "ltssf3" &&
-          data != "ltssf4" &&
-          data != "ltssf5" &&
-          data != "ltssf6" &&
-          data != "ltssf7" &&
-          data != "bs" &&
-          data != "singts") {
+      if (data != "off" && data != "ltssf" && data != "ltssf1" &&
+          data != "ltssf2" && data != "ltssf3" && data != "ltssf4" &&
+          data != "ltssf5" && data != "ltssf6" && data != "ltssf7" &&
+          data != "bs" && data != "singts") {
         std::cout << "Wrong value specified for crash." << std::endl;
         std::cout << cxx_options.help({""}) << std::endl;
         exit(0);
       }
-//      highs_options.setValue("crash", data);
+      options.crashMode = data;
       std::cout << "Crash is set to " << data << ".\n";
     }
 
-<<<<<<< HEAD
     if (result.count("edge-weight")) {
       std::string data = result["edge-weight"].as<std::string>();
       std::transform(data.begin(), data.end(), data.begin(), ::tolower);
-      if (data != "dan" && 
-          data != "dvx" &&
-          data != "dse" &&
-          data != "dse0" &&
+      if (data != "dan" && data != "dvx" && data != "dse" && data != "dse0" &&
           data != "dse2dvx") {
         std::cout << "Wrong value specified for edge-weight." << std::endl;
         std::cout << cxx_options.help({""}) << std::endl;
         exit(0);
       }
-//      highs_options.setValue("edge-weight", data);
+      options.edWtMode = data;
       std::cout << "Edge weight is set to " << data << ".\n";
     }
 
     if (result.count("price")) {
       std::string data = result["price"].as<std::string>();
       std::transform(data.begin(), data.end(), data.begin(), ::tolower);
-      if (data != "row" && 
-          data != "col" &&
-          data != "rowsw" &&
-          data != "rowswcolsw" &&
-          data != "rowultra") {
+      if (data != "row" && data != "col" && data != "rowsw" &&
+          data != "rowswcolsw" && data != "rowultra") {
         std::cout << "Wrong value specified for price." << std::endl;
         std::cout << cxx_options.help({""}) << std::endl;
         exit(0);
       }
-//      highs_options.setValue("price", data);
+      options.priceMode = data;
       std::cout << "Price is set to " << data << ".\n";
     }
 
@@ -386,8 +360,7 @@
         std::cout << cxx_options.help({""}) << std::endl;
         exit(0);
       }
-      if (data == "off") highs_options.setValue("presolve", false);
-      else highs_options.setValue("presolve", true);
+      options.presolveMode = data;
       std::cout << "Presolve is set to " << data << ".\n";
     }
 
@@ -397,7 +370,29 @@
         std::cout << "Time limit must be positive." << std::endl;
         std::cout << cxx_options.help({""}) << std::endl;
         exit(0);
-=======
+      }
+      options.timeLimit = time_limit;
+    }
+
+    if (result.count("partition")) {
+      std::string data = result["partition"].as<std::string>();
+      std::transform(data.begin(), data.end(), data.begin(), ::tolower);
+      //      highs_options.setValue("partition", data);
+      std::cout << "Partition is set to " << data << ".\n";
+    }
+
+    if (result.count("sip")) {
+      options.sip = true;
+      std::cout << "Option sip enabled." << ".\n";
+    }
+
+    if (result.count("scip")) {
+      options.scip = true;
+      std::cout << "Option scip enabled." << ".\n";
+    }
+
+    // todo: pami - cutoff optional, see how to add option above.
+
   } catch (const cxxopts::OptionException& e) {
     std::cout << "error parsing options: " << e.what() << std::endl;
     return HighsStatus::OptionsError;
@@ -405,247 +400,4 @@
   return HighsStatus::OK;
 }
 
-HighsStatus loadOptions(int argc, char** argv, HighsOptions& options_) {
-  // todo: replace references with options_.*
-  int filename = 0;
-  int presolve = 0;
-  int crash = 0;
-  int edgeWeight = 0;
-  int price = 0;
-  int pami = 0;
-  int sip = 0;
-  int scip = 0;
-  int timeLimit = 0;
-
-  double cut = 0;
-  const char* fileName = "";
-  const char* presolveMode = "";
-  const char* edWtMode = "";
-  const char* priceMode = "";
-  const char* crashMode = "";
-  const char* partitionFile = "";
-
-  double TimeLimit_ArgV = HIGHS_CONST_INF;
-
-  if (argc == 1) {
-    std::cout << "Error: No file specified. \n" << std::endl;
-    //printHelp(argv[0]);
-    return HighsStatus::OptionsError;
-  }
-
-  char opt;
-  if (argc == 2) {
-    filename = 1;
-    fileName = argv[1];
-  } else {
-    while ((opt = getopt(argc, argv, "p:c:e:P:sSm::t:T:df:")) != EOF)
-      switch (opt) {
-        case 'f':
-          filename = 1;
-          cout << "Reading file " << optarg << endl;
-          fileName = optarg;
-          break;
-        case 'p':
-          presolveMode = optarg;
-          if (presolveMode[0] == 'O' && presolveMode[1] == 'n')
-            presolve = 1;
-          else if (presolveMode[0] == 'E' && presolveMode[1] == 'x')
-            presolve = 2;
-          else
-            presolve = 0;
-          cout << "Presolve is set to " << optarg << endl;
-          break;
-        case 's':
-          sip = 1;
-          break;
-        case 'S':
-          scip = 1;
-          break;
-        case 'm':
-          pami = 1;
-          if (optarg) {
-            cut = atof(optarg);
-            cout << "Pami cutoff = " << cut << endl;
-          }
-          break;
-        case 'c':
-          crash = 1;
-          crashMode = optarg;
-          cout << "Crash is set to " << optarg << endl;
-          break;
-        case 'e':
-          edgeWeight = 1;
-          edWtMode = optarg;
-          cout << "Edge weight is set to " << optarg << endl;
-          break;
-        case 'P':
-          price = 1;
-          priceMode = optarg;
-          cout << "Price is set to " << optarg << endl;
-          break;
-        case 't':
-          partitionFile = optarg;
-          cout << "Partition file is set to " << optarg << endl;
-          break;
-        case 'T':
-          timeLimit = 1;
-          TimeLimit_ArgV = atof(optarg);
-          cout << "Time limit is set to " << optarg << endl;
-          break;
-        case '?':
-          if (opt == 'p')
-            fprintf(stderr,
-                    "Option -%c requires an argument. Current options: Off "
-                    "On \n",
-                    opt);
-          if (opt == 'c')
-            fprintf(stderr,
-                    "Option -%c requires an argument. Current options: Off "
-                    "LTSSF LTSSF1 LTSSF2 LTSSF3 LTSSF4 LTSSF5 LTSSF6 \n",
-                    opt);
-          if (opt == 'e')
-            fprintf(stderr,
-                    "Option -%c requires an argument. Current options: Dan Dvx "
-                    "DSE DSE0 DSE2Dvx\n",
-                    opt);
-          if (opt == 'P')
-            fprintf(stderr,
-                    "Option -%c requires an argument. Current options: Row Col "
-                    "RowSw RowSwColSw\n",
-                    opt);
-          //else
-          //  printHelp(argv[0]);
-        default:
-          cout << endl;
-          abort();
->>>>>>> ee0909a1
-      }
-      highs_options.setValue("time-limit", time_limit);
-      std::cout << "Time limit is set to " << time_limit << ".\n";
-    }
-
-    if (result.count("partition")) {
-      std::string data = result["partition"].as<std::string>();
-      std::transform(data.begin(), data.end(), data.begin(), ::tolower);
-//      highs_options.setValue("partition", data);
-      std::cout << "Partition is set to " << data << ".\n";
-    }
-
-    if (result.count("sip")) {
-      highs_options.setValue("sip", true);
-      std::cout << "Option sip enabled." << ".\n";
-    }
-
-    if (result.count("scip")) {
-      highs_options.setValue("scip", true);
-      std::cout << "Option scip enabled." << ".\n";
-    }
-
-    // "Note: "
-    // ""The default parser reads fixed format MPS files. If a boost "
-    // ""installation is present\n"
-    // ""free format MPS and .GZ (MPS) files can also be processed.\n");
-
-  } catch (const cxxopts::OptionException& e) {
-    std::cout << "error parsing options: " << e.what() << std::endl;
-    exit(0);
-  }
-}
-
-<<<<<<< HEAD
-HighsStatus solveSimplex(const HighsOptions& opt, const HighsLp& lp,
-                         HighsSolution& solution) {
-  HModel model;
-  model.load_fromArrays(lp.numCol_, lp.sense_, &lp.colCost_[0],
-                        &lp.colLower_[0], &lp.colUpper_[0], lp.numRow_,
-                        &lp.rowLower_[0], &lp.rowUpper_[0], lp.nnz_,
-                        &lp.Astart_[0], &lp.Aindex_[0], &lp.Avalue_[0]);
-
-  cout << "=================================================================="
-          "=="
-          "================"
-       << endl;
-  // parallel
-  if (opt.sip) {
-    cout << "Running solveTasks" << endl;
-
-    solveTasks(model);
-  }
-  if (opt.scip) {
-    cout << "Running solveSCIP" << endl;
-    solveSCIP(model);
-  } else if (opt.pami) {
-    if (opt.partitionFile) {
-      cout << "Running solveMulti" << endl;
-      solveMulti(model, opt.partitionFile);
-    } else if (opt.cut) {
-      model.intOption[INTOPT_PRINT_FLAG] = 1;
-      model.intOption[INTOPT_PERMUTE_FLAG] = 1;
-      model.dblOption[DBLOPT_PAMI_CUTOFF] = opt.cut;
-
-      model.scaleModel();
-
-      HDual solver;
-      cout << "Running solveCut" << endl;
-      solver.solve(&model, HDUAL_VARIANT_MULTI, 8);
-
-      model.util_reportSolverOutcome("Cut");
-    } else {
-      cout << "Running solvemulti" << endl;
-      solveMulti(model);
-    }
-  }
-  // serial
-  else if (!opt.presolve && !opt.crash && !opt.edgeWeight && !opt.price &&
-           opt.timeLimit == HSOL_CONST_INF) {
-    cout << "Running solvePlain" << endl;
-    int RtCod = solvePlain(model);
-    if (RtCod != 0) {
-      printf("solvePlain(API) return code is %d\n", RtCod);
-    }
-  }  // todo: remove case below, presolve handled elsewhere
-  else if (opt.presolve && !opt.crash && !opt.edgeWeight && !opt.price &&
-           opt.timeLimit == HSOL_CONST_INF) {
-    if (opt.presolve == 1) {
-      cout << "Running solvePlainWithPresolve" << endl;
-      solvePlainWithPresolve(model);
-    }
-#ifdef EXT_PRESOLVE
-    else if (presolve == 2) {
-      cout << "Running solveExternalPresolve" << endl;
-      solveExternalPresolve(fileName);
-    }
-#endif
-  } else {
-    cout << "Running solvePlainJAJH" << endl;
-    solvePlainJAJH(model, opt.priceMode, opt.edWtMode, opt.crashMode,
-                   opt.presolveMode, opt.timeLimit);
-  }
-
-  // todo: check what the solver outcome is and return corresponding status
-  return HighsStatus::OK;
-}
-
-HighsLp HModelToHighsLp(const HModel& model) { return model.lp; }
-
-HModel HighsLpToHModel(const HighsLp& lp) {
-  HModel model;
-
-  model.lp.numCol_ = lp.numCol_;
-  model.lp.numRow_ = lp.numRow_;
-
-  model.lp.Astart_ = lp.Astart_;
-  model.lp.Aindex_ = lp.Aindex_;
-  model.lp.Avalue_ = lp.Avalue_;
-  model.lp.colCost_ = lp.colCost_;
-  model.lp.colLower_ = lp.colLower_;
-  model.lp.colUpper_ = lp.colUpper_;
-  model.lp.rowLower_ = lp.rowLower_;
-  model.lp.rowUpper_ = lp.rowUpper_;
-
-  return model;
-}
-
-=======
->>>>>>> ee0909a1
 #endif
--- conflicted
+++ resolved
@@ -25,11 +25,8 @@
 #include "Presolve.h"
 #include "cxxopts.hpp"
 
-<<<<<<< HEAD
-=======
 HModel HighsLpToHModel(const HighsLp& lp);
 HighsLp HModelToHighsLp(const HModel& model);
->>>>>>> 7ab7f0fd
 
 // Class to set parameters and run HiGHS
 class Highs {
@@ -45,14 +42,7 @@
 
   // The public method run(lp, solution) calls runSolver to solve problem before
   // or after presolve (or crash later?) depending on the specified options.
-<<<<<<< HEAD
   HighsStatus run(HighsLp& lp, HighsSolution& solution);
- 
-  // delete.
-=======
-  HighsStatus run(const HighsLp& lp, HighsSolution& solution);
-
->>>>>>> 7ab7f0fd
   HighsOptions options_;
 
  private:
@@ -71,8 +61,7 @@
 
   // Not solved before, so create an instance of HighsModelObject.
   lps_.push_back(HighsModelObject(lp));
-<<<<<<< HEAD
-  
+
   //Define clocks
   HighsTimer timer;
   int presolveClock = timer.clockDef("Presolve", "Pre");
@@ -84,20 +73,12 @@
 
   // Presolve. runPresolve handles the level of presolving (0 = don't presolve).
   timer.start(presolveClock);
-  PresolveInfo presolve_info(options_.presolve, lp);
-
+
+  PresolveInfo presolve_info(options_.presolveMode, lp);
   HighsPresolveStatus presolve_status = runPresolve(presolve_info);
-  //HighsPresolveStatus presolve_status = HighsPresolveStatus::NotReduced;
+
   timer.stop(presolveClock);
  
-=======
-
-  // Presolve. runPresolve handles the level of presolving (0 = don't presolve).
-  PresolveInfo presolve_info(options_.presolveMode, lp);
-  HighsPresolveStatus presolve_status = runPresolve(presolve_info);
-  // HighsPresolveStatus presolve_status = HighsPresolveStatus::NotReduced;
-
->>>>>>> 7ab7f0fd
   // Run solver.
   timer.start(solveClock);
   HighsStatus solve_status = HighsStatus::Init;

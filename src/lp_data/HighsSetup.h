/* * * * * * * * * * * * * * * * * * * * * * * * * * * * * * * * * * * * */
/*                                                                       */
/*    This file is part of the HiGHS linear optimization suite           */
/*                                                                       */
/*    Written and engineered 2008-2018 at the University of Edinburgh    */
/*                                                                       */
/*    Available as open-source under the MIT License                     */
/*                                                                       */
/* * * * * * * * * * * * * * * * * * * * * * * * * * * * * * * * * * * * */
/**@file lp_data/HighsSetup.h
 * @brief
 * @author Julian Hall, Ivet Galabova, Qi Huangfu and Michael Feldmeier
 */
#ifndef LP_DATA_HIGHS_SETUP_H_
#define LP_DATA_HIGHS_SETUP_H_

#include <iostream>
#include <memory>

#include "HApp.h"
#include "HighsLp.h"
#include "HighsOptions.h"
#include "Presolve.h"
#include "HighsModelObject.h"
#include "cxxopts.hpp"


HModel HighsLpToHModel(const HighsLp& lp);
HighsLp HModelToHighsLp(const HModel& model);

// Class to set parameters and run HiGHS
class Highs {
 public:
  Highs() {}
  explicit Highs(const HighsOptions& opt) : options_(opt){};
  explicit Highs(const HighsStringOptions& opt) : options__(opt){};

  // Function to call just presolve. 
  HighsPresolveStatus presolve(const HighsLp& lp, HighsLp& reduced_lp) {
    // todo: implement, from user's side.
    return HighsPresolveStatus::NullError;
  };

  // The public method run(lp, solution) calls runSolver to solve problem before
  // or after presolve (or crash later?) depending on the specified options.
  HighsStatus run(const HighsLp& lp, HighsSolution& solution);

 private:
  // each HighsModelObject holds a const ref to its lp_
  std::vector<HighsModelObject> lps_;

  // delete.
  HighsOptions options_;

 public:
<<<<<<< HEAD
  // The public method run(lp, solution) calls runSolver to solve problem before
  // or after presolve (or crash later?) depending on the specified options.
  HighsStatus run(const HighsLp& lp, HighsSolution& solution);
=======
  HighsPresolveStatus runPresolve(PresolveInfo& presolve_info);
  HighsPostsolveStatus runPostsolve(PresolveInfo& presolve_info);
  HighsStatus runSolver(HighsModelObject& model);
>>>>>>> 1912afcb

  // use HighsStringOptions instead for now. Then rename to HighsOptions, once
  // previous one is gone.
  HighsStringOptions options__;
};

// Checks the options calls presolve and postsolve if needed. Solvers are called
// with runSolver(..)
HighsStatus Highs::run(const HighsLp& lp, HighsSolution& solution) {
<<<<<<< HEAD
=======
  // Make sure lp is being solved for the first time.
  if (lps_.size() > 0)
    return HighsStatus::NotImplemented;

>>>>>>> 1912afcb
  // todo: handle printing messages with HighsPrintMessage

  // Not solved before, so create an instance of HighsModelObject.
  lps_.push_back(HighsModelObject(lp));

  // Presolve. runPresolve handles the level of presolving (0 = don't presolve).
  PresolveInfo presolve_info(options_.presolve, lp);
  HighsPresolveStatus presolve_status = runPresolve(presolve_info);
  //HighsPresolveStatus presolve_status = HighsPresolveStatus::NotReduced;

  // Run solver.
  switch (presolve_status) {
    case HighsPresolveStatus::NotReduced: {
      return runSolver(lps_[0]);
      break;
    }
    case HighsPresolveStatus::Reduced: {
      const HighsLp& reduced_lp = presolve_info.getReducedProblem();
      // Add reduced lp object to vector of HighsModelObject,
      // so the last one in lp_ is the presolved one.
      lps_.push_back(HighsModelObject(reduced_lp));
      runSolver(lps_[lps_.size() - 1]);
      break;
    }
    case HighsPresolveStatus::ReducedToEmpty: {
      // Proceed to postsolve.
      break;
    }
    case HighsPresolveStatus::Infeasible:
    case HighsPresolveStatus::Unbounded: {
      // todo: report solver outcome.
      break;
    }
    default: {
      // case HighsPresolveStatus::Error:
      // todo: handle error.
      break;
    }
  }

  // Postsolve. Does nothing if there were no reductions during presolve.
<<<<<<< HEAD
  HighsPostsolveStatus postsolve_status = runPostsolve(presolve_info);
  //HighsPostsolveStatus postsolve_status = HighsPostsolveStatus::SolutionRecovered;
=======
  // HighsPostsolveStatus postsolve_status = runPostsolve(presolve_info);
  HighsPostsolveStatus postsolve_status = HighsPostsolveStatus::SolutionRecovered;
>>>>>>> 1912afcb
  if (postsolve_status == HighsPostsolveStatus::SolutionRecovered) {
    // todo: add finishing simplex iterations if needed.
  } else {
    // todo: handle postsolve errors.
  }
  return HighsStatus::OK;
}

HighsPresolveStatus Highs::runPresolve(PresolveInfo& info) {

  if (info.presolve_.size() == 0 || info.lp_ == nullptr)
    return HighsPresolveStatus::NullError;

  // Initialize a new presolve class instance for the LP given in presolve info
  return info.presolve_[0].presolve();
}

HighsPostsolveStatus Highs::runPostsolve(PresolveInfo& info) {
  if (info.presolve_.size() != 0 && info.lp_ != nullptr) 
  {
    bool solution_ok = isSolutionConsistent(info.getReducedProblem(), info.reduced_solution_);
    if (!solution_ok)
      return HighsPostsolveStatus::ReducedSolutionDimenionsError;
    
    // todo: error handling + see todo in run()
    info.presolve_[0].postsolve();

    return HighsPostsolveStatus::SolutionRecovered;
  }
  return HighsPostsolveStatus::LpOrPresolveObjectMissing;
}

// The method below runs simplex or ipx solver on the lp.
HighsStatus Highs::runSolver(HighsModelObject& model) {

  // assert(checkLp(lp) == LpError::none);

  HighsStatus status;
#ifndef IPX
  // HiGHS
  // todo: Without the presolve part, so will be
  //     = solve_simplex(options, reduced_lp, reduced_solution)
  status = solveSimplex(options_, model);
#else
  // IPX
  // todo:Check options for simplex-specific options

  status = solveIpx(options_, lp, solution);
  // If ipx crossover did not find optimality set up simplex.

#endif

  // todo:
  // assert(KktSatisfied(lp, solution));

  return status;
}

void HiGHSRun(const char* message) {
  std::cout << "Running HiGHS " << HIGHS_VERSION_MAJOR << "."
            << HIGHS_VERSION_MINOR << "." << HIGHS_VERSION_PATCH
            << " [date: " << HIGHS_COMPILATION_DATE
            << ", git hash: " << HIGHS_GITHASH << "]"
            << "\n"
            << "Copyright (c) 2018 ERGO-Code under MIT licence terms\n\n";
#ifdef HiGHSDEV
  // Report on preprocessing macros
  std::cout << "In " << message << std::endl;
  std::cout << "Built with CMAKE_BUILD_TYPE=" << CMAKE_BUILD_TYPE << std::endl;
#ifdef OLD_PARSER
  std::cout << "OLD_PARSER       is     defined" << std::endl;
#else
  std::cout << "OLD_PARSER       is not defined" << std::endl;
#endif

#ifdef OPENMP
  std::cout << "OPENMP           is     defined" << std::endl;
#else
  std::cout << "OPENMP           is not defined" << std::endl;
#endif

#ifdef SCIP_DEV
  std::cout << "SCIP_DEV         is     defined" << std::endl;
#else
  std::cout << "SCIP_DEV         is not defined" << std::endl;
#endif

#ifdef HiGHSDEV
  std::cout << "HiGHSDEV         is     defined" << std::endl;
#else
  std::cout << "HiGHSDEV         is not defined" << std::endl;
#endif

#ifdef HiGHSRELEASE
  std::cout << "HiGHSRELEASE     is     defined" << std::endl;
#else
  std::cout << "HiGHSRELEASE     is not defined" << std::endl;
#endif

#endif
};

HighsStatus loadOptions(int argc, char** argv,
                        HighsStringOptions& highs_options) {
  try {
    cxxopts::Options cxx_options(argv[0], "HiGHS options");
    cxx_options.positional_help("[optional args]").show_positional_help();

    cxx_options.add_options()("p, presolve", "presolve",
                              cxxopts::value<bool>())(
        "f, filename", "Filename(s) of LPs to solve",
        cxxopts::value<std::vector<std::string>>())("help", "Print help.");

    cxx_options.parse_positional("file");

    auto result = cxx_options.parse(argc, argv);

    if (result.count("help")) {
      std::cout << cxx_options.help({""}) << std::endl;
      exit(0);
    }

    if (result.count("filename")) {
      std::cout << "filename = {";
      auto& v = result["filename"].as<std::vector<std::string>>();
      for (const auto& s : v) {
        std::cout << s << ", ";
      }
      std::cout << "}" << std::endl;
    }

    if (result.count("presolve")) {
      highs_options.setValue("presolve", true);
      std::cout << "Presolve is set to on through cxx options.";
    }

  } catch (const cxxopts::OptionException& e) {
    std::cout << "error parsing options: " << e.what() << std::endl;
    return HighsStatus::OptionsError;
  }
  return HighsStatus::OK;
}

HighsStatus loadOptions(int argc, char** argv, HighsOptions& options_) {
  // todo: replace references with options_.*
  int filename = 0;
  int presolve = 0;
  int crash = 0;
  int edgeWeight = 0;
  int price = 0;
  int pami = 0;
  int sip = 0;
  int scip = 0;
  int timeLimit = 0;

  double cut = 0;
  const char* fileName = "";
  const char* presolveMode = "";
  const char* edWtMode = "";
  const char* priceMode = "";
  const char* crashMode = "";
  const char* partitionFile = "";

  double TimeLimit_ArgV = HSOL_CONST_INF;

  if (argc == 1) {
    std::cout << "Error: No file specified. \n" << std::endl;
    //printHelp(argv[0]);
    return HighsStatus::OptionsError;
  }

  if (argc == 4 && strcmp(argv[1], "-repeat") == 0) {
#ifdef HiGHSDEV
    HTester tester;
    tester.setup(argv[2]);
    tester.testUpdate(atoi(argv[3]));
#endif
    return HighsStatus::OK;
  }

  char opt;
  if (argc == 2) {
    filename = 1;
    fileName = argv[1];
  } else {
    while ((opt = getopt(argc, argv, "p:c:e:P:sSm::t:T:df:")) != EOF)
      switch (opt) {
        case 'f':
          filename = 1;
          cout << "Reading file " << optarg << endl;
          fileName = optarg;
          break;
        case 'p':
          presolveMode = optarg;
          if (presolveMode[0] == 'O' && presolveMode[1] == 'n')
            presolve = 1;
          else if (presolveMode[0] == 'E' && presolveMode[1] == 'x')
            presolve = 2;
          else
            presolve = 0;
          cout << "Presolve is set to " << optarg << endl;
          break;
        case 's':
          sip = 1;
          break;
        case 'S':
          scip = 1;
          break;
        case 'm':
          pami = 1;
          if (optarg) {
            cut = atof(optarg);
            cout << "Pami cutoff = " << cut << endl;
          }
          break;
        case 'c':
          crash = 1;
          crashMode = optarg;
          cout << "Crash is set to " << optarg << endl;
          break;
        case 'e':
          edgeWeight = 1;
          edWtMode = optarg;
          cout << "Edge weight is set to " << optarg << endl;
          break;
        case 'P':
          price = 1;
          priceMode = optarg;
          cout << "Price is set to " << optarg << endl;
          break;
        case 't':
          partitionFile = optarg;
          cout << "Partition file is set to " << optarg << endl;
          break;
        case 'T':
          timeLimit = 1;
          TimeLimit_ArgV = atof(optarg);
          cout << "Time limit is set to " << optarg << endl;
          break;
        case '?':
          if (opt == 'p')
            fprintf(stderr,
                    "Option -%c requires an argument. Current options: Off "
                    "On \n",
                    opt);
          if (opt == 'c')
            fprintf(stderr,
                    "Option -%c requires an argument. Current options: Off "
                    "LTSSF LTSSF1 LTSSF2 LTSSF3 LTSSF4 LTSSF5 LTSSF6 \n",
                    opt);
          if (opt == 'e')
            fprintf(stderr,
                    "Option -%c requires an argument. Current options: Dan Dvx "
                    "DSE DSE0 DSE2Dvx\n",
                    opt);
          if (opt == 'P')
            fprintf(stderr,
                    "Option -%c requires an argument. Current options: Row Col "
                    "RowSw RowSwColSw\n",
                    opt);
          //else
          //  printHelp(argv[0]);
        default:
          cout << endl;
          abort();
      }
  }

  // Set defaults
  if (!filename) {
    std::cout << "No file specified. " << std::endl;
    return HighsStatus::OptionsError;
  }

  if (!presolve) {
    presolveMode = "Off";
    printf("Setting default value presolveMode = %s\n", presolveMode);
  }

  if (!crash) {
    crashMode = "Off";
    printf("Setting default value crashMode = %s\n", crashMode);
  }

  if (!edgeWeight) {
    edWtMode = "DSE2Dvx";
    printf("Setting default value edWtMode = %s\n", edWtMode);
  }

  if (!price) {
    priceMode = "RowSwColSw";
    printf("Setting default value priceMode = %s\n", priceMode);
  }
#ifdef HiGHSDEV
  printf(
      "HApp: sip = %d; scip = %d; pami = %d; presolve = %d;  crash = %d; "
      "edgeWeight = %d; price = %d; timeLimit = %d\n",
      sip, scip, pami, presolve, crash, edgeWeight, price, timeLimit);
#endif

  options_.filename = filename;
  options_.presolve = presolve;
  options_.crash = crash;
  options_.edgeWeight = edgeWeight;
  options_.price = price;
  options_.pami = pami;
  options_.sip = sip;
  options_.scip = scip;
  options_.timeLimit = TimeLimit_ArgV;

  options_.cut = cut;
  options_.fileName = fileName;
  options_.presolveMode = presolveMode;
  options_.edWtMode = edWtMode;
  options_.priceMode = priceMode;
  options_.crashMode = crashMode;
  options_.partitionFile = partitionFile;

  return HighsStatus::OK;
}

#endif<|MERGE_RESOLUTION|>--- conflicted
+++ resolved
@@ -45,23 +45,16 @@
   // or after presolve (or crash later?) depending on the specified options.
   HighsStatus run(const HighsLp& lp, HighsSolution& solution);
 
+  // delete.
+  HighsOptions options_;
+
  private:
   // each HighsModelObject holds a const ref to its lp_
   std::vector<HighsModelObject> lps_;
 
-  // delete.
-  HighsOptions options_;
-
- public:
-<<<<<<< HEAD
-  // The public method run(lp, solution) calls runSolver to solve problem before
-  // or after presolve (or crash later?) depending on the specified options.
-  HighsStatus run(const HighsLp& lp, HighsSolution& solution);
-=======
   HighsPresolveStatus runPresolve(PresolveInfo& presolve_info);
   HighsPostsolveStatus runPostsolve(PresolveInfo& presolve_info);
   HighsStatus runSolver(HighsModelObject& model);
->>>>>>> 1912afcb
 
   // use HighsStringOptions instead for now. Then rename to HighsOptions, once
   // previous one is gone.
@@ -71,13 +64,6 @@
 // Checks the options calls presolve and postsolve if needed. Solvers are called
 // with runSolver(..)
 HighsStatus Highs::run(const HighsLp& lp, HighsSolution& solution) {
-<<<<<<< HEAD
-=======
-  // Make sure lp is being solved for the first time.
-  if (lps_.size() > 0)
-    return HighsStatus::NotImplemented;
-
->>>>>>> 1912afcb
   // todo: handle printing messages with HighsPrintMessage
 
   // Not solved before, so create an instance of HighsModelObject.
@@ -119,13 +105,8 @@
   }
 
   // Postsolve. Does nothing if there were no reductions during presolve.
-<<<<<<< HEAD
   HighsPostsolveStatus postsolve_status = runPostsolve(presolve_info);
   //HighsPostsolveStatus postsolve_status = HighsPostsolveStatus::SolutionRecovered;
-=======
-  // HighsPostsolveStatus postsolve_status = runPostsolve(presolve_info);
-  HighsPostsolveStatus postsolve_status = HighsPostsolveStatus::SolutionRecovered;
->>>>>>> 1912afcb
   if (postsolve_status == HighsPostsolveStatus::SolutionRecovered) {
     // todo: add finishing simplex iterations if needed.
   } else {
@@ -136,8 +117,11 @@
 
 HighsPresolveStatus Highs::runPresolve(PresolveInfo& info) {
 
-  if (info.presolve_.size() == 0 || info.lp_ == nullptr)
+  if (info.lp_ == nullptr)
     return HighsPresolveStatus::NullError;
+
+  if (info.presolve_.size() == 0)
+    return HighsPresolveStatus::NotReduced;
 
   // Initialize a new presolve class instance for the LP given in presolve info
   return info.presolve_[0].presolve();
@@ -161,7 +145,7 @@
 // The method below runs simplex or ipx solver on the lp.
 HighsStatus Highs::runSolver(HighsModelObject& model) {
 
-  // assert(checkLp(lp) == LpError::none);
+  assert(checkLp(model.lp_) == HighsInputStatus::OK);
 
   HighsStatus status;
 #ifndef IPX

--- conflicted
+++ resolved
@@ -132,11 +132,7 @@
     }
 
     // Assign bounds to columns that remain binary by default
-<<<<<<< HEAD
-    for (int colidx = 0; colidx < numCol; colidx++) {
-=======
     for (HighsInt colidx = 0; colidx < numCol; colidx++) {
->>>>>>> 1dda3b89
       if (col_binary[colidx]) {
         colLower[colidx] = 0.0;
         colUpper[colidx] = 1.0;
@@ -750,15 +746,10 @@
             "Number of LI entries in BOUNDS section is %" HIGHSINT_FORMAT "\n",
             num_li);
       if (num_ui)
-<<<<<<< HEAD
-        HighsLogMessage(logfile, HighsMessageType::INFO,
-                        "Number of UI entries in BOUNDS section is %d", num_ui);
-=======
         highsLogUser(
             log_options, HighsLogType::INFO,
             "Number of UI entries in BOUNDS section is %" HIGHSINT_FORMAT "\n",
             num_ui);
->>>>>>> 1dda3b89
       return key;
     }
     bool islb = false;

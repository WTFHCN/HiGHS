#include "HDual.h"
#include "HConst.h"
#include "HTimer.h"
#include "HPrimal.h"
#include "HCrash.h"
#include "HMatrix.h"

#include <iostream>
#include <cstdio>
#include <cstring>
#include <cmath>
#include <cassert>
#include <set>
#include <stdexcept>
using namespace std;

void HDual::solve(HModel *ptr_model, int variant, int num_threads)
{
  //  printf("\nEntering solve(HModel *ptr_model, int variant, int num_threads)\n");cout<<flush;
  assert(ptr_model != NULL);
  dual_variant = variant;
  model = ptr_model;
#ifdef JAJH_dev
  printf("model->mlFg_Report() 1\n");
  cout << flush;
  model->mlFg_Report();
  cout << flush;
#endif
  //  printf("HDual::solve - model->mlFg_Report() 1\n");cout<<flush; model->mlFg_Report();cout<<flush;
  // Setup two work buffers in model required for solve()
  model->buffer.setup(model->numRow);
  model->bufferLong.setup(model->numCol);

  //  printf("model->mlFg_haveEdWt 0 = %d\n", model->mlFg_haveEdWt);cout<<flush;

  // Setup aspects of the model data which are needed for solve() but better left until now for efficiency reasons.
  //  printf("HDual::solve - Calling model->setup_for_solve()\n");cout<<flush;
  model->setup_for_solve();

  //  printf("model->mlFg_haveEdWt 1 = %d\n", model->mlFg_haveEdWt);cout<<flush;

  model->problemStatus = LP_Status_Unset;
  model->numberIteration = 0;
  //Initialise numbers and times of rebuilds and inverts.
  totalRebuilds = 0;
  totalRebuildTime = 0;
  model->totalInverts = 0;
  model->totalInvertTime = 0;
  //Cannot solve box-constrained LPs
  if (model->numRow == 0)
    return;
#ifdef JAJH_dev
  printf("model->mlFg_Report() 2\n");
  cout << flush;
  model->mlFg_Report();
  cout << flush;
#endif

  model->timer.reset();

  n_ph1_du_it = 0;
  n_ph2_du_it = 0;
  n_pr_it = 0;
  //Set SolveBailout to be true if control is to be returned immediately to calling function
  SolveBailout = false;
  if (TimeLimitValue == 0)
  {
    TimeLimitValue = 1000000.0;
#ifdef JAJH_dev
    printf("Setting TimeLimitValue = %g\n", TimeLimitValue);
#endif
  }

  // Initialise working environment
  //Does LOTS, including initialisation of edge weights. Should only
  //be called if model dimension changes
  init(num_threads);

  model->initCost(1);
  if (!model->mlFg_haveFreshInvert)
    model->computeFactor();

  //Consider initialising edge weights
  //
  //NB workEdWt is assigned and initialised to 1s in
  //dualRHS.setup(model) so that CHUZR is well defined, even for
  //Dantzig pricing
  //
<<<<<<< HEAD
#ifdef JAJH_dev
  printf("model->mlFg_haveEdWt 2 = %d;EdWt_Mode = %d; EdWt_Mode_DSE = %d\n", model->mlFg_haveEdWt, EdWt_Mode, EdWt_Mode_DSE);cout<<flush;
#endif
#ifdef JAJH_dev
    printf("Edge weights known? %d\n", !model->mlFg_haveEdWt);cout<<flush;
#endif
  if (!model->mlFg_haveEdWt) {
=======
  //  printf("model->mlFg_haveEdWt 2 = %d\n", model->mlFg_haveEdWt);cout<<flush;
  if (!model->mlFg_haveEdWt)
  {
>>>>>>> 98c7fc1d
    //Edge weights are not known
    //Set up edge weights according to EdWt_Mode and iz_DSE_wt
    if (EdWt_Mode == EdWt_Mode_Dvx)
    {
      //Using dual Devex edge weights
      //Zero the number of Devex frameworks used and set up the first one
      n_dvx_fwk = 0;
      dvx_ix.assign(numTot, 0);
      iz_dvx_fwk();
    }
    else if (EdWt_Mode == EdWt_Mode_DSE)
    {
    //Using dual steepest edge (DSE) weights
#ifdef JAJH_dev
      n_wg_DSE_wt = 0;
#endif
      int numBasicStructurals = numRow - model->numBasicLogicals;
<<<<<<< HEAD
#ifdef JAJH_dev
      printf("If (0<numBasicStructurals = %d) && %d = iz_DSE_wt: Compute exact DSE weights\n", numBasicStructurals, iz_DSE_wt);
#endif
      if (numBasicStructurals > 0 && iz_DSE_wt) {
	//Basis is not logical and DSE weights are to be initialised
#ifdef JAJH_dev
	printf("Compute exact DSE weights\n");
	int RpI = 1;
#endif
	double IzDseEdWtTT = model->timer.getTime();
	for (int i = 0; i < numRow; i++) {
#ifdef JAJH_dev
	  if (i==RpI) {
	      printf("Computeing exact DSE weight %d\n", i);
	      RpI = RpI*2;
	    }
#endif
	  row_ep.clear();
	  row_ep.count = 1;
	  row_ep.index[0] = i;
	  row_ep.array[i] = 1;
	  row_ep.packFlag = false;
	  factor->btran(row_ep, row_epDensity);
	  dualRHS.workEdWt[i] = row_ep.norm2();
	  row_epDensity *= 0.95;
	  row_epDensity += 0.05 * row_ep.count / numRow;
	}
	IzDseEdWtTT = model->timer.getTime() - IzDseEdWtTT;
=======
      if (numBasicStructurals > 0 && iz_DSE_wt)
      {
        //Basis is not logical and DSE weights are to be initialised
        //printf("Compute exct DSE weights\n");
        double IzDseEdWtTT = model->timer.getTime();
        for (int i = 0; i < numRow; i++)
        {
          row_ep.clear();
          row_ep.count = 1;
          row_ep.index[0] = i;
          row_ep.array[i] = 1;
          row_ep.packFlag = false;
          factor->btran(row_ep, row_epDensity);
          dualRHS.workEdWt[i] = row_ep.norm2();
          row_epDensity *= 0.95;
          row_epDensity += 0.05 * row_ep.count / numRow;
        }
        IzDseEdWtTT = model->timer.getTime() - IzDseEdWtTT;
>>>>>>> 98c7fc1d
#ifdef JAJH_dev
        printf("Computed %d initial DSE weights in %gs\n", numRow, IzDseEdWtTT);
#endif
<<<<<<< HEAD
	if (model->intOption[INTOPT_PRINT_FLAG]) {
	  printf("solve:: %d basic structurals: computed %d initial DSE weights in %gs, %d, %d, %g\n",
		 numBasicStructurals, numRow, IzDseEdWtTT, numBasicStructurals, numRow, IzDseEdWtTT);
	}
      } else {
	if (model->intOption[INTOPT_PRINT_FLAG]) {
	  printf("solve:: %d basic structurals: starting from B=I so unit initial DSE weights\n", numBasicStructurals);}
=======
        printf("solve:: %d basic structurals: computed %d initial DSE weights in %gs, %d, %d, %g\n",
               numBasicStructurals, numRow, IzDseEdWtTT, numBasicStructurals, numRow, IzDseEdWtTT);
      }
      else
      {
        printf("solve:: %d basic structurals: starting from B=I so unit initial DSE weights\n", numBasicStructurals);
>>>>>>> 98c7fc1d
      }
    }
    //Indicate that edge weights are known
    model->mlFg_haveEdWt = 1;
  }
<<<<<<< HEAD
  
#ifdef JAJH_dev
  printf("model->mlFg_haveEdWt 3 = %d\n", model->mlFg_haveEdWt);cout<<flush;
#endif
  model->computeDual();
#ifdef JAJH_dev
  printf("Solve: Computed dual\n");cout<<flush;
#endif
=======
  //  printf("model->mlFg_haveEdWt 3 = %d\n", model->mlFg_haveEdWt);cout<<flush;

  model->computeDual();

  //  printf("Solve: Computed dual\n");cout<<flush;
>>>>>>> 98c7fc1d

#ifdef JAJH_dev
  bool rp_bs_cond = false;
  if (rp_bs_cond)
  {
    double bs_cond = an_bs_cond(ptr_model);
    printf("Initial basis condition estimate is %g\n", bs_cond );
  }
#endif
<<<<<<< HEAD
  
#ifdef JAJH_dev
  printf("HDual::solve - Calling model->computeDualInfeasInDual\n");cout<<flush;
#endif
  model->computeDualInfeasInDual(&dualInfeasCount);
  solvePhase = dualInfeasCount > 0 ? 1 : 2;
  
#ifdef JAJH_dev
  printf("Solve: Computed phase = %d\n", solvePhase);cout<<flush;
#endif
=======

  //  printf("HDual::solve - Calling model->computeDualInfeasInDual\n");cout<<flush;
  model->computeDualInfeasInDual(&dualInfeasCount);
  solvePhase = dualInfeasCount > 0 ? 1 : 2;

  //  printf("Solve: Computed phase = %d\n", solvePhase);cout<<flush;
>>>>>>> 98c7fc1d

  // Find largest dual. No longer adjust the dual tolerance accordingly
  double largeDual = 0;
  for (int i = 0; i < numTot; i++)
  {
    if (model->getNonbasicFlag()[i])
    {
      double myDual = fabs(workDual[i] * jMove[i]);
      if (largeDual < myDual)
        largeDual = myDual;
    }
  }
<<<<<<< HEAD
#ifdef JAJH_dev
  printf("Solve: Large dual = %g\n", largeDual);cout<<flush;
#endif
  
=======

>>>>>>> 98c7fc1d
  // Check that the model is OK to solve:
  //
  // Level 0 just checks the flags
  //
  // Level 1 also checks that the basis is OK and that the necessary
  // data in work* is populated.
  //
  // Level 2 (will) checks things like the nonbasic duals and basic
  // primal values
  //
  // Level 3 (will) checks expensive things like the INVERT and
  // steepeest edge weights
  //
  bool ok = model->OKtoSolve(1, solvePhase);
  if (!ok)
  {
    printf("NOT OK TO SOLVE???\n");
    cout << flush;
  }
  //  assert(ok);

  //  rp_hsol_sol(ptr_model);

  //	Analyse the initial values of primal and dual variables
  //  an_iz_vr_v();

  // The major solving loop

  while (solvePhase)
  {
#ifdef JAJH_dev
    int it0 = model->numberIteration;
    printf("HDual::solve Phase %d: Iteration %d; totalTime = %g; timer.getTime = %g\n", solvePhase, model->numberIteration, model->totalTime, model->timer.getTime());cout<<flush;
#endif
    switch (solvePhase)
    {
    case 1:
      solve_phase1();
#ifdef JAJH_dev
      n_ph1_du_it += (model->numberIteration - it0);
#endif
      break;
    case 2:
      solve_phase2();
#ifdef JAJH_dev
      n_ph2_du_it += (model->numberIteration - it0);
#endif
      break;
    case 4:
      break;
    default:
      solvePhase = 0;
      break;
    }
    // Jump for primal
    if (solvePhase == 4)
      break;
    // Possibly bail out
    if (SolveBailout)
      break;
  }

#ifdef JAJH_dev
  // Report the ticks before primal
  if (dual_variant == HDUAL_VARIANT_PLAIN)
  {
    int reportList[] = {HTICK_INVERT, HTICK_CHUZR1, HTICK_BTRAN,
                        HTICK_PRICE, HTICK_CHUZC1, HTICK_CHUZC2, HTICK_CHUZC3,
                        HTICK_FTRAN, HTICK_FTRAN_MIX, HTICK_FTRAN_DSE,
                        HTICK_UPDATE_DUAL, HTICK_UPDATE_PRIMAL, HTICK_UPDATE_WEIGHT,
                        HTICK_UPDATE_FACTOR};
    int reportCount = sizeof(reportList) / sizeof(int);
    model->timer.report(reportCount, reportList);
  }

  if (dual_variant == HDUAL_VARIANT_TASKS)
  {
    int reportList[] = {HTICK_INVERT, HTICK_CHUZR1, HTICK_BTRAN,
                        HTICK_PRICE, HTICK_CHUZC1, HTICK_CHUZC2, HTICK_CHUZC3,
                        HTICK_FTRAN, HTICK_FTRAN_MIX, HTICK_FTRAN_DSE,
                        HTICK_UPDATE_DUAL, HTICK_UPDATE_PRIMAL, HTICK_UPDATE_WEIGHT,
                        HTICK_UPDATE_FACTOR, HTICK_GROUP1, HTICK_GROUP2};
    int reportCount = sizeof(reportList) / sizeof(int);
    model->timer.report(reportCount, reportList);
  }

  if (dual_variant == HDUAL_VARIANT_MULTI)
  {
    int reportList[] = {HTICK_INVERT, HTICK_CHUZR1, HTICK_BTRAN,
                        HTICK_PRICE, HTICK_CHUZC1, HTICK_CHUZC2, HTICK_CHUZC3,
                        HTICK_FTRAN, HTICK_FTRAN_MIX, HTICK_FTRAN_DSE,
                        HTICK_UPDATE_DUAL, HTICK_UPDATE_PRIMAL, HTICK_UPDATE_WEIGHT,
                        HTICK_UPDATE_FACTOR, HTICK_UPDATE_ROW_EP};
    int reportCount = sizeof(reportList) / sizeof(int);
    model->timer.report(reportCount, reportList);
    printf("PAMI   %-20s    CUTOFF  %6g    PERSISTENSE  %6g\n",
           model->modelName.c_str(), model->dblOption[DBLOPT_PAMI_CUTOFF],
           model->numberIteration / (1.0 + multi_iteration));
  }
#endif

  if (model->problemStatus != LP_Status_OutOfTime)
  {
  // Use primal to clean up if not out of time
#ifdef JAJH_dev
    int it0 = model->numberIteration;
#endif
    if (solvePhase == 4)
    {
      HPrimal hPrimal;
      hPrimal.TimeLimitValue = TimeLimitValue;
      hPrimal.solvePhase2(model);
      //Add in the count and time for any primal rebuilds
      totalRebuildTime += hPrimal.totalRebuildTime;
      totalRebuilds += hPrimal.totalRebuilds;
    }
#ifdef JAJH_dev
    n_pr_it += (model->numberIteration - it0);
#endif
  }
  // Save the solved results
  model->totalTime += model->timer.getTime();

#ifdef JAJH_dev
  if (n_ph1_du_it + n_ph2_du_it + n_pr_it != model->numberIteration)
  {
    printf("Iteration total error \n");
  }
  printf("Iterations [Ph1 %d; Ph2 %d; Pr %d] Total %d\n", n_ph1_du_it,
         n_ph2_du_it, n_pr_it, model->numberIteration);
  if (EdWt_Mode == EdWt_Mode_Dvx)
  {
    printf("Devex: n_dvx_fwk = %d; Average n_dvx_it = %d\n", n_dvx_fwk,
           model->numberIteration / n_dvx_fwk);
  }
  if (rp_bs_cond)
  {
    double bs_cond = an_bs_cond(ptr_model);
    printf("Optimal basis condition estimate is %g\n", bs_cond);
  }
  //  rp_hsol_sol(ptr_model);
  ok = model->OKtoSolve(1, solvePhase);
  if (!ok)
  {
    printf("NOT OK After Solve???\n");
    cout << flush;
  }
  //  assert(ok);
  printf("model->mlFg_Report() 9\n");
  cout << flush;
  model->mlFg_Report();
  cout << flush;

  printf("Time: Total inverts =  %4d; Total invert  time = %11.4g of Total time = %11.4g", model->totalInverts, model->totalInvertTime, model->totalTime);
  if (model->totalTime > 0.001)
    printf(" (%6.2f%%)\n", (100 * model->totalInvertTime) / model->totalTime);
  else
    printf("\n");
  cout << flush;
  printf("Time: Total rebuilds = %4d; Total rebuild time = %11.4g of Total time = %11.4g", totalRebuilds, totalRebuildTime, model->totalTime);
  if (model->totalTime > 0.001)
    printf(" (%6.2f%%)\n", (100 * totalRebuildTime) / model->totalTime);
  else
    printf("\n");
  cout << flush;

#endif
}

void HDual::init(int num_threads)
{
  // Copy size, matrix and factor
  numCol = model->getNumCol();
  numRow = model->getNumRow();
  numTot = model->getNumTot();
  matrix = model->getMatrix();
  factor = model->getFactor();

  // Copy pointers
  jMove = model->getNonbasicMove();
  workDual = model->getWorkDual();
  //    JAJH: Only because I can't get this from HModel.h
  workValue = model->getWorkValue();
  workRange = model->getWorkRange();
  baseLower = model->getBaseLower();
  baseUpper = model->getBaseUpper();
  baseValue = model->getBaseValue();

  // Copy tolerances
  Tp = model->dblOption[DBLOPT_PRIMAL_TOL];
  Td = model->dblOption[DBLOPT_DUAL_TOL];

  // Setup local vectors
  columnDSE.setup(numRow);
  columnBFRT.setup(numRow);
  column.setup(numRow);
  row_ep.setup(numRow);
  row_ap.setup(numCol);
  columnDensity = 0;
  row_epDensity = 0;
  rowdseDensity = 0;
  // Setup other buffers
  dualRow.setup(model);
  dualRHS.setup(model);

  // Initialize for tasks
  if (dual_variant == HDUAL_VARIANT_TASKS)
  {
    init_slice(num_threads - 2);
  }

  // Initialize for multi
  if (dual_variant == HDUAL_VARIANT_MULTI)
  {
    multi_num = num_threads;
    if (multi_num < 1)
      multi_num = 1;
    if (multi_num > HSOL_THREAD_LIMIT)
      multi_num = HSOL_THREAD_LIMIT;
    for (int i = 0; i < multi_num; i++)
    {
      multi_choice[i].row_ep.setup(numRow);
      multi_choice[i].column.setup(numRow);
      multi_choice[i].columnBFRT.setup(numRow);
    }
    init_slice(multi_num - 1);
  }
  multi_iteration = 0;
  string partitionFile = model->strOption[STROPT_PARTITION_FILE];
  if (partitionFile.size())
  {
    dualRHS.setup_partition(partitionFile.c_str());
  }
}

void HDual::init_slice(int init_sliced_num)
{
  // Number of slices
  slice_num = init_sliced_num;
  if (slice_num < 1)
    slice_num = 1;
  if (slice_num > HSOL_SLICED_LIMIT)
    slice_num = HSOL_SLICED_LIMIT;

  // Alias to the matrix
  const int *Astart = matrix->getAstart();
  const int *Aindex = matrix->getAindex();
  const double *Avalue = matrix->getAvalue();
  const int AcountX = Astart[numCol];

  // Figure out partition weight
  double sliced_countX = AcountX / slice_num;
  slice_start[0] = 0;
  for (int i = 0; i < slice_num - 1; i++)
  {
    int endColumn = slice_start[i] + 1; // At least one column
    int endX = Astart[endColumn];
    int stopX = (i + 1) * sliced_countX;
    while (endX < stopX)
    {
      endX = Astart[++endColumn];
    }
    slice_start[i + 1] = endColumn;
    if (endColumn >= numCol)
    {
      slice_num = i; // SHRINK
      break;
    }
  }
  slice_start[slice_num] = numCol;

  // Partition the matrix, row_ap and related packet
  vector<int> sliced_Astart;
  for (int i = 0; i < slice_num; i++)
  {
    // The matrix
    int mystart = slice_start[i];
    int mycount = slice_start[i + 1] - mystart;
    int mystartX = Astart[mystart];
    sliced_Astart.resize(mycount + 1);
    for (int k = 0; k <= mycount; k++)
      sliced_Astart[k] = Astart[k + mystart] - mystartX;
    //TODO generalise this call so slice can be used with non-logical initial basis
    slice_matrix[i].setup_lgBs(mycount, numRow, &sliced_Astart[0],
                               Aindex + mystartX, Avalue + mystartX);

    // The row_ap and its packages
    slice_row_ap[i].setup(mycount);
    slice_dualRow[i].setupSlice(model, mycount);
  }
}

void HDual::solve_phase1()
{
  model->util_reportMessage("dual-phase-1-start");
  // Switch to dual phase 1 bounds
  model->initBound(1);
  model->initValue();
  double lc_totalTime = model->totalTime + model->timer.getTime();
#ifdef JAJH_dev
  int lc_totalTime_rp_n = 0;
  //	printf("DualPh1: lc_totalTime = %5.2f; Record %d\n", lc_totalTime, lc_totalTime_rp_n);
#endif
  // Main solving structure
  for (;;)
  {
    rebuild();
    for (;;)
    {
      switch (dual_variant)
      {
      default:
      case HDUAL_VARIANT_PLAIN:
        iterate();
        break;
      case HDUAL_VARIANT_TASKS:
        iterate_tasks();
        break;
      case HDUAL_VARIANT_MULTI:
        iterate_multi();
        break;
      }
      if (invertHint)
        break;
      //printf("HDual::solve_phase1: Iter = %d; Objective = %g\n", model->numberIteration, model->objective);
      /*			if (model->objective > model->dblOption[DBLOPT_OBJ_UB]) {
#ifdef SCIP_dev
			  printf("HDual::solve_phase1: %g = Objective > dblOption[DBLOPT_OBJ_UB]\n", model->objective, model->dblOption[DBLOPT_OBJ_UB]);
#endif
			  model->problemStatus = LP_Status_ObjUB; 
                          break;
			}
			*/
    }
    lc_totalTime = model->totalTime + model->timer.getTime();
#ifdef JAJH_dev
    lc_totalTime_rp_n += 1;
    //		printf("DualPh1: lc_totalTime = %5.2f; Record %d\n", lc_totalTime, lc_totalTime_rp_n);
#endif
    if (lc_totalTime > TimeLimitValue)
    {
      SolveBailout = true;
      model->problemStatus = LP_Status_OutOfTime;
      break;
    }
    // If the data are fresh from rebuild(), break out of
    // the outer loop to see what's ocurred
    // Was:	if (model->countUpdate == 0) break;
    if (model->mlFg_haveFreshRebuild)
      break;
  }

  if (SolveBailout)
    return;

  if (rowOut == -1)
  {
    model->util_reportMessage("dual-phase-1-optimal");
    // Go to phase 2
    if (model->objective == 0)
    {
      solvePhase = 2;
    }
    else
    {
      // We still have dual infeasible
      if (model->problemPerturbed)
      {
        // Clean up perturbation and go on
        cleanup();
        if (dualInfeasCount == 0)
          solvePhase = 2;
      }
      else
      {
        // Report dual infeasible
        solvePhase = -1;
        model->util_reportMessage("dual-infeasible");
        model->setProblemStatus(LP_Status_Unbounded);
      }
    }
  }
  else if (columnIn == -1)
  {
    // We got dual phase 1 unbounded - strange
    model->util_reportMessage("dual-phase-1-unbounded");
    if (model->problemPerturbed)
    {
      // Clean up perturbation and go on
      cleanup();
      if (dualInfeasCount == 0)
        solvePhase = 2;
    }
    else
    {
      // Report strange issues
      solvePhase = -1;
      model->util_reportMessage("dual-phase-1-not-solved");
      model->setProblemStatus(LP_Status_Failed);
    }
  }

  if (solvePhase == 2)
  {
    model->initBound();
    model->initValue();
  }
}

void HDual::solve_phase2()
{
  model->util_reportMessage("dual-phase-2-start");

  // Collect free variables
  dualRow.create_Freelist();
  double lc_totalTime = model->totalTime + model->timer.getTime();
#ifdef JAJH_dev
  int lc_totalTime_rp_n = 0;
  printf("DualPh2: lc_totalTime = %5.2f; Record %d\n", lc_totalTime, lc_totalTime_rp_n);
#endif
  // Main solving structure
  for (;;)
  {
    // Outer loop of solve_phase2()
    // Rebuild all values, reinverting B if updates have been performed
    rebuild();
    if (dualInfeasCount > 0)
      break;
    for (;;)
    {
      // Inner loop of solve_phase2()
      // Performs one iteration in case HDUAL_VARIANT_PLAIN:
      model->util_reportSolverProgress();
      switch (dual_variant)
      {
      default:
      case HDUAL_VARIANT_PLAIN:
        iterate();
        break;
      case HDUAL_VARIANT_TASKS:
        iterate_tasks();
        break;
      case HDUAL_VARIANT_MULTI:
        iterate_multi();
        break;
      }
      //invertHint can be true for various reasons see HModel.h
      if (invertHint)
        break;
      model->computeDuObj();
#ifdef JAJH_dev
<<<<<<< HEAD
      //      double pr_obj_v = model->computePrObj();
      //      printf("HDual::solve_phase2: Iter = %4d; Pr Obj = %.11g; Du Obj = %.11g\n",
      //	     model->numberIteration, pr_obj_v, model->objective);
=======
      double pr_obj_v = model->computePrObj();
      printf("HDual::solve_phase2: Iter = %4d; Pr Obj = %.11g; Du Obj = %.11g\n",
             model->numberIteration, pr_obj_v, model->objective);
>>>>>>> 98c7fc1d
#endif
      if (model->objective > model->dblOption[DBLOPT_OBJ_UB])
      {
#ifdef SCIP_dev
      //printf("HDual::solve_phase2: Objective = %g > %g = dblOption[DBLOPT_OBJ_UB]\n", model->objective, model->dblOption[DBLOPT_OBJ_UB]);
#endif
        model->problemStatus = LP_Status_ObjUB;
        SolveBailout = true;
        break;
      }
    }
    lc_totalTime = model->totalTime + model->timer.getTime();
    if (model->problemStatus == LP_Status_ObjUB)
    {
      SolveBailout = true;
      break;
    }
#ifdef JAJH_dev
    lc_totalTime_rp_n += 1;
    printf("DualPh2: lc_totalTime = %5.2f; Record %d\n", lc_totalTime, lc_totalTime_rp_n);
#endif
    if (lc_totalTime > TimeLimitValue)
    {
      model->problemStatus = LP_Status_OutOfTime;
      SolveBailout = true;
      break;
    }
    // If the data are fresh from rebuild(), break out of
    // the outer loop to see what's ocurred
    // Was:	if (model->countUpdate == 0) break;
    if (model->mlFg_haveFreshRebuild)
      break;
  }

  if (SolveBailout)
    return;

  if (dualInfeasCount > 0)
  {
    // There are dual infeasiblities so switch to Phase 1 and return
    model->util_reportMessage("dual-phase-2-found-free");
    solvePhase = 1;
  }
  else if (rowOut == -1)
  {
    // There is no candidate in CHUZR, even after rebuild so probably optimal
    model->util_reportMessage("dual-phase-2-optimal");
    //		printf("Rebuild: cleanup()\n");
    cleanup();
    if (dualInfeasCount > 0)
    {
      // There are dual infeasiblities after cleanup() so switch to primal simplex
      solvePhase = 4; // Do primal
    }
    else
    {
      // There are no dual infeasiblities after cleanup() so optimal!
      solvePhase = 0;
      model->util_reportMessage("problem-optimal");
      model->setProblemStatus(LP_Status_Optimal);
    }
  }
  else if (columnIn == -1)
  {
    // There is no candidate in CHUZC, so probably dual unbounded
    model->util_reportMessage("dual-phase-2-unbounded");
    if (model->problemPerturbed)
    {
      //If the costs have been perturbed, clean up and return
      cleanup();
    }
    else
    {
      //If the costs have not been perturbed, so dual unbounded---and hence primal infeasible
      solvePhase = -1;
      model->util_reportMessage("problem-infeasible");
      model->setProblemStatus(LP_Status_Infeasible);
    }
  }
}

void HDual::rebuild()
{
  // Save history information
  model->recordPivots(-1, -1, 0); // Indicate REINVERT
  model->timer.recordStart(HTICK_INVERT);
#ifdef JAJH_dev
  //	double tt0 = model->timer.getTime();
#endif
<<<<<<< HEAD
	double tt0 = model->timer.getTime();
	int sv_invertHint = invertHint;
	invertHint = invertHint_no; // Was 0

	// Possibly Rebuild model->factor
	bool reInvert = model->countUpdate > 0;
	if (!model->InvertIfRowOutNeg) {
	  // Don't reinvert if rowOut is negative [equivalently, if sv_invertHint == invertHint_possiblyOptimal]
	  if (sv_invertHint == invertHint_possiblyOptimal) {
	    assert(rowOut == -1);
	    reInvert = false;
	  }
	}
	if (reInvert) {
		const int *baseIndex = model->getBaseIndex();
		// Scatter the edge weights so that, after INVERT,
		// they can be gathered according to the new
		// permutation of baseIndex
		for (int i = 0; i < numRow; i++)
			dualRHS.workEdWtFull[baseIndex[i]] = dualRHS.workEdWt[i];
		model->computeFactor();
		// Gather the edge weights according to the
		// permutation of baseIndex after INVERT
		for (int i = 0; i < numRow; i++)
			dualRHS.workEdWt[i] = dualRHS.workEdWtFull[baseIndex[i]];
	}

	// Recompute dual solution
	model->computeDual();
	model->correctDual(&dualInfeasCount);
	model->computePrimal();

	// Collect primal infeasible as a list
	dualRHS.create_infeasArray();
	dualRHS.create_infeasList(columnDensity);

	// Compute the objective value
	model->computeDuObj(solvePhase);
	model->util_reportNumberIterationObjectiveValue(sv_invertHint);

	total_INVERT_TICK = factor->pseudoTick;
	total_FT_inc_TICK = 0;
	total_fake = 0;

	model->timer.recordFinish(HTICK_INVERT);

	double rebuildTime = model->timer.getTime()-tt0;
	totalRebuilds++;
	totalRebuildTime += rebuildTime;
=======
  double tt0 = model->timer.getTime();
  int sv_invertHint = invertHint;
  invertHint = invertHint_no; // Was 0

  // Possibly Rebuild model->factor
  bool reInvert = model->countUpdate > 0;
  if (!model->InvertIfRowOutNeg)
  {
    // Don't reinvert if rowOut is negative [equivalently, if sv_invertHint == invertHint_possiblyOptimal]
    if (sv_invertHint == invertHint_possiblyOptimal)
    {
      assert(rowOut == -1);
      reInvert = false;
    }
  }
  if (reInvert)
  {
    const int *baseIndex = model->getBaseIndex();
    // Scatter the edge weights so that, after INVERT,
    // they can be gathered according to the new
    // permutation of baseIndex
    for (int i = 0; i < numRow; i++)
      dualRHS.workEdWtFull[baseIndex[i]] = dualRHS.workEdWt[i];
    model->computeFactor();
    // Gather the edge weights according to the
    // permutation of baseIndex after INVERT
    for (int i = 0; i < numRow; i++)
      dualRHS.workEdWt[i] = dualRHS.workEdWtFull[baseIndex[i]];
  }

  // Recompute dual solution
  model->computeDual();
  model->correctDual(&dualInfeasCount);
  model->computePrimal();

  // Collect primal infeasible as a list
  dualRHS.create_infeasArray();
  dualRHS.create_infeasList(columnDensity);

  // Compute the objective value
  model->computeDuObj(solvePhase);
  model->util_reportNumberIterationObjectiveValue();

  total_INVERT_TICK = factor->pseudoTick;
  total_FT_inc_TICK = 0;
  total_fake = 0;

  model->timer.recordFinish(HTICK_INVERT);

  double rebuildTime = model->timer.getTime() - tt0;
  totalRebuilds++;
  totalRebuildTime += rebuildTime;
>>>>>>> 98c7fc1d
#ifdef JAJH_dev
  printf("Dual  Ph%-2d rebuild %4d (%1d) on iteration %9d: Rebuild time = %11.4g; Total rebuild time = %11.4g\n",
         solvePhase, totalRebuilds, sv_invertHint, model->numberIteration, rebuildTime, totalRebuildTime);
#endif
  //Data are fresh from rebuild
  model->mlFg_haveFreshRebuild = 1;
}

<<<<<<< HEAD
void HDual::cleanup() {
	// Remove perturbation and recompute the dual solution
	model->util_reportMessage("dual-cleanup-shift");
	model->initCost();
	model->initBound();
	model->computeDual();
	model->computeDuObj(solvePhase);
	model->util_reportNumberIterationObjectiveValue(-1);
=======
void HDual::cleanup()
{
  // Remove perturbation and recompute the dual solution
  model->util_reportMessage("dual-cleanup-shift");
  model->initCost();
  model->initBound();
  model->computeDual();
  model->computeDuObj(solvePhase);
  model->util_reportNumberIterationObjectiveValue();
>>>>>>> 98c7fc1d

  model->computeDualInfeasInPrimal(&dualInfeasCount);
}

void HDual::iterate()
{
  // This is the main teration loop for dual revised simplex. All the
  // methods have as their first line if (invertHint) return;, where
  // invertHint is, for example, set to 1 when CHUZR finds no
  // candidate. This causes a break from the inner loop of
  // solve_phase% and, hence, a call to rebuild()

<<<<<<< HEAD
//	Reporting:
//	hsol data structures [NonBcFg; DvxIx; BcIx; DvxV] in rp_hsol_da_str();
//	hsol pivotal row in rp_hsol_pv_r();
//	hsol simplex iteration [rowOut; coumnOut; columnIn] in rp_hsol_si_it();
//	hsol row-wise matrix after update in updateMatrix(columnIn, columnOut);
	if (rp_hsol) rp_hsol_da_str();
	chooseRow();
	chooseColumn(&row_ep);
#ifdef JAJH_dev
	if (rp_hsol && rowOut >= 0) {printf("\nPvR: Row %2d\n", rowOut); dualRow.rp_hsol_pv_r();} cout<<flush;
#endif

	updateFtranBFRT();
	// updateFtran(); computes the pivotal column in the data structure "column"
	updateFtran();
	if (rp_hsol) rp_hsol_pv_c(&column);

	//updateFtranDSE performs the DSE FTRAN on pi_p
	if (EdWt_Mode == EdWt_Mode_DSE) updateFtranDSE(&row_ep);

	//updateVerify() Checks row-wise pivot against column-wise pivot for numerical trouble
	updateVerify();

	//updateDual() Updates the dual values
	updateDual();

	//updatePrimal(&row_ep); Updates the primal values and the edge weights
	updatePrimal(&row_ep);

	if ((EdWt_Mode == EdWt_Mode_Dvx) && (nw_dvx_fwk)) iz_dvx_fwk();

	//Update the basis representation
	updatePivots();

	//Possibly report on the iteration
	iterateRp();
=======
  //	Reporting:
  //	hsol data structures [NonBcFg; DvxIx; BcIx; DvxV] in rp_hsol_da_str();
  //	hsol pivotal row in rp_hsol_pv_r();
  //	hsol simplex iteration [rowOut; coumnOut; columnIn] in rp_hsol_si_it();
  //	hsol row-wise matrix after update in updateMatrix(columnIn, columnOut);
  if (rp_hsol)
    rp_hsol_da_str();
  chooseRow();
  chooseColumn(&row_ep);
  //    if (rp_hsol && rowOut >= 0) {printf("\nPvR: Row %2d\n", rowOut); dualRow.rp_hsol_pv_r();}

  updateFtranBFRT();
  // updateFtran(); computes the pivotal column in the data structure "column"
  updateFtran();
  if (rp_hsol)
    rp_hsol_pv_c(&column);

  //updateFtranDSE performs the DSE FTRAN on pi_p
  if (EdWt_Mode == EdWt_Mode_DSE)
    updateFtranDSE(&row_ep);

  //updateVerify() Checks row-wise pivot against column-wise pivot for numerical trouble
  updateVerify();

  //updateDual() Updates the dual values
  updateDual();

  //updatePrimal(&row_ep); Updates the primal values and the edge weights
  updatePrimal(&row_ep);

  if ((EdWt_Mode == EdWt_Mode_Dvx) && (nw_dvx_fwk))
    iz_dvx_fwk();

  if (rp_hsol)
    rp_hsol_si_it();
  updatePivots();
>>>>>>> 98c7fc1d
}

void HDual::iterate_tasks()
{
  slice_PRICE = 1;

  // Group 1
  chooseRow();

  // Disable slice when too sparse
  if (1.0 * row_ep.count / numRow < 0.01)
    slice_PRICE = 0;

  model->timer.recordStart(HTICK_GROUP1);
#pragma omp parallel
#pragma omp single
  {
#pragma omp task
    {
      columnDSE.copy(&row_ep);
      updateFtranDSE(&columnDSE);
    }
#pragma omp task
    {
      if (slice_PRICE)
        chooseColumn_slice(&row_ep);
      else
        chooseColumn(&row_ep);
#pragma omp task
      updateFtranBFRT();
#pragma omp task
      updateFtran();
#pragma omp taskwait
    }
  }
  model->timer.recordFinish(HTICK_GROUP1);

  updateVerify();
  updateDual();
  updatePrimal(&columnDSE);
  updatePivots();
}

void HDual::chooseRow()
{
  if (invertHint)
    return;
  for (;;)
  {
    // Choose row
    dualRHS.choose_normal(&rowOut);
    if (rowOut == -1)
    {
      invertHint = invertHint_possiblyOptimal; // Was 1
      return;
    }

    // Verify weight
    model->timer.recordStart(HTICK_BTRAN);
    row_ep.clear();
    row_ep.count = 1;
    row_ep.index[0] = rowOut;
    row_ep.array[rowOut] = 1;
    row_ep.packFlag = true;
    factor->btran(row_ep, row_epDensity);
    model->timer.recordFinish(HTICK_BTRAN);
    if (EdWt_Mode == EdWt_Mode_DSE)
    {
      //For DSE compute the correct weight c_weight and use if to see how
      //accurate the updated weight is.
      double u_weight = dualRHS.workEdWt[rowOut];
      double c_weight = dualRHS.workEdWt[rowOut] = row_ep.norm2();
      //For DSE compute the correct weight c_weight and use if to see how
      //accurate the updated weight is.
#ifdef JAJH_dev
      //			double DSE_wt_er = abs((u_weight - c_weight) / max(u_weight, c_weight));
      //if (DSE_wt_er > 1e-2)
      //			  printf(
      //	 " !! JAJH RARE PRINT: Iter %d: DSE_wt_er = %8g = (%8g - %8g)/max(u_weight,c_weight)\n",
      //	 model->numberIteration, DSE_wt_er, u_weight, c_weight);
#endif
      if (u_weight >= 0.25 * c_weight)
        break;
#ifdef JAJH_dev
      //printf(
      //       " !! JAJH RARE PRINT: Iter %d: DSE_wt_er = %8g from %8g, %8g with u_weight/c_weight = %g < 0.25\n",
      //       model->numberIteration, DSE_wt_er, u_weight, c_weight,
      //       u_weight / c_weight);
      n_wg_DSE_wt += 1;
#endif
    }
    else
    {
      //If not using DSE then accept the row by breaking out of the loop
      break;
    }
  }

  // Assign basic info
  columnOut = model->getBaseIndex()[rowOut];
  if (baseValue[rowOut] < baseLower[rowOut])
    deltaPrimal = baseValue[rowOut] - baseLower[rowOut];
  else
    deltaPrimal = baseValue[rowOut] - baseUpper[rowOut];
  sourceOut = deltaPrimal < 0 ? -1 : 1;
  row_epDensity *= 0.95;
  row_epDensity += 0.05 * row_ep.count / numRow;
}

void HDual::chooseColumn(HVector *row_ep)
{

  if (invertHint)
    return;

  // Compute pivot row
  model->timer.recordStart(HTICK_PRICE);
  row_ap.clear();
  matrix->price_by_row(row_ap, *row_ep);
  model->timer.recordFinish(HTICK_PRICE);

  // Choose column - possible
  model->timer.recordStart(HTICK_CHUZC1);
  dualRow.clear();
  dualRow.workDelta = deltaPrimal;
  dualRow.create_Freemove(row_ep);
  dualRow.choose_makepack(&row_ap, 0);
  dualRow.choose_makepack(row_ep, numCol);
  dualRow.choose_possible();
  model->timer.recordFinish(HTICK_CHUZC1);

  // Choose column - check problem
  columnIn = -1;
  if (dualRow.workTheta <= 0 || dualRow.workCount == 0)
  {
    invertHint = invertHint_possiblyDualUnbounded; // Was 1
    return;
  }

  // Choose column - final
  dualRow.choose_final();
  dualRow.delete_Freemove();

  columnIn = dualRow.workPivot;
  alphaRow = dualRow.workAlpha;
  thetaDual = dualRow.workTheta;

  if (rp_hsol && rowOut >= 0)
  {
    printf("\nPvR: Row %2d\n", rowOut);
    dualRow.rp_hsol_pv_r();
  }
  if (EdWt_Mode == EdWt_Mode_Dvx)
  {
    //
    //Determine the exact Devex weight
    //
    //    	int dvx_ix_o_columnIn = dvx_ix[columnIn];
    //    	int si_it_n = model->numberIteration;
    double og_dvx_wt_o_rowOut = dualRHS.workEdWt[rowOut];
    int vr_t_lv_bs = model->getBaseIndex()[rowOut];
    int dvx_ix_o_vr_t_lv_bs = dvx_ix[vr_t_lv_bs];
    if (vr_t_lv_bs < numCol)
    {
      //    		Structural leaving the basis
      if (rp_dvx)
        printf("\n DvxIt %d; RowOut %d; VrOut %d Str: DvxIx %d\n",
               n_dvx_it, rowOut, vr_t_lv_bs, dvx_ix_o_vr_t_lv_bs);
    }
    else
    {
      //    		Logical leaving the basis
      if (rp_dvx)
        printf("\n DvxIt %d; RowOut %d; VrOut %d  Lg: DvxIx %d\n",
               n_dvx_it, rowOut, vr_t_lv_bs, dvx_ix_o_vr_t_lv_bs);
    }
    double tru_dvx_wt_o_rowOut = 0;
    //    	Have to loop over [row_ap; row_ep]
    for (int el_n = 0; el_n < dualRow.packCount; el_n++)
    {
      int vr_n = dualRow.packIndex[el_n];
      double pv = dvx_ix[vr_n] * dualRow.packValue[el_n];
      tru_dvx_wt_o_rowOut += pv * pv;
    }
    if (rp_dvx)
      printf("Sum of squares for Devex weight = %g\n",
             tru_dvx_wt_o_rowOut);
    tru_dvx_wt_o_rowOut = max(1.0, tru_dvx_wt_o_rowOut);
    if (rp_dvx)
      printf("tru_dvx_wt_o_rowOut = %g; alphaRow = %g\n",
             tru_dvx_wt_o_rowOut, alphaRow);
    //Analyse the Devex weight to determine whether a new framework should be set up
    double dvx_rao = max(og_dvx_wt_o_rowOut / tru_dvx_wt_o_rowOut,
                         tru_dvx_wt_o_rowOut / og_dvx_wt_o_rowOut);
    int i_te = numRow / nw_dvx_fwk_fq;
    if (rp_dvx)
      printf("i_te = %d; %d: dvx_rao = %8.2g\n", i_te,
             max(mn_n_dvx_it, i_te), dvx_rao);
    i_te = max(mn_n_dvx_it, i_te);
    //		Square tl_dvx_wt due to keeping squared weights
    nw_dvx_fwk = dvx_rao > tl_dvx_wt * tl_dvx_wt || n_dvx_it > i_te;
    if (nw_dvx_fwk)
      if (rp_dvx)
        printf("!!NEW DEVEX FRAMEWORK!!\n");
    dualRHS.workEdWt[rowOut] = tru_dvx_wt_o_rowOut;
  }
}

void HDual::chooseColumn_slice(HVector *row_ep)
{
  if (invertHint)
    return;

  model->timer.recordStart(HTICK_CHUZC1);
  dualRow.clear();
  dualRow.workDelta = deltaPrimal;
  dualRow.create_Freemove(row_ep);

  // Row_ep:         PACK + CC1
#pragma omp task
  {

    dualRow.choose_makepack(row_ep, numCol);
    dualRow.choose_possible();
  }

  // Row_ap: PRICE + PACK + CC1
  for (int i = 0; i < slice_num; i++)
  {
#pragma omp task
    {
      slice_row_ap[i].clear();
      slice_matrix[i].price_by_row(slice_row_ap[i], *row_ep);

      slice_dualRow[i].clear();
      slice_dualRow[i].workDelta = deltaPrimal;
      slice_dualRow[i].choose_makepack(&slice_row_ap[i], slice_start[i]);
      slice_dualRow[i].choose_possible();
    }
  }
#pragma omp taskwait

  // Join CC1 results here
  for (int i = 0; i < slice_num; i++)
    dualRow.choose_joinpack(&slice_dualRow[i]);

  // Infeasible we created before
  columnIn = -1;
  if (dualRow.workTheta <= 0 || dualRow.workCount == 0)
  {
    invertHint = invertHint_possiblyDualUnbounded; // Was 1
    return;
  }
  model->timer.recordFinish(HTICK_CHUZC1);

  // Choose column 2, This only happens if didn't go out
  dualRow.choose_final();
  dualRow.delete_Freemove();
  columnIn = dualRow.workPivot;
  alphaRow = dualRow.workAlpha;
  thetaDual = dualRow.workTheta;
}

void HDual::updateFtranBFRT()
{
  if (invertHint)
    return;
  model->timer.recordStart(HTICK_FTRAN_MIX);
  dualRow.update_flip(&columnBFRT);
  if (columnBFRT.count)
    factor->ftran(columnBFRT, columnDensity);
  model->timer.recordFinish(HTICK_FTRAN_MIX);
}

void HDual::updateFtran()
{
  if (invertHint)
    return;
  model->timer.recordStart(HTICK_FTRAN);
  column.clear();
  column.packFlag = true;
  matrix->collect_aj(column, columnIn, 1);
  factor->ftran(column, columnDensity);
  alpha = column.array[rowOut];
  model->timer.recordFinish(HTICK_FTRAN);
}

void HDual::updateFtranDSE(HVector *DSE_Vector)
{
  if (invertHint)
    return;
  model->timer.recordStart(HTICK_FTRAN_DSE);
  factor->ftran(*DSE_Vector, rowdseDensity);
  model->timer.recordFinish(HTICK_FTRAN_DSE);
}

<<<<<<< HEAD
void HDual::updateVerify() {
	if (invertHint)
		return;

	// The alpha
	double aCol = fabs(alpha);
	double aRow = fabs(alphaRow);
	double aDiff = fabs(aCol - aRow);
	numericalTrouble = aDiff / min(aCol, aRow);
	if (numericalTrouble > 1e-7 && model->countUpdate > 0) {
	  invertHint = invertHint_possiblySingularBasis; // Was 1
	}

	// We get this thing, but it is not actived by default.
//    // The dual reduced cost
//    double dualin_u = workDual[columnIn];
//    double dualin_c = model->getWorkCost()[columnIn];
//    for (int i = 0; i < column.count; i++) {
//        int iRow = column.index[i];
//        int iCol = model->getBaseIndex()[iRow];
//        double value = column.array[iRow];
//        double cost = model->getWorkCost()[iCol] + model->getWorkShift()[iCol];
//        dualin_c -= cost * value;
//    }
//    double dualin_diff = fabs(dualin_c - dualin_u);
////    if (dualin_diff > Td) {
////        cout << dualin_c << "\t" << dualin_u << "\t" << dualin_diff << endl;
////        invertHint = invertHint_possiblySingularBasis; // Was 1
////    }
=======
void HDual::updateVerify()
{
  if (invertHint)
    return;

  // The alpha
  double aCol = fabs(alpha);
  double aRow = fabs(alphaRow);
  double aDiff = fabs(aCol - aRow);
  if (aDiff / min(aCol, aRow) > 1e-7 && model->countUpdate > 0)
  {
    invertHint = invertHint_possiblySingularBasis; // Was 1
  }

  // We get this thing, but it is not actived by default.
  //    // The dual reduced cost
  //    double dualin_u = workDual[columnIn];
  //    double dualin_c = model->getWorkCost()[columnIn];
  //    for (int i = 0; i < column.count; i++) {
  //        int iRow = column.index[i];
  //        int iCol = model->getBaseIndex()[iRow];
  //        double value = column.array[iRow];
  //        double cost = model->getWorkCost()[iCol] + model->getWorkShift()[iCol];
  //        dualin_c -= cost * value;
  //    }
  //    double dualin_diff = fabs(dualin_c - dualin_u);
  ////    if (dualin_diff > Td) {
  ////        cout << dualin_c << "\t" << dualin_u << "\t" << dualin_diff << endl;
  ////        invertHint = invertHint_possiblySingularBasis; // Was 1
  ////    }
>>>>>>> 98c7fc1d
}

void HDual::updateDual()
{
  if (invertHint)
    return;

  // Update - dual (shift and back)
  if (thetaDual == 0)
    model->shiftCost(columnIn, -workDual[columnIn]);
  else
  {
    dualRow.update_dual(thetaDual);
    if (dual_variant != HDUAL_VARIANT_PLAIN && slice_PRICE)
      for (int i = 0; i < slice_num; i++)
        slice_dualRow[i].update_dual(thetaDual);
  }
  workDual[columnIn] = 0;
  workDual[columnOut] = -thetaDual;
  model->shiftBack(columnOut);
}

void HDual::updatePrimal(HVector *DSE_Vector)
{
  if (invertHint)
    return;
  // NB DSE_Vector is only computed if EdWt_Mode == EdWt_Mode_DSE
  // Update - primal and weight
  dualRHS.update_primal(&columnBFRT, 1);
  dualRHS.update_infeasList(&columnBFRT);
  double x_out = baseValue[rowOut];
  double l_out = baseLower[rowOut];
  double u_out = baseUpper[rowOut];
  thetaPrimal = (x_out - (deltaPrimal < 0 ? l_out : u_out)) / alpha;
  dualRHS.update_primal(&column, thetaPrimal);
  if (EdWt_Mode == EdWt_Mode_DSE)
  {
    double thisEdWt = dualRHS.workEdWt[rowOut] / (alpha * alpha);
    dualRHS.update_weight(&column, thisEdWt, -2 / alpha,
                          &DSE_Vector->array[0]);
    dualRHS.workEdWt[rowOut] = thisEdWt;
  }
  else if (EdWt_Mode == EdWt_Mode_Dvx)
  {
    //	Pivotal row is for the current basis: weights are required for the next basis
    //  so have to divide the current (exact) weight by the pivotal value
    double thisEdWt = dualRHS.workEdWt[rowOut] / (alpha * alpha);
    double dvx_wt_o_rowOut = max(1.0, thisEdWt);
    //       	      nw_wt  is max(workEdWt[iRow], NewExactWeight*columnArray[iRow]^2);
    //				But NewExactWeight is dvx_wt_o_rowOut = max(1.0, dualRHS.workEdWt[rowOut] / (alpha * alpha)) so
    //       	      nw_wt = max(workEdWt[iRow], dvx_wt_o_rowOut*columnArray[iRow]^2);
    //	Update rest of weights
    dualRHS.update_weight_Dvx(&column, dvx_wt_o_rowOut);
    dualRHS.workEdWt[rowOut] = dvx_wt_o_rowOut;
    n_dvx_it += 1;
  }
  dualRHS.update_infeasList(&column);

  if (EdWt_Mode == EdWt_Mode_DSE)
  {
    rowdseDensity = 0.95 * rowdseDensity + 0.05 * DSE_Vector->count / numRow;
  }
  columnDensity = 0.95 * columnDensity + 0.05 * column.count / numRow;

  total_fake += column.fakeTick;
  if (EdWt_Mode == EdWt_Mode_DSE)
  {
    total_fake += DSE_Vector->fakeTick;
  }
  total_FT_inc_TICK += column.pseudoTick;
  if (EdWt_Mode == EdWt_Mode_DSE)
  {
    total_FT_inc_TICK += DSE_Vector->pseudoTick;
  }
}

<<<<<<< HEAD
void HDual::updatePivots() {
	if (invertHint)
		return;

	// Update - pivots
	model->updatePivots(columnIn, rowOut, sourceOut);
	model->recordPivots(columnIn, columnOut, alpha);
	model->updateFactor(&column, &row_ep, &rowOut, &invertHint);
	model->updateMatrix(columnIn, columnOut);
	dualRow.delete_Freelist(columnIn);
	dualRHS.update_pivots(rowOut,
			model->getWorkValue()[columnIn] + thetaPrimal);

	if (total_fake >= factor->fakeTick && model->countUpdate >= 50) {
//        cout << total_fake << "\t" << factor->fakeTick << endl;
//        printf(
//                "%10d   %10.2e  %10.2e  %10.4f          %10.2e  %10.2e  %10.4f\n",
//                model->countUpdate, total_INVERT_TICK, total_FT_inc_TICK,
//                total_FT_inc_TICK / total_INVERT_TICK, factor->fakeTick,
//                total_fake, total_fake / factor->fakeTick);
	  invertHint = invertHint_pseudoClockSaysInvert; // Was 1
	}
#ifdef JAJH_dev
	if (invertHint) {printf("HDual::updatePivots: invertHint = %d\n", invertHint);}
#endif
	
=======
void HDual::updatePivots()
{
  if (invertHint)
    return;

  // Update - pivots
  model->updatePivots(columnIn, rowOut, sourceOut);
  model->recordPivots(columnIn, columnOut, alpha);
  model->updateFactor(&column, &row_ep, &rowOut, &invertHint);
  model->updateMatrix(columnIn, columnOut);
  dualRow.delete_Freelist(columnIn);
  dualRHS.update_pivots(rowOut,
                        model->getWorkValue()[columnIn] + thetaPrimal);

  if (total_fake >= factor->fakeTick && model->countUpdate >= 50)
  {
    //        cout << total_fake << "\t" << factor->fakeTick << endl;
    //        printf(
    //                "%10d   %10.2e  %10.2e  %10.4f          %10.2e  %10.2e  %10.4f\n",
    //                model->countUpdate, total_INVERT_TICK, total_FT_inc_TICK,
    //                total_FT_inc_TICK / total_INVERT_TICK, factor->fakeTick,
    //                total_fake, total_fake / factor->fakeTick);
    invertHint = invertHint_pseudoClockSaysInvert; // Was 1
  }
>>>>>>> 98c7fc1d
}

void HDual::iz_dvx_fwk()
{
  //Initialise the Devex framework: reference set is all basic variables
  for (int vr_n = 0; vr_n < numTot; vr_n++)
  {
    if (model->getNonbasicFlag()[vr_n])
      //			Nonbasic variables not in reference set
      dvx_ix[vr_n] = dvx_not_in_R;
    else
      //			Basic variables in reference set
      dvx_ix[vr_n] = dvx_in_R;
  }
  for (int i = 0; i < numRow; i++)
    dualRHS.workEdWt[i] = 1.0;
  n_dvx_it = 0;
  n_dvx_fwk += 1;
  nw_dvx_fwk = false;
}

void HDual::setCrash(const char *Crash_ArgV)
{
  //	cout << "HDual::setCrash Crash_ArgV = " << Crash_ArgV << endl;
  if (strcmp(Crash_ArgV, "Off") == 0)
    Crash_Mode = Crash_Mode_No;
  else if (strcmp(Crash_ArgV, "LTSSF") == 0)
    Crash_Mode = Crash_Mode_Df;
  else if (strcmp(Crash_ArgV, "LTSSF1") == 0)
    Crash_Mode = Crash_Mode_LTSSF_k;
  else if (strcmp(Crash_ArgV, "LTSSF2") == 0)
    Crash_Mode = Crash_Mode_LTSSF_pri;
  else if (strcmp(Crash_ArgV, "LTSSF3") == 0)
    Crash_Mode = Crash_Mode_LTSF_k;
  else if (strcmp(Crash_ArgV, "LTSSF4") == 0)
    Crash_Mode = Crash_Mode_LTSF_pri;
  else if (strcmp(Crash_ArgV, "LTSSF5") == 0)
    Crash_Mode = Crash_Mode_LTSF;
  else if (strcmp(Crash_ArgV, "LTSSF6") == 0)
    Crash_Mode = Crash_Mode_Bixby;
  else if (strcmp(Crash_ArgV, "LTSSF7") == 0)
    Crash_Mode = Crash_Mode_Dev;
  else
  {
    cout << "HDual::setCrash unrecognised CrashArgV = " << Crash_ArgV
         << " - using No crash" << endl;
    Crash_Mode = Crash_Mode_No;
  }
  //	if (Crash_Mode == Crash_Mode_LTSSF) {
  //		crash.ltssf_iz_mode(Crash_Mode);
  //	}
  //		cout<<"HDual::setCrash Crash_Mode = " << Crash_Mode << endl;
}

void HDual::setEdWt(const char *EdWt_ArgV)
{
  //	cout<<"HDual::setEdWt EdWt_ArgV = "<<EdWt_ArgV<<endl;
  if (strcmp(EdWt_ArgV, "Dan") == 0)
    EdWt_Mode = EdWt_Mode_Dan;
  else if (strcmp(EdWt_ArgV, "Dvx") == 0)
    EdWt_Mode = EdWt_Mode_Dvx;
  else if (strcmp(EdWt_ArgV, "DSE") == 0)
  {
    EdWt_Mode = EdWt_Mode_DSE;
    iz_DSE_wt = true;
  }
  else if (strcmp(EdWt_ArgV, "DSE0") == 0)
  {
    EdWt_Mode = EdWt_Mode_DSE;
    iz_DSE_wt = false;
  }
  else if (strcmp(EdWt_ArgV, "DSE1") == 0)
  {
    EdWt_Mode = EdWt_Mode_DSE;
    iz_DSE_wt = true;
  }
  else
  {
    cout << "HDual::setEdWt unrecognised EdWtArgV = " << EdWt_ArgV
         << " - using DSE with exact initial weights" << endl;
    EdWt_Mode = EdWt_Mode_DSE;
    iz_DSE_wt = true;
  }
  //	cout<<"HDual::setEdWt iz_DSE_wt = " << iz_DSE_wt << endl;
}

void HDual::setTimeLimit(double TimeLimit_ArgV)
{
  //	cout<<"HDual::setTimeLimit TimeLimit_ArgV = "<<TimeLimit_ArgV<<endl;
  TimeLimitValue = TimeLimit_ArgV;
}

void HDual::setPresolve(const char *Presolve_ArgV)
{
  //	cout<<"HDual::setPresolve Presolve_ArgV = "<<Presolve_ArgV<<endl;
  if (strcmp(Presolve_ArgV, "Off") == 0)
    Presolve_Mode = Presolve_Mode_Off;
  else if (strcmp(Presolve_ArgV, "On") == 0)
    Presolve_Mode = Presolve_Mode_On;
  else
  {
    cout << "HDual::setPresolve unrecognised PresolveArgV = " << Presolve_ArgV
         << " - setting presolve off" << endl;
    Presolve_Mode = Presolve_Mode_Off;
  }
}

// Utility to get a row of the inverse of B for SCIP
int HDual::util_getBasisInvRow(int r, double *coef, int *inds, int *ninds)
{
  row_ep.clear();
  row_ep.count = 1;
  row_ep.index[0] = r;
  row_ep.array[r] = 1;
  row_ep.packFlag = true;
  factor->btran(row_ep, row_epDensity);
  //  printf("util_getBasisInvRow: nnz = %4d/%4d\n", row_ep.count, numRow);
  for (int row = 0; row < numRow; row++)
  {
    //    printf("BasisInvRow(%4d) = %11g\n", row,  row_ep.array[row]);
    coef[row] = row_ep.array[row];
  }
  if (0 <= row_ep.count && row_ep.count <= numRow)
  {
    for (int ix = 0; ix < row_ep.count; ix++)
      inds[ix] = row_ep.index[ix];
    ninds[0] = row_ep.count;
  }
  else
  {
    printf("util_getBasisInvRow: row_ep.count < 0 or row_ep.count > numRow: %4d; %4d\n", row_ep.count, numRow);
    ninds[0] = -1;
  }
  cout << flush;
  return 0;
}

double HDual::an_bs_cond(HModel *ptr_model)
{
  model = ptr_model;
  // Alias to the matrix
  matrix = model->getMatrix();
  const int *Astart = matrix->getAstart();
  const double *Avalue = matrix->getAvalue();
  //Compute the Hager condition number estimate for the basis matrix
  double NoDensity = 1;
  bs_cond_x.resize(numRow);
  bs_cond_y.resize(numRow);
  bs_cond_z.resize(numRow);
  bs_cond_w.resize(numRow);
  //x = ones(n,1)/n;
  //y = A\x;
  double mu = 1.0 / numRow;
  double norm_Binv;
  for (int r_n = 0; r_n < numRow; r_n++)
    bs_cond_x[r_n] = mu;
  row_ep.clear();
  row_ep.count = numRow;
  for (int r_n = 0; r_n < numRow; r_n++)
  {
    row_ep.index[r_n] = r_n;
    row_ep.array[r_n] = bs_cond_x[r_n];
  }
  for (int ps_n = 1; ps_n <= 5; ps_n++)
  {
    row_ep.packFlag = false;
    factor->ftran(row_ep, NoDensity);
    //zeta = sign(y);
    for (int r_n = 0; r_n < numRow; r_n++)
    {
      bs_cond_y[r_n] = row_ep.array[r_n];
      if (bs_cond_y[r_n] > 0)
        bs_cond_w[r_n] = 1.0;
      else if (bs_cond_y[r_n] < 0)
        bs_cond_w[r_n] = -1.0;
      else
        bs_cond_w[r_n] = 0.0;
    }
    //z=A'\zeta;
    row_ep.clear();
    row_ep.count = numRow;
    for (int r_n = 0; r_n < numRow; r_n++)
    {
      row_ep.index[r_n] = r_n;
      row_ep.array[r_n] = bs_cond_w[r_n];
    }
    row_ep.packFlag = false;
    factor->btran(row_ep, NoDensity);
    //norm_z = norm(z,'inf');
    //ztx = z'*x ;
    //NormEst = norm(y,1);
    //fd_i = 0;
    //for i=1:n
    //    if abs(z(i)) == norm_z
    //        fd_i = i;
    //        break
    //    end
    //end
    double norm_z = 0.0;
    double ztx = 0.0;
    norm_Binv = 0.0;
    int argmax_z = -1;
    for (int r_n = 0; r_n < numRow; r_n++)
    {
      bs_cond_z[r_n] = row_ep.array[r_n];
      double abs_z_v = abs(bs_cond_z[r_n]);
      if (abs_z_v > norm_z)
      {
        norm_z = abs_z_v;
        argmax_z = r_n;
      }
      ztx += bs_cond_z[r_n] * bs_cond_x[r_n];
      norm_Binv += abs(bs_cond_y[r_n]);
    }
    //printf("%2d: ||z||_inf = %8.2g; z^T*x = %8.2g; ||y||_1 = %g\n", ps_n, norm_z, ztx, norm_Binv);
    if (norm_z <= ztx)
      break;
    //x = zeros(n,1);
    //x(fd_i) = 1;
    for (int r_n = 0; r_n < numRow; r_n++)
      bs_cond_x[r_n] = 0.0;
    row_ep.clear();
    row_ep.count = 1;
    row_ep.index[0] = argmax_z;
    row_ep.array[argmax_z] = 1.0;
    bs_cond_x[argmax_z] = 1.0;
  }
  double norm_B = 0.0;
  for (int r_n = 0; r_n < numRow; r_n++)
  {
    int vr_n = model->getBaseIndex()[r_n];
    double c_norm = 0.0;
    if (vr_n < numCol)
      for (int el_n = Astart[vr_n]; el_n < Astart[vr_n + 1]; el_n++)
        c_norm += abs(Avalue[el_n]);
    else
      c_norm += 1.0;
    norm_B = max(c_norm, norm_B);
  }
  double cond_B = norm_Binv * norm_B;
  // printf("Hager estimate of ||B^{-1}||_1 = %g; ||B||_1 = %g so cond_1(B) estimate is %g\n", norm_Binv, norm_B, cond_B);
  return cond_B;
}

void HDual::rp_hsol_da_str()
{

  printf("\nIteration %d\n", model->numberIteration);
  if (numTot > mx_rp_numTot)
    return;

  printf("\nData structures\n");
  printf("         ");
  for (int i = 0; i < numTot; i++)
  {
    printf(" %4d", i);
  }
  printf("\n");

  printf("NonBcFg: ");
  for (int i = 0; i < numTot; i++)
  {
    printf(" %4d", model->getNonbasicFlag()[i]);
  }
  printf("\n");

  printf("WorkMv:  ");
  for (int i = 0; i < numTot; i++)
  {
    printf(" %4d", model->getNonbasicMove()[i]);
  }
  printf("\n");

  printf("DvxIx:   ");
  for (int i = 0; i < numTot; i++)
  {
    printf(" %4d", dvx_ix[i]);
  }
  printf("\n");

  printf("BcIx:    ");
  for (int i = 0; i < numRow; i++)
  {
    printf(" %4d", model->getBaseIndex()[i]);
  }
  printf("\n");

  printf("DvxV:    ");
  for (int i = 0; i < numRow; i++)
  {
    printf(" %4.1g", dualRHS.workEdWt[i]);
  }
  printf("\n");
}

<<<<<<< HEAD
void HDual::iterateRp() {
  if (model->intOption[INTOPT_PRINT_FLAG] != 4) return;
  //deltaPrimal: Move to bound from basic value for leaving variable
  //thetaDual:   
  //thetaPrimal: 
  //alpha:       
  printf("Iter %9d: DuObj %11.4g; Ph%1d; NumCk %11.4g; InvHint%2d; LvR %7d; LvC %7d; EnC %7d; DlPr %11.4g; ThDu %11.4g; ThPr %11.4g; Aa %11.4g\n", 
	 model->numberIteration, model->objective, solvePhase, numericalTrouble, invertHint,
	 rowOut, columnOut, columnIn, deltaPrimal, thetaDual, thetaPrimal, alpha);
=======
void HDual::rp_hsol_si_it()
{

  printf("\nIteration %d\n", model->numberIteration);
  printf("rowOut    = %d\n", rowOut);
  printf("columnOut = %d\n", columnOut);
  printf("columnIn  = %d\n", columnIn);
>>>>>>> 98c7fc1d
}

void HDual::rp_hsol_pv_c(HVector *column) const
{
  const double *columnArray = &column->array[0];
  // Alias
  //Set limits on problem size for reporting
  //	const int mx_rp_numTot = 20;
  if (numCol > mx_rp_numTot)
    return;
  printf("\nPvC: %2d  \n", columnIn);
  for (int i = 0; i < numRow; i++)
  {
    if (abs(columnArray[i]) > 1e-3)
      printf(" %2d: %4.1g\n", i, columnArray[i]);
  }
  printf("\n");
}

void HDual::rp_hsol_sol(HModel *ptr_model)
{
  const double *colCost = model->getcolCost();
  const double *colLower = model->getcolLower();
  const double *colUpper = model->getcolUpper();
  const double *rowLower = model->getrowLower();
  const double *rowUpper = model->getrowUpper();
  const int *nonbasicFlag = model->getNonbasicFlag();
  printf(" Column      Pr Act      Du Act   NonBc    Lower Bd    Upper Bd        Cost\n");
  for (int c_n = 0; c_n < numCol; c_n++)
  {
    int vr_n = c_n;
    printf("%7d %11.4g %11.4g %7d %11.4g %11.4g %11.4g\n", c_n, workValue[vr_n], workDual[vr_n], nonbasicFlag[vr_n], colLower[c_n], colUpper[c_n], colCost[c_n]);
  }
  printf("    Row      Pr Act      Du Act   NonBc    Lower Bd    Upper Bd\n");
  for (int r_n = 0; r_n < numRow; r_n++)
  {
    int vr_n = numCol + r_n;
    printf("%7d %11.4g %11.4g %7d %11.4g %11.4g\n", r_n, workValue[vr_n], workDual[vr_n], nonbasicFlag[vr_n], rowLower[r_n], rowUpper[r_n]);
  }
}

//TODO Put this in the right place - try to identify when workValue is set [nonbasic primals are set to the right bound for dual feasibility?]
void HDual::an_iz_vr_v()
{
  double norm_bc_pr_vr = 0;
  double norm_bc_du_vr = 0;
  for (int r_n = 0; r_n < numRow; r_n++)
  {
    int vr_n = model->getBaseIndex()[r_n];
    norm_bc_pr_vr += baseValue[r_n] * baseValue[r_n];
    norm_bc_du_vr += workDual[vr_n] * workDual[vr_n];
  }
  double norm_nonbc_pr_vr = 0;
  double norm_nonbc_du_vr = 0;
  for (int vr_n = 0; vr_n < numTot; vr_n++)
  {
    if (model->getNonbasicFlag()[vr_n])
    {
      double pr_act_v = model->getWorkValue()[vr_n];
      norm_nonbc_pr_vr += pr_act_v * pr_act_v;
      norm_nonbc_du_vr += workDual[vr_n] * workDual[vr_n];
    }
  }
  //printf("Initial point has %d dual infeasibilities\n", dualInfeasCount);
  //printf("Norm of the basic    primal activites is %g\n", sqrt(norm_bc_pr_vr));
  //printf("Norm of the basic    dual   activites is %g\n", sqrt(norm_bc_du_vr));
  //printf("Norm of the nonbasic primal activites is %g\n", sqrt(norm_nonbc_pr_vr));
  //printf("Norm of the nonbasic dual   activites is %g\n", sqrt(norm_nonbc_du_vr));
}<|MERGE_RESOLUTION|>--- conflicted
+++ resolved
@@ -84,9 +84,23 @@
   //
   //NB workEdWt is assigned and initialised to 1s in
   //dualRHS.setup(model) so that CHUZR is well defined, even for
+
+  
+
+
+
+
+
+
+
+
+
+  //Consider initialising edge weights
+  //
+  //NB workEdWt is assigned and initialised to 1s in
+  //dualRHS.setup(model) so that CHUZR is well defined, even for
   //Dantzig pricing
   //
-<<<<<<< HEAD
 #ifdef JAJH_dev
   printf("model->mlFg_haveEdWt 2 = %d;EdWt_Mode = %d; EdWt_Mode_DSE = %d\n", model->mlFg_haveEdWt, EdWt_Mode, EdWt_Mode_DSE);cout<<flush;
 #endif
@@ -94,29 +108,20 @@
     printf("Edge weights known? %d\n", !model->mlFg_haveEdWt);cout<<flush;
 #endif
   if (!model->mlFg_haveEdWt) {
-=======
-  //  printf("model->mlFg_haveEdWt 2 = %d\n", model->mlFg_haveEdWt);cout<<flush;
-  if (!model->mlFg_haveEdWt)
-  {
->>>>>>> 98c7fc1d
     //Edge weights are not known
     //Set up edge weights according to EdWt_Mode and iz_DSE_wt
-    if (EdWt_Mode == EdWt_Mode_Dvx)
-    {
+    if (EdWt_Mode == EdWt_Mode_Dvx) {
       //Using dual Devex edge weights
       //Zero the number of Devex frameworks used and set up the first one
       n_dvx_fwk = 0;
       dvx_ix.assign(numTot, 0);
-      iz_dvx_fwk();
-    }
-    else if (EdWt_Mode == EdWt_Mode_DSE)
-    {
-    //Using dual steepest edge (DSE) weights
+      iz_dvx_fwk();}
+    else if (EdWt_Mode == EdWt_Mode_DSE) {
+      //Using dual steepest edge (DSE) weights
 #ifdef JAJH_dev
       n_wg_DSE_wt = 0;
 #endif
       int numBasicStructurals = numRow - model->numBasicLogicals;
-<<<<<<< HEAD
 #ifdef JAJH_dev
       printf("If (0<numBasicStructurals = %d) && %d = iz_DSE_wt: Compute exact DSE weights\n", numBasicStructurals, iz_DSE_wt);
 #endif
@@ -145,30 +150,9 @@
 	  row_epDensity += 0.05 * row_ep.count / numRow;
 	}
 	IzDseEdWtTT = model->timer.getTime() - IzDseEdWtTT;
-=======
-      if (numBasicStructurals > 0 && iz_DSE_wt)
-      {
-        //Basis is not logical and DSE weights are to be initialised
-        //printf("Compute exct DSE weights\n");
-        double IzDseEdWtTT = model->timer.getTime();
-        for (int i = 0; i < numRow; i++)
-        {
-          row_ep.clear();
-          row_ep.count = 1;
-          row_ep.index[0] = i;
-          row_ep.array[i] = 1;
-          row_ep.packFlag = false;
-          factor->btran(row_ep, row_epDensity);
-          dualRHS.workEdWt[i] = row_ep.norm2();
-          row_epDensity *= 0.95;
-          row_epDensity += 0.05 * row_ep.count / numRow;
-        }
-        IzDseEdWtTT = model->timer.getTime() - IzDseEdWtTT;
->>>>>>> 98c7fc1d
-#ifdef JAJH_dev
-        printf("Computed %d initial DSE weights in %gs\n", numRow, IzDseEdWtTT);
-#endif
-<<<<<<< HEAD
+#ifdef JAJH_dev
+	printf("Computed %d initial DSE weights in %gs\n", numRow, IzDseEdWtTT);
+#endif
 	if (model->intOption[INTOPT_PRINT_FLAG]) {
 	  printf("solve:: %d basic structurals: computed %d initial DSE weights in %gs, %d, %d, %g\n",
 		 numBasicStructurals, numRow, IzDseEdWtTT, numBasicStructurals, numRow, IzDseEdWtTT);
@@ -176,20 +160,11 @@
       } else {
 	if (model->intOption[INTOPT_PRINT_FLAG]) {
 	  printf("solve:: %d basic structurals: starting from B=I so unit initial DSE weights\n", numBasicStructurals);}
-=======
-        printf("solve:: %d basic structurals: computed %d initial DSE weights in %gs, %d, %d, %g\n",
-               numBasicStructurals, numRow, IzDseEdWtTT, numBasicStructurals, numRow, IzDseEdWtTT);
-      }
-      else
-      {
-        printf("solve:: %d basic structurals: starting from B=I so unit initial DSE weights\n", numBasicStructurals);
->>>>>>> 98c7fc1d
       }
     }
     //Indicate that edge weights are known
     model->mlFg_haveEdWt = 1;
   }
-<<<<<<< HEAD
   
 #ifdef JAJH_dev
   printf("model->mlFg_haveEdWt 3 = %d\n", model->mlFg_haveEdWt);cout<<flush;
@@ -198,23 +173,14 @@
 #ifdef JAJH_dev
   printf("Solve: Computed dual\n");cout<<flush;
 #endif
-=======
-  //  printf("model->mlFg_haveEdWt 3 = %d\n", model->mlFg_haveEdWt);cout<<flush;
-
-  model->computeDual();
-
-  //  printf("Solve: Computed dual\n");cout<<flush;
->>>>>>> 98c7fc1d
 
 #ifdef JAJH_dev
   bool rp_bs_cond = false;
-  if (rp_bs_cond)
-  {
+  if (rp_bs_cond) {
     double bs_cond = an_bs_cond(ptr_model);
     printf("Initial basis condition estimate is %g\n", bs_cond );
   }
 #endif
-<<<<<<< HEAD
   
 #ifdef JAJH_dev
   printf("HDual::solve - Calling model->computeDualInfeasInDual\n");cout<<flush;
@@ -225,34 +191,20 @@
 #ifdef JAJH_dev
   printf("Solve: Computed phase = %d\n", solvePhase);cout<<flush;
 #endif
-=======
-
-  //  printf("HDual::solve - Calling model->computeDualInfeasInDual\n");cout<<flush;
-  model->computeDualInfeasInDual(&dualInfeasCount);
-  solvePhase = dualInfeasCount > 0 ? 1 : 2;
-
-  //  printf("Solve: Computed phase = %d\n", solvePhase);cout<<flush;
->>>>>>> 98c7fc1d
 
   // Find largest dual. No longer adjust the dual tolerance accordingly
   double largeDual = 0;
-  for (int i = 0; i < numTot; i++)
-  {
-    if (model->getNonbasicFlag()[i])
-    {
+  for (int i = 0; i < numTot; i++) {
+    if (model->getNonbasicFlag()[i]) {
       double myDual = fabs(workDual[i] * jMove[i]);
       if (largeDual < myDual)
-        largeDual = myDual;
-    }
-  }
-<<<<<<< HEAD
+	largeDual = myDual;
+    }
+  }
 #ifdef JAJH_dev
   printf("Solve: Large dual = %g\n", largeDual);cout<<flush;
 #endif
   
-=======
-
->>>>>>> 98c7fc1d
   // Check that the model is OK to solve:
   //
   // Level 0 just checks the flags
@@ -267,28 +219,23 @@
   // steepeest edge weights
   //
   bool ok = model->OKtoSolve(1, solvePhase);
-  if (!ok)
-  {
-    printf("NOT OK TO SOLVE???\n");
-    cout << flush;
-  }
+  if (!ok) {printf("NOT OK TO SOLVE???\n");cout<<flush;}
   //  assert(ok);
-
+  
   //  rp_hsol_sol(ptr_model);
+
 
   //	Analyse the initial values of primal and dual variables
   //  an_iz_vr_v();
-
+  
   // The major solving loop
-
-  while (solvePhase)
-  {
+  
+  while (solvePhase) {
 #ifdef JAJH_dev
     int it0 = model->numberIteration;
     printf("HDual::solve Phase %d: Iteration %d; totalTime = %g; timer.getTime = %g\n", solvePhase, model->numberIteration, model->totalTime, model->timer.getTime());cout<<flush;
 #endif
-    switch (solvePhase)
-    {
+    switch (solvePhase) {
     case 1:
       solve_phase1();
 #ifdef JAJH_dev
@@ -314,54 +261,49 @@
     if (SolveBailout)
       break;
   }
-
+  
 #ifdef JAJH_dev
   // Report the ticks before primal
-  if (dual_variant == HDUAL_VARIANT_PLAIN)
-  {
-    int reportList[] = {HTICK_INVERT, HTICK_CHUZR1, HTICK_BTRAN,
-                        HTICK_PRICE, HTICK_CHUZC1, HTICK_CHUZC2, HTICK_CHUZC3,
-                        HTICK_FTRAN, HTICK_FTRAN_MIX, HTICK_FTRAN_DSE,
-                        HTICK_UPDATE_DUAL, HTICK_UPDATE_PRIMAL, HTICK_UPDATE_WEIGHT,
-                        HTICK_UPDATE_FACTOR};
+  if (dual_variant == HDUAL_VARIANT_PLAIN) {
+    int reportList[] = { HTICK_INVERT, HTICK_CHUZR1, HTICK_BTRAN,
+			 HTICK_PRICE, HTICK_CHUZC1, HTICK_CHUZC2, HTICK_CHUZC3,
+			 HTICK_FTRAN, HTICK_FTRAN_MIX, HTICK_FTRAN_DSE,
+			 HTICK_UPDATE_DUAL, HTICK_UPDATE_PRIMAL, HTICK_UPDATE_WEIGHT,
+			 HTICK_UPDATE_FACTOR };
     int reportCount = sizeof(reportList) / sizeof(int);
     model->timer.report(reportCount, reportList);
   }
-
-  if (dual_variant == HDUAL_VARIANT_TASKS)
-  {
-    int reportList[] = {HTICK_INVERT, HTICK_CHUZR1, HTICK_BTRAN,
-                        HTICK_PRICE, HTICK_CHUZC1, HTICK_CHUZC2, HTICK_CHUZC3,
-                        HTICK_FTRAN, HTICK_FTRAN_MIX, HTICK_FTRAN_DSE,
-                        HTICK_UPDATE_DUAL, HTICK_UPDATE_PRIMAL, HTICK_UPDATE_WEIGHT,
-                        HTICK_UPDATE_FACTOR, HTICK_GROUP1, HTICK_GROUP2};
+  
+  if (dual_variant == HDUAL_VARIANT_TASKS) {
+    int reportList[] = { HTICK_INVERT, HTICK_CHUZR1, HTICK_BTRAN,
+			 HTICK_PRICE, HTICK_CHUZC1, HTICK_CHUZC2, HTICK_CHUZC3,
+			 HTICK_FTRAN, HTICK_FTRAN_MIX, HTICK_FTRAN_DSE,
+			 HTICK_UPDATE_DUAL, HTICK_UPDATE_PRIMAL, HTICK_UPDATE_WEIGHT,
+			 HTICK_UPDATE_FACTOR, HTICK_GROUP1, HTICK_GROUP2 };
     int reportCount = sizeof(reportList) / sizeof(int);
     model->timer.report(reportCount, reportList);
   }
-
-  if (dual_variant == HDUAL_VARIANT_MULTI)
-  {
-    int reportList[] = {HTICK_INVERT, HTICK_CHUZR1, HTICK_BTRAN,
-                        HTICK_PRICE, HTICK_CHUZC1, HTICK_CHUZC2, HTICK_CHUZC3,
-                        HTICK_FTRAN, HTICK_FTRAN_MIX, HTICK_FTRAN_DSE,
-                        HTICK_UPDATE_DUAL, HTICK_UPDATE_PRIMAL, HTICK_UPDATE_WEIGHT,
-                        HTICK_UPDATE_FACTOR, HTICK_UPDATE_ROW_EP};
+  
+  if (dual_variant == HDUAL_VARIANT_MULTI) {
+    int reportList[] = { HTICK_INVERT, HTICK_CHUZR1, HTICK_BTRAN,
+			 HTICK_PRICE, HTICK_CHUZC1, HTICK_CHUZC2, HTICK_CHUZC3,
+			 HTICK_FTRAN, HTICK_FTRAN_MIX, HTICK_FTRAN_DSE,
+			 HTICK_UPDATE_DUAL, HTICK_UPDATE_PRIMAL, HTICK_UPDATE_WEIGHT,
+			 HTICK_UPDATE_FACTOR, HTICK_UPDATE_ROW_EP };
     int reportCount = sizeof(reportList) / sizeof(int);
     model->timer.report(reportCount, reportList);
     printf("PAMI   %-20s    CUTOFF  %6g    PERSISTENSE  %6g\n",
-           model->modelName.c_str(), model->dblOption[DBLOPT_PAMI_CUTOFF],
-           model->numberIteration / (1.0 + multi_iteration));
-  }
-#endif
-
-  if (model->problemStatus != LP_Status_OutOfTime)
-  {
-  // Use primal to clean up if not out of time
+	   model->modelName.c_str(), model->dblOption[DBLOPT_PAMI_CUTOFF],
+	   model->numberIteration / (1.0 + multi_iteration));
+  }
+#endif
+  
+  if (model->problemStatus != LP_Status_OutOfTime) {
+    // Use primal to clean up if not out of time
 #ifdef JAJH_dev
     int it0 = model->numberIteration;
 #endif
-    if (solvePhase == 4)
-    {
+    if (solvePhase == 4) {
       HPrimal hPrimal;
       hPrimal.TimeLimitValue = TimeLimitValue;
       hPrimal.solvePhase2(model);
@@ -375,53 +317,54 @@
   }
   // Save the solved results
   model->totalTime += model->timer.getTime();
-
-#ifdef JAJH_dev
-  if (n_ph1_du_it + n_ph2_du_it + n_pr_it != model->numberIteration)
-  {
+  
+#ifdef JAJH_dev
+  if (n_ph1_du_it + n_ph2_du_it + n_pr_it != model->numberIteration) {
     printf("Iteration total error \n");
   }
   printf("Iterations [Ph1 %d; Ph2 %d; Pr %d] Total %d\n", n_ph1_du_it,
-         n_ph2_du_it, n_pr_it, model->numberIteration);
-  if (EdWt_Mode == EdWt_Mode_Dvx)
-  {
+  		n_ph2_du_it, n_pr_it, model->numberIteration);
+  if (EdWt_Mode == EdWt_Mode_Dvx) {
     printf("Devex: n_dvx_fwk = %d; Average n_dvx_it = %d\n", n_dvx_fwk,
-           model->numberIteration / n_dvx_fwk);
-  }
-  if (rp_bs_cond)
-  {
+	   model->numberIteration / n_dvx_fwk);
+  }
+  if (rp_bs_cond) {
     double bs_cond = an_bs_cond(ptr_model);
     printf("Optimal basis condition estimate is %g\n", bs_cond);
-  }
+    }
   //  rp_hsol_sol(ptr_model);
   ok = model->OKtoSolve(1, solvePhase);
-  if (!ok)
-  {
-    printf("NOT OK After Solve???\n");
-    cout << flush;
-  }
+  if (!ok) {printf("NOT OK After Solve???\n");cout<<flush;}
   //  assert(ok);
-  printf("model->mlFg_Report() 9\n");
-  cout << flush;
-  model->mlFg_Report();
-  cout << flush;
+  printf("model->mlFg_Report() 9\n");cout<<flush;  model->mlFg_Report();cout<<flush;
 
   printf("Time: Total inverts =  %4d; Total invert  time = %11.4g of Total time = %11.4g", model->totalInverts, model->totalInvertTime, model->totalTime);
-  if (model->totalTime > 0.001)
-    printf(" (%6.2f%%)\n", (100 * model->totalInvertTime) / model->totalTime);
+  if (model->totalTime > 0.001) 
+    printf(" (%6.2f%%)\n", (100*model->totalInvertTime)/model->totalTime);
   else
     printf("\n");
   cout << flush;
   printf("Time: Total rebuilds = %4d; Total rebuild time = %11.4g of Total time = %11.4g", totalRebuilds, totalRebuildTime, model->totalTime);
-  if (model->totalTime > 0.001)
-    printf(" (%6.2f%%)\n", (100 * totalRebuildTime) / model->totalTime);
+  if (model->totalTime > 0.001) 
+    printf(" (%6.2f%%)\n", (100*totalRebuildTime)/model->totalTime);
   else
     printf("\n");
   cout << flush;
-
-#endif
-}
-
+ 
+#endif
+}
+
+
+
+
+
+
+
+
+
+
+
+  
 void HDual::init(int num_threads)
 {
   // Copy size, matrix and factor
@@ -704,15 +647,9 @@
         break;
       model->computeDuObj();
 #ifdef JAJH_dev
-<<<<<<< HEAD
       //      double pr_obj_v = model->computePrObj();
       //      printf("HDual::solve_phase2: Iter = %4d; Pr Obj = %.11g; Du Obj = %.11g\n",
       //	     model->numberIteration, pr_obj_v, model->objective);
-=======
-      double pr_obj_v = model->computePrObj();
-      printf("HDual::solve_phase2: Iter = %4d; Pr Obj = %.11g; Du Obj = %.11g\n",
-             model->numberIteration, pr_obj_v, model->objective);
->>>>>>> 98c7fc1d
 #endif
       if (model->objective > model->dblOption[DBLOPT_OBJ_UB])
       {
@@ -802,7 +739,6 @@
 #ifdef JAJH_dev
   //	double tt0 = model->timer.getTime();
 #endif
-<<<<<<< HEAD
 	double tt0 = model->timer.getTime();
 	int sv_invertHint = invertHint;
 	invertHint = invertHint_no; // Was 0
@@ -852,60 +788,6 @@
 	double rebuildTime = model->timer.getTime()-tt0;
 	totalRebuilds++;
 	totalRebuildTime += rebuildTime;
-=======
-  double tt0 = model->timer.getTime();
-  int sv_invertHint = invertHint;
-  invertHint = invertHint_no; // Was 0
-
-  // Possibly Rebuild model->factor
-  bool reInvert = model->countUpdate > 0;
-  if (!model->InvertIfRowOutNeg)
-  {
-    // Don't reinvert if rowOut is negative [equivalently, if sv_invertHint == invertHint_possiblyOptimal]
-    if (sv_invertHint == invertHint_possiblyOptimal)
-    {
-      assert(rowOut == -1);
-      reInvert = false;
-    }
-  }
-  if (reInvert)
-  {
-    const int *baseIndex = model->getBaseIndex();
-    // Scatter the edge weights so that, after INVERT,
-    // they can be gathered according to the new
-    // permutation of baseIndex
-    for (int i = 0; i < numRow; i++)
-      dualRHS.workEdWtFull[baseIndex[i]] = dualRHS.workEdWt[i];
-    model->computeFactor();
-    // Gather the edge weights according to the
-    // permutation of baseIndex after INVERT
-    for (int i = 0; i < numRow; i++)
-      dualRHS.workEdWt[i] = dualRHS.workEdWtFull[baseIndex[i]];
-  }
-
-  // Recompute dual solution
-  model->computeDual();
-  model->correctDual(&dualInfeasCount);
-  model->computePrimal();
-
-  // Collect primal infeasible as a list
-  dualRHS.create_infeasArray();
-  dualRHS.create_infeasList(columnDensity);
-
-  // Compute the objective value
-  model->computeDuObj(solvePhase);
-  model->util_reportNumberIterationObjectiveValue();
-
-  total_INVERT_TICK = factor->pseudoTick;
-  total_FT_inc_TICK = 0;
-  total_fake = 0;
-
-  model->timer.recordFinish(HTICK_INVERT);
-
-  double rebuildTime = model->timer.getTime() - tt0;
-  totalRebuilds++;
-  totalRebuildTime += rebuildTime;
->>>>>>> 98c7fc1d
 #ifdef JAJH_dev
   printf("Dual  Ph%-2d rebuild %4d (%1d) on iteration %9d: Rebuild time = %11.4g; Total rebuild time = %11.4g\n",
          solvePhase, totalRebuilds, sv_invertHint, model->numberIteration, rebuildTime, totalRebuildTime);
@@ -914,7 +796,6 @@
   model->mlFg_haveFreshRebuild = 1;
 }
 
-<<<<<<< HEAD
 void HDual::cleanup() {
 	// Remove perturbation and recompute the dual solution
 	model->util_reportMessage("dual-cleanup-shift");
@@ -923,17 +804,6 @@
 	model->computeDual();
 	model->computeDuObj(solvePhase);
 	model->util_reportNumberIterationObjectiveValue(-1);
-=======
-void HDual::cleanup()
-{
-  // Remove perturbation and recompute the dual solution
-  model->util_reportMessage("dual-cleanup-shift");
-  model->initCost();
-  model->initBound();
-  model->computeDual();
-  model->computeDuObj(solvePhase);
-  model->util_reportNumberIterationObjectiveValue();
->>>>>>> 98c7fc1d
 
   model->computeDualInfeasInPrimal(&dualInfeasCount);
 }
@@ -946,7 +816,6 @@
   // candidate. This causes a break from the inner loop of
   // solve_phase% and, hence, a call to rebuild()
 
-<<<<<<< HEAD
 //	Reporting:
 //	hsol data structures [NonBcFg; DvxIx; BcIx; DvxV] in rp_hsol_da_str();
 //	hsol pivotal row in rp_hsol_pv_r();
@@ -983,44 +852,6 @@
 
 	//Possibly report on the iteration
 	iterateRp();
-=======
-  //	Reporting:
-  //	hsol data structures [NonBcFg; DvxIx; BcIx; DvxV] in rp_hsol_da_str();
-  //	hsol pivotal row in rp_hsol_pv_r();
-  //	hsol simplex iteration [rowOut; coumnOut; columnIn] in rp_hsol_si_it();
-  //	hsol row-wise matrix after update in updateMatrix(columnIn, columnOut);
-  if (rp_hsol)
-    rp_hsol_da_str();
-  chooseRow();
-  chooseColumn(&row_ep);
-  //    if (rp_hsol && rowOut >= 0) {printf("\nPvR: Row %2d\n", rowOut); dualRow.rp_hsol_pv_r();}
-
-  updateFtranBFRT();
-  // updateFtran(); computes the pivotal column in the data structure "column"
-  updateFtran();
-  if (rp_hsol)
-    rp_hsol_pv_c(&column);
-
-  //updateFtranDSE performs the DSE FTRAN on pi_p
-  if (EdWt_Mode == EdWt_Mode_DSE)
-    updateFtranDSE(&row_ep);
-
-  //updateVerify() Checks row-wise pivot against column-wise pivot for numerical trouble
-  updateVerify();
-
-  //updateDual() Updates the dual values
-  updateDual();
-
-  //updatePrimal(&row_ep); Updates the primal values and the edge weights
-  updatePrimal(&row_ep);
-
-  if ((EdWt_Mode == EdWt_Mode_Dvx) && (nw_dvx_fwk))
-    iz_dvx_fwk();
-
-  if (rp_hsol)
-    rp_hsol_si_it();
-  updatePivots();
->>>>>>> 98c7fc1d
 }
 
 void HDual::iterate_tasks()
@@ -1317,7 +1148,6 @@
   model->timer.recordFinish(HTICK_FTRAN_DSE);
 }
 
-<<<<<<< HEAD
 void HDual::updateVerify() {
 	if (invertHint)
 		return;
@@ -1347,38 +1177,6 @@
 ////        cout << dualin_c << "\t" << dualin_u << "\t" << dualin_diff << endl;
 ////        invertHint = invertHint_possiblySingularBasis; // Was 1
 ////    }
-=======
-void HDual::updateVerify()
-{
-  if (invertHint)
-    return;
-
-  // The alpha
-  double aCol = fabs(alpha);
-  double aRow = fabs(alphaRow);
-  double aDiff = fabs(aCol - aRow);
-  if (aDiff / min(aCol, aRow) > 1e-7 && model->countUpdate > 0)
-  {
-    invertHint = invertHint_possiblySingularBasis; // Was 1
-  }
-
-  // We get this thing, but it is not actived by default.
-  //    // The dual reduced cost
-  //    double dualin_u = workDual[columnIn];
-  //    double dualin_c = model->getWorkCost()[columnIn];
-  //    for (int i = 0; i < column.count; i++) {
-  //        int iRow = column.index[i];
-  //        int iCol = model->getBaseIndex()[iRow];
-  //        double value = column.array[iRow];
-  //        double cost = model->getWorkCost()[iCol] + model->getWorkShift()[iCol];
-  //        dualin_c -= cost * value;
-  //    }
-  //    double dualin_diff = fabs(dualin_c - dualin_u);
-  ////    if (dualin_diff > Td) {
-  ////        cout << dualin_c << "\t" << dualin_u << "\t" << dualin_diff << endl;
-  ////        invertHint = invertHint_possiblySingularBasis; // Was 1
-  ////    }
->>>>>>> 98c7fc1d
 }
 
 void HDual::updateDual()
@@ -1455,7 +1253,6 @@
   }
 }
 
-<<<<<<< HEAD
 void HDual::updatePivots() {
 	if (invertHint)
 		return;
@@ -1482,32 +1279,6 @@
 	if (invertHint) {printf("HDual::updatePivots: invertHint = %d\n", invertHint);}
 #endif
 	
-=======
-void HDual::updatePivots()
-{
-  if (invertHint)
-    return;
-
-  // Update - pivots
-  model->updatePivots(columnIn, rowOut, sourceOut);
-  model->recordPivots(columnIn, columnOut, alpha);
-  model->updateFactor(&column, &row_ep, &rowOut, &invertHint);
-  model->updateMatrix(columnIn, columnOut);
-  dualRow.delete_Freelist(columnIn);
-  dualRHS.update_pivots(rowOut,
-                        model->getWorkValue()[columnIn] + thetaPrimal);
-
-  if (total_fake >= factor->fakeTick && model->countUpdate >= 50)
-  {
-    //        cout << total_fake << "\t" << factor->fakeTick << endl;
-    //        printf(
-    //                "%10d   %10.2e  %10.2e  %10.4f          %10.2e  %10.2e  %10.4f\n",
-    //                model->countUpdate, total_INVERT_TICK, total_FT_inc_TICK,
-    //                total_FT_inc_TICK / total_INVERT_TICK, factor->fakeTick,
-    //                total_fake, total_fake / factor->fakeTick);
-    invertHint = invertHint_pseudoClockSaysInvert; // Was 1
-  }
->>>>>>> 98c7fc1d
 }
 
 void HDual::iz_dvx_fwk()
@@ -1803,7 +1574,6 @@
   printf("\n");
 }
 
-<<<<<<< HEAD
 void HDual::iterateRp() {
   if (model->intOption[INTOPT_PRINT_FLAG] != 4) return;
   //deltaPrimal: Move to bound from basic value for leaving variable
@@ -1813,15 +1583,6 @@
   printf("Iter %9d: DuObj %11.4g; Ph%1d; NumCk %11.4g; InvHint%2d; LvR %7d; LvC %7d; EnC %7d; DlPr %11.4g; ThDu %11.4g; ThPr %11.4g; Aa %11.4g\n", 
 	 model->numberIteration, model->objective, solvePhase, numericalTrouble, invertHint,
 	 rowOut, columnOut, columnIn, deltaPrimal, thetaDual, thetaPrimal, alpha);
-=======
-void HDual::rp_hsol_si_it()
-{
-
-  printf("\nIteration %d\n", model->numberIteration);
-  printf("rowOut    = %d\n", rowOut);
-  printf("columnOut = %d\n", columnOut);
-  printf("columnIn  = %d\n", columnIn);
->>>>>>> 98c7fc1d
 }
 
 void HDual::rp_hsol_pv_c(HVector *column) const

# Define library.
# Outdated CMake approach: update in progress
if (NOT FAST_BUILD)
  set(IPX_ON ON)
endif()

if (IPX_ON)
set(basiclu_sources
    ipm/basiclu/src/basiclu_factorize.c
    ipm/basiclu/src/basiclu_solve_dense.c
    ipm/basiclu/src/lu_build_factors.c
    ipm/basiclu/src/lu_factorize_bump.c
    ipm/basiclu/src/lu_initialize.c
    ipm/basiclu/src/lu_markowitz.c
    ipm/basiclu/src/lu_setup_bump.c
    ipm/basiclu/src/lu_solve_sparse.c
    ipm/basiclu/src/basiclu_get_factors.c
    ipm/basiclu/src/basiclu_solve_for_update.c
    ipm/basiclu/src/lu_condest.c
    ipm/basiclu/src/lu_file.c
    ipm/basiclu/src/lu_internal.c
    ipm/basiclu/src/lu_matrix_norm.c
    ipm/basiclu/src/lu_singletons.c
    ipm/basiclu/src/lu_solve_symbolic.c
    ipm/basiclu/src/lu_update.c
    ipm/basiclu/src/basiclu_initialize.c
    ipm/basiclu/src/basiclu_solve_sparse.c
    ipm/basiclu/src/lu_pivot.c
    ipm/basiclu/src/lu_solve_dense.c
    ipm/basiclu/src/lu_solve_triangular.c
    ipm/basiclu/src/basiclu_object.c
    ipm/basiclu/src/basiclu_update.c
    ipm/basiclu/src/lu_dfs.c
    ipm/basiclu/src/lu_garbage_perm.c
    ipm/basiclu/src/lu_residual_test.c
    ipm/basiclu/src/lu_solve_for_update.c)

set(ipx_sources
    ipm/ipx/src/basiclu_kernel.cc
    ipm/ipx/src/basiclu_wrapper.cc
    ipm/ipx/src/basis.cc
    ipm/ipx/src/conjugate_residuals.cc
    ipm/ipx/src/control.cc
    ipm/ipx/src/crossover.cc
    ipm/ipx/src/diagonal_precond.cc
    ipm/ipx/src/forrest_tomlin.cc
    ipm/ipx/src/guess_basis.cc
    ipm/ipx/src/indexed_vector.cc
    ipm/ipx/src/info.cc
    ipm/ipx/src/ipm.cc
    ipm/ipx/src/ipx_c.cc
    ipm/ipx/src/iterate.cc
    ipm/ipx/src/kkt_solver.cc
    ipm/ipx/src/kkt_solver_basis.cc
    ipm/ipx/src/kkt_solver_diag.cc
    ipm/ipx/src/linear_operator.cc
    ipm/ipx/src/lp_solver.cc
    ipm/ipx/src/lu_factorization.cc
    ipm/ipx/src/lu_update.cc
    ipm/ipx/src/maxvolume.cc
    ipm/ipx/src/model.cc
    ipm/ipx/src/normal_matrix.cc
    ipm/ipx/src/sparse_matrix.cc
    ipm/ipx/src/sparse_utils.cc
    ipm/ipx/src/splitted_normal_matrix.cc
    ipm/ipx/src/starting_basis.cc
    ipm/ipx/src/symbolic_invert.cc
    ipm/ipx/src/timer.cc
    ipm/ipx/src/utils.cc)
endif()

# Outdated CMake approach: update in progress
if (NOT FAST_BUILD)
include_directories(ipm/ipx/src)
include_directories(ipm/ipx/include)
include_directories(ipm/basiclu/src)
include_directories(ipm/basiclu/include)

set(sources
    ../external/filereaderlp/reader.cpp
    io/Filereader.cpp
    io/FilereaderLp.cpp
    io/FilereaderEms.cpp
    io/FilereaderMps.cpp
    io/HighsIO.cpp
    io/HMPSIO.cpp
    io/HMpsFF.cpp
    io/LoadOptions.cpp
    lp_data/Highs.cpp
    lp_data/HighsDebug.cpp
    lp_data/HighsInfo.cpp
<<<<<<< HEAD
=======
    lp_data/HighsInfoDebug.cpp
    lp_data/HighsDeprecated.cpp
>>>>>>> ed66d31c
    lp_data/HighsInterface.cpp
    lp_data/HighsLp.cpp
    lp_data/HighsLpUtils.cpp
    lp_data/HighsModelUtils.cpp
    lp_data/HighsRanging.cpp
    lp_data/HighsSolution.cpp
    lp_data/HighsSolutionDebug.cpp
    lp_data/HighsSolve.cpp
    lp_data/HighsStatus.cpp
    lp_data/HighsOptions.cpp
    mip/HighsMipSolver.cpp
    mip/HighsMipSolverData.cpp
    mip/HighsDomain.cpp
    mip/HighsDynamicRowMatrix.cpp
    mip/HighsLpRelaxation.cpp
    mip/HighsSeparation.cpp
    mip/HighsSeparator.cpp
    mip/HighsTableauSeparator.cpp
    mip/HighsModkSeparator.cpp
    mip/HighsPathSeparator.cpp
    mip/HighsCutGeneration.cpp
    mip/HighsSearch.cpp
    mip/HighsCutPool.cpp
    mip/HighsCliqueTable.cpp
    mip/HighsGFkSolve.cpp
    mip/HighsTransformedLp.cpp
    mip/HighsLpAggregator.cpp
    mip/HighsDebugSol.cpp
    mip/HighsImplications.cpp
    mip/HighsPrimalHeuristics.cpp
<<<<<<< HEAD
=======
    mip/HighsPseudocost.cpp
>>>>>>> ed66d31c
    mip/HighsNodeQueue.cpp
    mip/HighsRedcostFixing.cpp
    presolve/HAggregator.cpp
    presolve/HighsLpPropagator.cpp
    presolve/HighsPostsolveStack.cpp
    presolve/HPreData.cpp
    presolve/HPresolve.cpp
    presolve/PresolveAnalysis.cpp
    presolve/PresolveComponent.cpp
    presolve/Presolve.cpp
    presolve/PresolveUtils.cpp
    simplex/HCrash.cpp
    simplex/HEkk.cpp
    simplex/HEkkControl.cpp
    simplex/HEkkDebug.cpp
    simplex/HEkkPrimal.cpp
    simplex/HEkkDual.cpp
    simplex/HEkkDualRHS.cpp
    simplex/HEkkDualRow.cpp
    simplex/HEkkDualMulti.cpp
    simplex/HEkkInterface.cpp
    simplex/HFactor.cpp
    simplex/HFactorDebug.cpp
    simplex/HighsSimplexAnalysis.cpp
    simplex/HMatrix.cpp
    simplex/HSimplex.cpp
    simplex/HSimplexDebug.cpp
    simplex/HSimplexReport.cpp
    simplex/HVector.cpp
    test/DevKkt.cpp
    test/KktCh2.cpp
    util/HighsHash.cpp
    util/HighsLinearSumBounds.cpp
    util/HighsMatrixPic.cpp
    util/HighsSort.cpp
    util/HighsUtils.cpp
    util/HSet.cpp
    util/stringutil.cpp
    interfaces/highs_c_api.cpp)

set(headers
    ../external/filereaderlp/builder.hpp
    ../external/filereaderlp/model.hpp
    ../external/filereaderlp/reader.hpp
    io/Filereader.h
    io/FilereaderLp.h
    io/FilereaderEms.h
    io/FilereaderMps.h
    io/HMpsFF.h
    io/HMPSIO.h
    io/HighsIO.h
    io/LoadOptions.h
    lp_data/HConst.h
    lp_data/HStruct.h
    lp_data/HighsAnalysis.h
    lp_data/HighsDebug.h
    lp_data/HighsInfo.h
    lp_data/HighsInfoDebug.h
    lp_data/HighsLp.h
    lp_data/HighsLpUtils.h
    lp_data/HighsModelUtils.h
    lp_data/HighsModelObject.h
    lp_data/HighsModelObjectUtils.h
    lp_data/HighsOptions.h
    lp_data/HighsRanging.h
    lp_data/HighsRuntimeOptions.h
    lp_data/HighsSolution.h
    lp_data/HighsSolutionDebug.h
    lp_data/HighsSolve.h
    lp_data/HighsStatus.h
    mip/HighsCliqueTable.h
    mip/HighsCutGeneration.h
    mip/HighsCutPool.h
    mip/HighsDebugSol.h
    mip/HighsDomainChange.h
    mip/HighsDomain.h
    mip/HighsDynamicRowMatrix.h
    mip/HighsGFkSolve.h
    mip/HighsImplications.h
    mip/HighsLpAggregator.h
    mip/HighsLpRelaxation.h
    mip/HighsMipSolverData.h
    mip/HighsMipSolver.h
    mip/HighsModkSeparator.h
    mip/HighsNodeQueue.h
    mip/HighsPathSeparator.h
    mip/HighsPrimalHeuristics.h
    mip/HighsPseudocost.h
    mip/HighsRedcostFixing.h
    mip/HighsSearch.h
    mip/HighsSeparation.h
    mip/HighsSeparator.h
    mip/HighsSparseVectorSum.h
    mip/HighsTableauSeparator.h
    mip/HighsTransformedLp.h
    simplex/HApp.h
    simplex/FactorTimer.h
    simplex/HCrash.h
    simplex/HEkk.h
    simplex/HEkkDebug.h
    simplex/HEkkPrimal.h
    simplex/HEkkDual.h
    simplex/HEkkDualRow.h
    simplex/HEkkDualRHS.h
    simplex/HFactor.h
    simplex/HFactorDebug.h
    simplex/HighsSimplexAnalysis.h
    simplex/HMatrix.h
    simplex/HSimplex.h
    simplex/HSimplexReport.h
    simplex/HSimplexDebug.h
    simplex/SimplexConst.h
    simplex/SimplexStruct.h
<<<<<<< HEAD
=======
    simplex/SimplexTimer.h
    simplex/HVector.h
>>>>>>> ed66d31c
    presolve/HAggregator.h
    presolve/HighsLpPropagator.h
    presolve/HighsPostsolveStack.h
    presolve/HPreData.h
    presolve/HPresolve.h
    presolve/PresolveAnalysis.h
    presolve/PresolveComponent.h
    presolve/Presolve.h
    presolve/PresolveUtils.h
<<<<<<< HEAD
    simplex/HVector.h
=======
>>>>>>> ed66d31c
    test/DevKkt.h
    test/KktCh2.h
    util/HighsCDouble.h
    util/HighsComponent.h
<<<<<<< HEAD
    util/HighsHash.h
    util/HighsIntegers.h
    util/HighsMatrixPic.h
=======
    util/HighsDataStack.h
    util/HighsHash.h
    util/HighsInt.h
    util/HighsIntegers.h
    util/HighsLinearSumBounds.h
    util/HighsMatrixPic.h
    util/HighsMatrixSlice.h
>>>>>>> ed66d31c
    util/HighsRandom.h
    util/HighsSort.h
    util/HighsSplay.h
    util/HighsTimer.h
    util/HighsUtils.h
    util/HSet.h
    util/stringutil.h
    Highs.h
    interfaces/highs_c_api.h
)

if (GAMS_FOUND)
    set(sources ${sources} interfaces/GAMS.cpp)
    set(sources ${sources} "${GAMS_ROOT}/apifiles/C/api/gmomcc.c")
    set(sources ${sources} "${GAMS_ROOT}/apifiles/C/api/gevmcc.c")
    include_directories(${GAMS_ROOT}/apifiles/C/api)
endif()

if (IPX_ON)
    set(headers ${headers} ipm/IpxWrapper.h ${basiclu_headers}
        ${ipx_headers})
    add_library(libbasiclu ${basiclu_sources})
    add_library(libipx ${ipx_sources})
    if(HIGHSINT64)
    target_compile_definitions(libbasiclu PRIVATE -DHIGHSINT64)
    endif()
    target_link_libraries(libipx libbasiclu)
else ()
    set(headers ${headers} ipm/IpxWrapperEmpty.h)
endif()

add_library(libhighs ${sources})

if (IPX_ON)
    target_link_libraries(libhighs libipx)
endif()

if(${BUILD_SHARED_LIBS})
    # put version information into shared library file
    set_target_properties(libhighs PROPERTIES
        VERSION 
        ${HIGHS_VERSION_MAJOR}.${HIGHS_VERSION_MINOR}.${HIGHS_VERSION_PATCH}
        SOVERSION ${HIGHS_VERSION_MAJOR}.${HIGHS_VERSION_MINOR})
else()
    # create static highs library with pic
    set_target_properties(libhighs PROPERTIES
        POSITION_INDEPENDENT_CODE on)
endif()

# on UNIX system the 'lib' prefix is automatically added
set_target_properties(libhighs PROPERTIES
    OUTPUT_NAME "highs"
    MACOSX_RPATH "${CMAKE_INSTALL_PREFIX}/lib")

if (IPX_ON)
    set_target_properties(libipx PROPERTIES
        OUTPUT_NAME "ipx"
        MACOSX_RPATH "${CMAKE_INSTALL_PREFIX}/lib")
    set_target_properties(libbasiclu PROPERTIES
        OUTPUT_NAME "basiclu"
        MACOSX_RPATH "${CMAKE_INSTALL_PREFIX}/lib")
endif()

include(CheckLanguage)
check_language("Fortran")
if(FORTRAN_FOUND)
    set(fortransources interfaces/highs_lp_solver.f90)
    set(CMAKE_Fortran_MODULE_DIRECTORY ${HIGHS_BINARY_DIR}/modules)
    add_library(FortranHighs interfaces/highs_lp_solver.f90)
    target_link_libraries(FortranHighs PUBLIC libhighs)
    install(TARGETS FortranHighs
        LIBRARY DESTINATION lib
        ARCHIVE DESTINATION lib
        INCLUDES DESTINATION include
        MODULES DESTINATION modules)
    set_target_properties(FortranHighs PROPERTIES INSTALL_RPATH
        "${CMAKE_INSTALL_PREFIX}/lib")
endif(FORTRAN_FOUND)

check_language("CSharp")
if(CSHARP_FOUND)
    message(STATUS "CSharp supported")
    set(csharpsources
    interfaces/highs_csharp_api.cs)
    add_library(HighsCsharp interfaces/highs_csharp_api.cs)
    target_compile_options(HighsCsharp PUBLIC "/unsafe")
    add_executable(csharpexample ../examples/call_highs_from_csharp.cs)
    target_compile_options(csharpexample PUBLIC "/unsafe")
    target_link_libraries(csharpexample PUBLIC HighsCsharp)
else()
    message(STATUS "No CSharp support")
endif()

if (OSI_FOUND)
    add_library(OsiHighs interfaces/OsiHiGHSSolverInterface.cpp)
    set(headers ${headers} interfaces/OsiHiGHSSolverInterface.hpp)

    target_include_directories(OsiHighs PUBLIC ${OSI_INCLUDE_DIRS})
    target_link_libraries(OsiHighs PUBLIC libhighs ${OSI_LIBRARIES})
    target_compile_options(OsiHighs PUBLIC ${OSI_CFLAGS_OTHER})

    if(${BUILD_SHARED_LIBS})
        set_target_properties(OsiHighs PROPERTIES
           VERSION 
           ${HIGHS_VERSION_MAJOR}.${HIGHS_VERSION_MINOR}.${HIGHS_VERSION_PATCH}
           SOVERSION ${HIGHS_VERSION_MAJOR}.${HIGHS_VERSION_MINOR})
    else()
        set_target_properties(OsiHighs PROPERTIES POSITION_INDEPENDENT_CODE on)
    endif()

    install(TARGETS OsiHighs
        LIBRARY DESTINATION lib
        ARCHIVE DESTINATION lib
        INCLUDES DESTINATION include)

    set_target_properties(OsiHighs PROPERTIES INSTALL_RPATH
        "${CMAKE_INSTALL_PREFIX}/lib")

    #configure and install the pkg-config file
    configure_file(${HIGHS_SOURCE_DIR}/osi-highs.pc.in
        "${PROJECT_BINARY_DIR}${CMAKE_FILES_DIRECTORY}/osi-highs.pc" @ONLY)
    install(FILES "${PROJECT_BINARY_DIR}${CMAKE_FILES_DIRECTORY}/osi-highs.pc"
        DESTINATION lib/pkg-config)
endif()


# set the install rpath to the installed destination
set_target_properties(highs PROPERTIES INSTALL_RPATH
    "${CMAKE_INSTALL_PREFIX}/lib")

# install the header files of highs
foreach ( file ${headers} )
    get_filename_component( dir ${file} DIRECTORY )
    install( FILES ${file} DESTINATION include/${dir} )
endforeach()
install(FILES ${HIGHS_BINARY_DIR}/HConfig.h DESTINATION include)

if (IPX_ON)
    if (UNIX)
    target_compile_options(libhighs PRIVATE "-Wno-defaulted-function-deleted")
    target_compile_options(libhighs PRIVATE "-Wno-return-type-c-linkage")
    target_compile_options(libhighs PRIVATE "-Wno-return-type" "-Wno-switch")

    target_compile_options(libhighs PRIVATE "-Wno-unused-variable")
    target_compile_options(libhighs PRIVATE "-Wno-unused-const-variable")
    target_compile_options(libhighs PRIVATE "-Wno-sign-compare")
    target_compile_options(libhighs PRIVATE "-Wno-logical-op-parentheses")

    target_compile_options(libipx PRIVATE "-Wno-defaulted-function-deleted")
    target_compile_options(libipx PRIVATE "-Wno-return-type-c-linkage")
    target_compile_options(libipx PRIVATE "-Wno-return-type" "-Wno-switch")

    target_compile_options(libipx PRIVATE "-Wno-unused-variable")
    target_compile_options(libipx PRIVATE "-Wno-sign-compare")
    target_compile_options(libipx PRIVATE "-Wno-logical-op-parentheses")
    endif()

    install(TARGETS libhighs libipx libbasiclu EXPORT highs-targets
            LIBRARY DESTINATION lib
            ARCHIVE DESTINATION lib
            INCLUDES DESTINATION include)

    # Add library targets to the build-tree export set
    export(TARGETS libhighs libipx libbasiclu
    FILE "${HIGHS_BINARY_DIR}/highs-targets.cmake")
else()
    install(TARGETS libhighs EXPORT highs-targets
            LIBRARY DESTINATION lib
            ARCHIVE DESTINATION lib
            INCLUDES DESTINATION include)

    # Add library targets to the build-tree export set
    export(TARGETS libhighs 
    FILE "${HIGHS_BINARY_DIR}/highs-targets.cmake")
endif()


# Configure the config file for the build tree:
# Either list all the src/* directories here, or put explicit paths in all the
# include statements.
# M reckons that the latter is more transparent, and I'm inclined to agree.
set(CONF_INCLUDE_DIRS "${HIGHS_SOURCE_DIR}/src" "${HIGHS_BINARY_DIR}")
configure_file(${HIGHS_SOURCE_DIR}/highs-config.cmake.in
    "${HIGHS_BINARY_DIR}/highs-config.cmake" @ONLY)

# Configure the config file for the install
set(CONF_INCLUDE_DIRS "\${CMAKE_CURRENT_LIST_DIR}/../../../include")
configure_file(${HIGHS_SOURCE_DIR}/highs-config.cmake.in
    "${HIGHS_BINARY_DIR}${CMAKE_FILES_DIRECTORY}/highs-config.cmake" @ONLY)

# Configure the pkg-config file for the install
configure_file(${HIGHS_SOURCE_DIR}/highs.pc.in
    "${HIGHS_BINARY_DIR}${CMAKE_FILES_DIRECTORY}/highs.pc" @ONLY)

# Install the targets of the highs export group, the config file so that other
# cmake-projects can link easily against highs, and the pkg-config flie so that
# other projects can easily build against highs
install(EXPORT highs-targets FILE highs-targets.cmake DESTINATION 
    lib/cmake/highs)
install(FILES "${HIGHS_BINARY_DIR}${CMAKE_FILES_DIRECTORY}/highs-config.cmake" 
    DESTINATION lib/cmake/highs)
install(FILES "${HIGHS_BINARY_DIR}${CMAKE_FILES_DIRECTORY}/highs.pc" 
    DESTINATION lib/pkg-config)

else() 

# FAST_BUILD is set to on.
# At the moment used only for gradually updating the CMake targets build and
# install / export.
# Define library in modern CMake using target_*()
# No interfaces (apart from c); No ipx; New (short) ctest instances.
add_library(libhighs)

target_compile_options(libhighs PRIVATE "-O3" "-DNDEBUG")
if (NOT ${BUILD_SHARED_LIBS})
    target_compile_options(libhighs PRIVATE "-fPIC" )
endif()

target_sources(libhighs PRIVATE 
    ../external/filereaderlp/reader.cpp
    io/Filereader.cpp
    io/FilereaderLp.cpp
    io/FilereaderEms.cpp
    io/FilereaderMps.cpp
    io/HighsIO.cpp
    io/HMPSIO.cpp
    io/HMpsFF.cpp
    io/LoadOptions.cpp
    lp_data/Highs.cpp
    lp_data/HighsDebug.cpp
    lp_data/HighsDeprecated.cpp
    lp_data/HighsInfo.cpp
<<<<<<< HEAD
=======
    lp_data/HighsInfoDebug.cpp
>>>>>>> ed66d31c
    lp_data/HighsInterface.cpp
    lp_data/HighsLp.cpp
    lp_data/HighsLpUtils.cpp
    lp_data/HighsModelUtils.cpp
    lp_data/HighsRanging.cpp
    lp_data/HighsSolution.cpp
    lp_data/HighsSolutionDebug.cpp
    lp_data/HighsSolve.cpp
    lp_data/HighsStatus.cpp
    lp_data/HighsOptions.cpp
    mip/HighsMipSolver.cpp
    mip/HighsMipSolverData.cpp
    mip/HighsDomain.cpp
    mip/HighsDynamicRowMatrix.cpp
    mip/HighsLpRelaxation.cpp
    mip/HighsSeparation.cpp
    mip/HighsSeparator.cpp
    mip/HighsTableauSeparator.cpp
    mip/HighsModkSeparator.cpp
    mip/HighsPathSeparator.cpp
    mip/HighsCutGeneration.cpp
    mip/HighsSearch.cpp
    mip/HighsCutPool.cpp
    mip/HighsCliqueTable.cpp
    mip/HighsGFkSolve.cpp
    mip/HighsTransformedLp.cpp
    mip/HighsLpAggregator.cpp
    mip/HighsDebugSol.cpp
    mip/HighsImplications.cpp
    mip/HighsPrimalHeuristics.cpp
<<<<<<< HEAD
=======
    mip/HighsPseudocost.cpp
>>>>>>> ed66d31c
    mip/HighsNodeQueue.cpp
    mip/HighsRedcostFixing.cpp
    presolve/HAggregator.cpp
    presolve/HighsLpPropagator.cpp
    presolve/HighsPostsolveStack.cpp
    presolve/HPreData.cpp
    presolve/HPresolve.cpp
    presolve/PresolveAnalysis.cpp
    presolve/PresolveComponent.cpp
    presolve/Presolve.cpp
    presolve/PresolveUtils.cpp
    simplex/HCrash.cpp
    simplex/HEkk.cpp
    simplex/HEkkControl.cpp
    simplex/HEkkDebug.cpp
    simplex/HEkkPrimal.cpp
    simplex/HEkkDual.cpp
    simplex/HEkkDualRHS.cpp
    simplex/HEkkDualRow.cpp
    simplex/HEkkDualMulti.cpp
    simplex/HEkkInterface.cpp
    simplex/HFactor.cpp
    simplex/HFactorDebug.cpp
    simplex/HighsSimplexAnalysis.cpp
    simplex/HMatrix.cpp
    simplex/HSimplex.cpp
    simplex/HSimplexDebug.cpp
    simplex/HSimplexReport.cpp
    simplex/HVector.cpp
    test/KktCh2.cpp
    test/DevKkt.cpp
    util/HighsHash.cpp
    util/HighsLinearSumBounds.cpp
    util/HighsMatrixPic.cpp
    util/HighsSort.cpp
    util/HighsUtils.cpp
    util/HSet.cpp
    util/stringutil.cpp
    interfaces/highs_c_api.cpp)

target_include_directories(libhighs PUBLIC . ipm/ io/ lp_data/ mip/ simplex/ 
                           presolve/ util/ test/ interfaces/ ../external/)
target_include_directories(libhighs PUBLIC ${HIGHS_BINARY_DIR})

# on UNIX system the 'lib' prefix is automatically added
set_target_properties(libhighs PROPERTIES
    OUTPUT_NAME "highs"
    MACOSX_RPATH "${CMAKE_INSTALL_PREFIX}/lib")

if (UNIX)
    set_target_properties(libhighs PROPERTIES
        LIBRARY_OUTPUT_DIRECTORY "${HIGHS_BINARY_DIR}/lib")
endif()

set(headers_fast_build_
    ../external/filereaderlp/builder.hpp
    ../external/filereaderlp/model.hpp
    ../external/filereaderlp/reader.hpp
    io/Filereader.h
    io/FilereaderLp.h
    io/FilereaderEms.h
    io/FilereaderMps.h
    io/HMpsFF.h
    io/HMPSIO.h
    io/HighsIO.h
    io/LoadOptions.h
    lp_data/HConst.h
    lp_data/HStruct.h
    lp_data/HighsAnalysis.h
    lp_data/HighsDebug.h
    lp_data/HighsInfo.h
    lp_data/HighsInfoDebug.h
    lp_data/HighsLp.h
    lp_data/HighsLpUtils.h
    lp_data/HighsModelUtils.h
    lp_data/HighsModelObject.h
    lp_data/HighsModelObjectUtils.h
    lp_data/HighsOptions.h
    lp_data/HighsRanging.h
    lp_data/HighsRuntimeOptions.h
    lp_data/HighsSolution.h
    lp_data/HighsSolutionDebug.h
    lp_data/HighsSolve.h
    lp_data/HighsStatus.h
    mip/HighsCliqueTable.h
<<<<<<< HEAD
    mip/HighsCutPool.h
    mip/HighsDomain.h
    mip/HighsDomainChange.h
    mip/HighsDynamicRowMatrix.h
    mip/HighsImplications.h
    mip/HighsLpRelaxation.h
    mip/HighsMipSolver.h
    mip/HighsMipSolverData.h
    mip/HighsNodeQueue.h
    mip/HighsPseudocost.h
    mip/HighsSearch.h
    mip/HighsSeparation.h
    mip/HighsSparseVectorSum.h
=======
    mip/HighsCutGeneration.h
    mip/HighsCutPool.h
    mip/HighsDebugSol.h
    mip/HighsDomainChange.h
    mip/HighsDomain.h
    mip/HighsDynamicRowMatrix.h
    mip/HighsGFkSolve.h
    mip/HighsImplications.h
    mip/HighsLpAggregator.h
    mip/HighsLpRelaxation.h
    mip/HighsMipSolverData.h
    mip/HighsMipSolver.h
    mip/HighsModkSeparator.h
    mip/HighsNodeQueue.h
    mip/HighsPathSeparator.h
    mip/HighsPrimalHeuristics.h
    mip/HighsPseudocost.h
    mip/HighsRedcostFixing.h
    mip/HighsSearch.h
    mip/HighsSeparation.h
    mip/HighsSeparator.h
    mip/HighsSparseVectorSum.h
    mip/HighsTableauSeparator.h
    mip/HighsTransformedLp.h
>>>>>>> ed66d31c
    simplex/HApp.h
    simplex/FactorTimer.h
    simplex/HCrash.h
    simplex/HEkk.h
    simplex/HEkkDebug.h
    simplex/HEkkDual.h
    simplex/HEkkDualRHS.h
    simplex/HEkkDualRow.h
    simplex/HEkkPrimal.h
    simplex/HFactor.h
    simplex/HFactorDebug.h
    simplex/HighsSimplexAnalysis.h
    simplex/HMatrix.h
    simplex/HSimplex.h
    simplex/HSimplexReport.h
    simplex/HSimplexDebug.h
    simplex/SimplexConst.h
    simplex/SimplexStruct.h
    simplex/SimplexTimer.h
<<<<<<< HEAD
    presolve/Presolve.h
    presolve/PresolveComponent.h
    presolve/PresolveAnalysis.h
    presolve/PresolveUtils.h
=======
    simplex/HVector.h
>>>>>>> ed66d31c
    presolve/HAggregator.h
    presolve/HighsLpPropagator.h
    presolve/HighsPostsolveStack.h
    presolve/HPreData.h
    presolve/HPresolve.h
    presolve/PresolveAnalysis.h
    presolve/PresolveComponent.h
    presolve/Presolve.h
    presolve/PresolveUtils.h
    test/DevKkt.h
    test/KktCh2.h
    util/HighsCDouble.h
    util/HighsComponent.h
    util/HighsDataStack.h
    util/HighsHash.h
<<<<<<< HEAD
=======
    util/HighsInt.h
>>>>>>> ed66d31c
    util/HighsIntegers.h
    util/HighsLinearSumBounds.h
    util/HighsMatrixPic.h
    util/HighsMatrixSlice.h
    util/HighsRandom.h
    util/HighsSort.h
    util/HighsSplay.h
    util/HighsTimer.h
    util/HighsUtils.h
    util/HSet.h
    util/stringutil.h
    Highs.h
    interfaces/highs_c_api.h
)

if(IPX_ON)
    set(headers_fast_build_ ${headers_fast_build_} ipm/IpxWrapper.h ${basiclu_headers}
        ${ipx_headers})
else()
    set(headers_fast_build_ ${headers_fast_build_} ipm/IpxWrapperEmpty.h )
endif()

#set_target_properties(libhighs PROPERTIES PUBLIC_HEADER "src/Highs.h;src/lp_data/HighsLp.h;src/lp_data/HighsModelObject.h")

# set the install rpath to the installed destination
set_target_properties(libhighs PROPERTIES INSTALL_RPATH
    "${CMAKE_INSTALL_PREFIX}/lib")

# install the header files of highs
foreach ( file ${headers_fast_build_} )
    get_filename_component( dir ${file} DIRECTORY )
    install( FILES ${file} DESTINATION include/${dir} )
endforeach()
install(FILES ${HIGHS_BINARY_DIR}/HConfig.h DESTINATION include)


# target_compile_options(libhighs PRIVATE "-Wall")
# target_compile_options(libhighs PRIVATE "-Wunused")


if (IPX_ON)
    target_sources(libhighs PRIVATE ${basiclu_sources} ${ipx_sources})

    target_include_directories(libhighs PUBLIC ipm/ipx/src
        ipm/ipx/include ipm/basiclu/src ipm/basiclu/include)

    if (UNIX)
        target_compile_options(libhighs PRIVATE "-Wno-defaulted-function-deleted")
        target_compile_options(libhighs PRIVATE "-Wno-return-type-c-linkage")
        target_compile_options(libhighs PRIVATE "-Wno-return-type" "-Wno-switch")
        target_compile_options(libhighs PRIVATE "-Wno-defaulted-function-deleted")
    endif()

endif()

    set_target_properties(libhighs PROPERTIES INSTALL_RPATH
        "${CMAKE_INSTALL_PREFIX}/lib")

endif()<|MERGE_RESOLUTION|>--- conflicted
+++ resolved
@@ -89,11 +89,8 @@
     lp_data/Highs.cpp
     lp_data/HighsDebug.cpp
     lp_data/HighsInfo.cpp
-<<<<<<< HEAD
-=======
     lp_data/HighsInfoDebug.cpp
     lp_data/HighsDeprecated.cpp
->>>>>>> ed66d31c
     lp_data/HighsInterface.cpp
     lp_data/HighsLp.cpp
     lp_data/HighsLpUtils.cpp
@@ -124,10 +121,7 @@
     mip/HighsDebugSol.cpp
     mip/HighsImplications.cpp
     mip/HighsPrimalHeuristics.cpp
-<<<<<<< HEAD
-=======
     mip/HighsPseudocost.cpp
->>>>>>> ed66d31c
     mip/HighsNodeQueue.cpp
     mip/HighsRedcostFixing.cpp
     presolve/HAggregator.cpp
@@ -241,11 +235,8 @@
     simplex/HSimplexDebug.h
     simplex/SimplexConst.h
     simplex/SimplexStruct.h
-<<<<<<< HEAD
-=======
     simplex/SimplexTimer.h
     simplex/HVector.h
->>>>>>> ed66d31c
     presolve/HAggregator.h
     presolve/HighsLpPropagator.h
     presolve/HighsPostsolveStack.h
@@ -255,19 +246,10 @@
     presolve/PresolveComponent.h
     presolve/Presolve.h
     presolve/PresolveUtils.h
-<<<<<<< HEAD
-    simplex/HVector.h
-=======
->>>>>>> ed66d31c
     test/DevKkt.h
     test/KktCh2.h
     util/HighsCDouble.h
     util/HighsComponent.h
-<<<<<<< HEAD
-    util/HighsHash.h
-    util/HighsIntegers.h
-    util/HighsMatrixPic.h
-=======
     util/HighsDataStack.h
     util/HighsHash.h
     util/HighsInt.h
@@ -275,7 +257,6 @@
     util/HighsLinearSumBounds.h
     util/HighsMatrixPic.h
     util/HighsMatrixSlice.h
->>>>>>> ed66d31c
     util/HighsRandom.h
     util/HighsSort.h
     util/HighsSplay.h
@@ -508,10 +489,7 @@
     lp_data/HighsDebug.cpp
     lp_data/HighsDeprecated.cpp
     lp_data/HighsInfo.cpp
-<<<<<<< HEAD
-=======
     lp_data/HighsInfoDebug.cpp
->>>>>>> ed66d31c
     lp_data/HighsInterface.cpp
     lp_data/HighsLp.cpp
     lp_data/HighsLpUtils.cpp
@@ -542,10 +520,7 @@
     mip/HighsDebugSol.cpp
     mip/HighsImplications.cpp
     mip/HighsPrimalHeuristics.cpp
-<<<<<<< HEAD
-=======
     mip/HighsPseudocost.cpp
->>>>>>> ed66d31c
     mip/HighsNodeQueue.cpp
     mip/HighsRedcostFixing.cpp
     presolve/HAggregator.cpp
@@ -631,21 +606,6 @@
     lp_data/HighsSolve.h
     lp_data/HighsStatus.h
     mip/HighsCliqueTable.h
-<<<<<<< HEAD
-    mip/HighsCutPool.h
-    mip/HighsDomain.h
-    mip/HighsDomainChange.h
-    mip/HighsDynamicRowMatrix.h
-    mip/HighsImplications.h
-    mip/HighsLpRelaxation.h
-    mip/HighsMipSolver.h
-    mip/HighsMipSolverData.h
-    mip/HighsNodeQueue.h
-    mip/HighsPseudocost.h
-    mip/HighsSearch.h
-    mip/HighsSeparation.h
-    mip/HighsSparseVectorSum.h
-=======
     mip/HighsCutGeneration.h
     mip/HighsCutPool.h
     mip/HighsDebugSol.h
@@ -670,7 +630,6 @@
     mip/HighsSparseVectorSum.h
     mip/HighsTableauSeparator.h
     mip/HighsTransformedLp.h
->>>>>>> ed66d31c
     simplex/HApp.h
     simplex/FactorTimer.h
     simplex/HCrash.h
@@ -690,14 +649,7 @@
     simplex/SimplexConst.h
     simplex/SimplexStruct.h
     simplex/SimplexTimer.h
-<<<<<<< HEAD
-    presolve/Presolve.h
-    presolve/PresolveComponent.h
-    presolve/PresolveAnalysis.h
-    presolve/PresolveUtils.h
-=======
     simplex/HVector.h
->>>>>>> ed66d31c
     presolve/HAggregator.h
     presolve/HighsLpPropagator.h
     presolve/HighsPostsolveStack.h
@@ -713,10 +665,7 @@
     util/HighsComponent.h
     util/HighsDataStack.h
     util/HighsHash.h
-<<<<<<< HEAD
-=======
     util/HighsInt.h
->>>>>>> ed66d31c
     util/HighsIntegers.h
     util/HighsLinearSumBounds.h
     util/HighsMatrixPic.h

/* * * * * * * * * * * * * * * * * * * * * * * * * * * * * * * * * * * * */
/*                                                                       */
/*    This file is part of the HiGHS linear optimization suite           */
/*                                                                       */
/*    Written and engineered 2008-2021 at the University of Edinburgh    */
/*                                                                       */
/*    Available as open-source under the MIT License                     */
/*                                                                       */
/*    Authors: Julian Hall, Ivet Galabova, Qi Huangfu, Leona Gottwald    */
/*    and Michael Feldmeier                                              */
/*                                                                       */
/* * * * * * * * * * * * * * * * * * * * * * * * * * * * * * * * * * * * */
#include "mip/HighsImplications.h"

#include "mip/HighsCliqueTable.h"
#include "mip/HighsMipSolverData.h"

<<<<<<< HEAD
bool HighsImplications::computeImplications(int col, bool val) {
=======
bool HighsImplications::computeImplications(HighsInt col, bool val) {
>>>>>>> ed66d31c
  HighsDomain& globaldomain = mipsolver.mipdata_->domain;
  HighsCliqueTable& cliquetable = mipsolver.mipdata_->cliquetable;
  globaldomain.propagate();
  if (globaldomain.infeasible() || globaldomain.isFixed(col)) return true;
  const auto& domchgstack = globaldomain.getDomainChangeStack();
  HighsInt changedend = globaldomain.getChangedCols().size();

<<<<<<< HEAD
  int changedend = globaldomain.getChangedCols().size();

=======
  HighsInt stackimplicstart = domchgstack.size() + 1;
  HighsInt numImplications = -stackimplicstart;
>>>>>>> ed66d31c
  if (val)
    globaldomain.changeBound(HighsBoundType::kLower, col, 1);
  else
    globaldomain.changeBound(HighsBoundType::kUpper, col, 0);

  if (globaldomain.infeasible()) {
    globaldomain.backtrack();
    globaldomain.clearChangedCols(changedend);
    cliquetable.vertexInfeasible(globaldomain, col, val);

    return true;
  }

  globaldomain.propagate();

  if (globaldomain.infeasible()) {
    globaldomain.backtrack();
    globaldomain.clearChangedCols(changedend);

    cliquetable.vertexInfeasible(globaldomain, col, val);

    return true;
  }

  numImplications += domchgstack.size();
  mipsolver.mipdata_->pseudocost.addInferenceObservation(col, numImplications,
                                                         val);
  HighsInt stackimplicend = domchgstack.size();

  HighsInt loc = 2 * col + val;
  HighsInt implstart = implications.size();

  implications.insert(implications.end(), domchgstack.data() + stackimplicstart,
                      domchgstack.data() + stackimplicend);

  globaldomain.backtrack();
  globaldomain.clearChangedCols(changedend);

  // add the implications of binary variables to the clique table
  auto binstart =
      std::partition(implications.begin() + implstart, implications.end(),
                     [&](const HighsDomainChange& a) {
                       return !globaldomain.isBinary(a.column);
                     });

  std::sort(implications.begin() + implstart, binstart);

  HighsCliqueTable::CliqueVar clique[2];
  clique[0] = HighsCliqueTable::CliqueVar(col, val);

  for (auto i = binstart; i != implications.end(); ++i) {
    if (i->boundtype == HighsBoundType::kLower)
      clique[1] = HighsCliqueTable::CliqueVar(i->column, 0);
    else
      clique[1] = HighsCliqueTable::CliqueVar(i->column, 1);

    cliquetable.addClique(mipsolver, clique, 2);
    if (globaldomain.infeasible() || globaldomain.isFixed(col)) return true;
  }

  // store variable bounds derived from implications
  for (auto i = implications.begin() + implstart; i != binstart; ++i) {
<<<<<<< HEAD
    if (i->boundtype == HighsBoundType::Lower) {
      if (val == 1) {
        if (globaldomain.colLower_[i->column] != -HIGHS_CONST_INF)
=======
    if (i->boundtype == HighsBoundType::kLower) {
      if (val == 1) {
        if (globaldomain.colLower_[i->column] != -kHighsInf)
>>>>>>> ed66d31c
          addVLB(i->column, col,
                 i->boundval - globaldomain.colLower_[i->column],
                 globaldomain.colLower_[i->column]);
      } else
        addVLB(i->column,
               col,  // in case the lower bound is infinite the varbound can
                     // still be tightened as soon as a finite upper bound is
                     // known because the offset is finite
               globaldomain.colLower_[i->column] - i->boundval, i->boundval);
    } else {
      if (val == 1) {
<<<<<<< HEAD
        if (globaldomain.colUpper_[i->column] != HIGHS_CONST_INF)
=======
        if (globaldomain.colUpper_[i->column] != kHighsInf)
>>>>>>> ed66d31c
          addVUB(i->column, col,
                 i->boundval - globaldomain.colUpper_[i->column],
                 globaldomain.colUpper_[i->column]);
      } else
        addVUB(i->column,
               col,  // in case the upper bound is infinite the varbound can
                     // still be tightened as soon as a finite upper bound is
                     // known because the offset is finite
               globaldomain.colUpper_[i->column] - i->boundval, i->boundval);
    }
  }

  implications.erase(binstart, implications.end());

  implicationmap[loc].start = implstart;
  implicationmap[loc].num = implications.size() - implstart;

  return false;
}

<<<<<<< HEAD
bool HighsImplications::runProbing(int col, int& numboundchgs) {
=======
bool HighsImplications::runProbing(HighsInt col, HighsInt& numReductions) {
>>>>>>> ed66d31c
  HighsDomain& globaldomain = mipsolver.mipdata_->domain;
  if (globaldomain.isBinary(col) && !implicationsCached(col, 1) &&
      !implicationsCached(col, 0) &&
      mipsolver.mipdata_->cliquetable.getSubstitution(col) == nullptr) {
    bool infeasible;

    infeasible = computeImplications(col, 1);
    if (globaldomain.infeasible()) return true;
    if (infeasible) return true;
    if (mipsolver.mipdata_->cliquetable.getSubstitution(col) != nullptr)
      return true;

    infeasible = computeImplications(col, 0);
    if (globaldomain.infeasible()) return true;
    if (infeasible) return true;
    if (mipsolver.mipdata_->cliquetable.getSubstitution(col) != nullptr)
      return true;

    // analyze implications
    const HighsDomainChange* implicsup;
    const HighsDomainChange* implicsdown;
    HighsInt nimplicsup;
    HighsInt nimplicsdown;
    nimplicsdown = getImplications(col, 0, implicsdown, infeasible);
    nimplicsup = getImplications(col, 1, implicsup, infeasible);
    HighsInt u = 0;
    HighsInt d = 0;

    while (u < nimplicsup && d < nimplicsdown) {
      if (implicsup[u].column < implicsdown[d].column)
        ++u;
      else if (implicsdown[d].column < implicsup[u].column)
        ++d;
      else {
        assert(implicsup[u].column == implicsdown[d].column);
        HighsInt implcol = implicsup[u].column;
        double lbDown = globaldomain.colLower_[implcol];
        double ubDown = globaldomain.colUpper_[implcol];
        double lbUp = lbDown;
        double ubUp = ubDown;

        do {
          if (implicsdown[d].boundtype == HighsBoundType::kLower)
            lbDown = std::max(lbDown, implicsdown[d].boundval);
          else
            ubDown = std::min(ubDown, implicsdown[d].boundval);
          ++d;
        } while (d < nimplicsdown && implicsdown[d].column == implcol);

<<<<<<< HEAD
        if (implicsup[u].boundtype == implicsdown[d].boundtype) {
          if ((implicsup[u].boundtype == HighsBoundType::Lower &&
               implicsdown[d].boundval < implicsup[u].boundval) ||
              (implicsup[u].boundtype == HighsBoundType::Upper &&
               implicsdown[d].boundval > implicsup[u].boundval))
            globaldomain.changeBound(implicsdown[d],
                                     HighsDomain::Reason::unspecified());
          else
            globaldomain.changeBound(implicsup[u],
                                     HighsDomain::Reason::unspecified());
          assert(!globaldomain.infeasible());
          ++numboundchgs;
          globaldomain.propagate();
          assert(!globaldomain.infeasible());
=======
        do {
          if (implicsup[u].boundtype == HighsBoundType::kLower)
            lbUp = std::max(lbUp, implicsup[u].boundval);
          else
            ubUp = std::min(ubUp, implicsup[u].boundval);
>>>>>>> ed66d31c
          ++u;
        } while (u < nimplicsup && implicsup[u].column == implcol);

        if (colsubstituted[implcol] || globaldomain.isFixed(implcol)) continue;

        if (lbDown == ubDown && lbUp == ubUp &&
            std::abs(lbDown - lbUp) > mipsolver.mipdata_->feastol) {
          HighsSubstitution substitution;
          substitution.substcol = implcol;
          substitution.staycol = col;
          substitution.offset = lbDown;
          substitution.scale = lbUp - lbDown;
          substitutions.push_back(substitution);
          colsubstituted[implicsup[u].column] = true;
          ++numReductions;
        } else {
          double lb = std::min(lbDown, lbUp);
          double ub = std::max(ubDown, ubUp);

          if (lb > globaldomain.colLower_[implcol]) {
            globaldomain.changeBound(HighsBoundType::kLower, implcol, lb);
            ++numReductions;
          }

          if (ub < globaldomain.colUpper_[implcol]) {
            globaldomain.changeBound(HighsBoundType::kUpper, implcol, ub);
            ++numReductions;
          }
        }
      }
    }

    return true;
  }

  return false;
}

<<<<<<< HEAD
void HighsImplications::addVUB(int col, int vubcol, double vubcoef,
=======
void HighsImplications::addVUB(HighsInt col, HighsInt vubcol, double vubcoef,
>>>>>>> ed66d31c
                               double vubconstant) {
  VarBound vub{vubcoef, vubconstant};

  mipsolver.mipdata_->debugSolution.checkVub(col, vubcol, vubcoef, vubconstant);

  double minBound = vub.minValue();
  if (minBound >=
      mipsolver.mipdata_->domain.colUpper_[col] - mipsolver.mipdata_->feastol)
    return;

  auto insertresult = vubs[col].emplace(vubcol, vub);

  if (!insertresult.second) {
    VarBound& currentvub = insertresult.first->second;
    double currentMinBound = currentvub.minValue();
    if (minBound < currentMinBound - mipsolver.mipdata_->feastol) {
      currentvub.coef = vubcoef;
      currentvub.constant = vubconstant;
    }
  }
}

<<<<<<< HEAD
void HighsImplications::addVLB(int col, int vlbcol, double vlbcoef,
=======
void HighsImplications::addVLB(HighsInt col, HighsInt vlbcol, double vlbcoef,
>>>>>>> ed66d31c
                               double vlbconstant) {
  VarBound vlb{vlbcoef, vlbconstant};

  mipsolver.mipdata_->debugSolution.checkVlb(col, vlbcol, vlbcoef, vlbconstant);

  double maxBound = vlb.maxValue();
  if (vlb.maxValue() <=
      mipsolver.mipdata_->domain.colLower_[col] + mipsolver.mipdata_->feastol)
    return;

  auto insertresult = vlbs[col].emplace(vlbcol, vlb);

  if (!insertresult.second) {
    VarBound& currentvlb = insertresult.first->second;

    double currentMaxNound = currentvlb.maxValue();
    if (maxBound > currentMaxNound + mipsolver.mipdata_->feastol) {
      currentvlb.coef = vlbcoef;
      currentvlb.constant = vlbconstant;
    }
  }
}

<<<<<<< HEAD
void HighsImplications::rebuild(int ncols,
                                const std::vector<int>& orig2reducedcol,
                                const std::vector<int>& orig2reducedrow) {
  std::vector<std::map<int, VarBound>> oldvubs;
  std::vector<std::map<int, VarBound>> oldvlbs;
=======
void HighsImplications::rebuild(HighsInt ncols,
                                const std::vector<HighsInt>& orig2reducedcol,
                                const std::vector<HighsInt>& orig2reducedrow) {
  std::vector<std::map<HighsInt, VarBound>> oldvubs;
  std::vector<std::map<HighsInt, VarBound>> oldvlbs;
>>>>>>> ed66d31c

  oldvlbs.swap(vlbs);
  oldvubs.swap(vubs);

  colsubstituted.clear();
  colsubstituted.shrink_to_fit();
  implicationmap.clear();
  implicationmap.shrink_to_fit();

  implicationmap.resize(2 * ncols, {-1, 0});
  colsubstituted.resize(ncols);
<<<<<<< HEAD
=======
  substitutions.clear();
>>>>>>> ed66d31c
  vubs.clear();
  vubs.shrink_to_fit();
  vubs.resize(ncols);
  vlbs.clear();
  vlbs.shrink_to_fit();
  vlbs.resize(ncols);
<<<<<<< HEAD
  int oldncols = oldvubs.size();

  for (int i = 0; i != oldncols; ++i) {
    int newi = orig2reducedcol[i];
=======
  HighsInt oldncols = oldvubs.size();

  for (HighsInt i = 0; i != oldncols; ++i) {
    HighsInt newi = orig2reducedcol[i];
>>>>>>> ed66d31c

    if (newi == -1) continue;

    for (const auto& oldvub : oldvubs[i]) {
      if (orig2reducedcol[oldvub.first] == -1) continue;

<<<<<<< HEAD
=======
      if (!mipsolver.mipdata_->domain.isBinary(orig2reducedcol[oldvub.first]))
        continue;
>>>>>>> ed66d31c
      addVUB(newi, orig2reducedcol[oldvub.first], oldvub.second.coef,
             oldvub.second.constant);
    }

    for (const auto& oldvlb : oldvlbs[i]) {
      if (orig2reducedcol[oldvlb.first] == -1) continue;

<<<<<<< HEAD
=======
      if (!mipsolver.mipdata_->domain.isBinary(orig2reducedcol[oldvlb.first]))
        continue;
>>>>>>> ed66d31c
      addVLB(newi, orig2reducedcol[oldvlb.first], oldvlb.second.coef,
             oldvlb.second.constant);
    }

    // todo also add old implications once implications can be added
    // incrementally for now we discard the old implications as they might be
    // weaker then newly computed ones and adding them would block computation
    // of new implications
  }
}

<<<<<<< HEAD
=======
void HighsImplications::buildFrom(const HighsImplications& init) {
  return;
  HighsInt numcol = mipsolver.numCol();

  for (HighsInt i = 0; i != numcol; ++i) {
    for (const auto& vub : init.vubs[i]) {
      if (!mipsolver.mipdata_->domain.isBinary(vub.first)) continue;
      addVUB(i, vub.first, vub.second.coef, vub.second.constant);
    }

    for (const auto& vlb : init.vlbs[i]) {
      if (!mipsolver.mipdata_->domain.isBinary(vlb.first)) continue;
      addVLB(i, vlb.first, vlb.second.coef, vlb.second.constant);
    }

    // todo also add old implications once implications can be added
    // incrementally for now we discard the old implications as they might be
    // weaker then newly computed ones and adding them would block computation
    // of new implications
  }
}

>>>>>>> ed66d31c
void HighsImplications::separateImpliedBounds(
    const HighsLpRelaxation& lpRelaxation, const std::vector<double>& sol,
    HighsCutPool& cutpool, double feastol) {
  HighsDomain& globaldomain = mipsolver.mipdata_->domain;

<<<<<<< HEAD
  int inds[2];
  double vals[2];
  double rhs;

  int numboundchgs = 0;

  // first do probing on all candidates that have not been probed yet
  for (std::pair<int, double> fracint : lpRelaxation.getFractionalIntegers()) {
    int col = fracint.first;
=======
  HighsInt inds[2];
  double vals[2];
  double rhs;

  HighsInt numboundchgs = 0;

  // first do probing on all candidates that have not been probed yet
  for (std::pair<HighsInt, double> fracint :
       lpRelaxation.getFractionalIntegers()) {
    HighsInt col = fracint.first;
>>>>>>> ed66d31c
    if (globaldomain.colLower_[col] != 0.0 ||
        globaldomain.colUpper_[col] != 1.0)
      continue;

    if (runProbing(col, numboundchgs)) {
<<<<<<< HEAD
      ++numboundchgs;
=======
>>>>>>> ed66d31c
      if (globaldomain.infeasible()) return;
    }
  }

<<<<<<< HEAD
  for (std::pair<int, double> fracint : lpRelaxation.getFractionalIntegers()) {
    int col = fracint.first;
=======
  for (std::pair<HighsInt, double> fracint :
       lpRelaxation.getFractionalIntegers()) {
    HighsInt col = fracint.first;
>>>>>>> ed66d31c
    // skip non binary variables
    if (globaldomain.colLower_[col] != 0.0 ||
        globaldomain.colUpper_[col] != 1.0)
      continue;

    bool infeas;
    const HighsDomainChange* implics = nullptr;
<<<<<<< HEAD
    int nimplics = getImplications(col, 1, implics, infeas);
=======

    HighsInt nimplics = getImplications(col, 1, implics, infeas);
>>>>>>> ed66d31c
    if (globaldomain.infeasible()) return;

    if (infeas) {
      vals[0] = 1.0;
      inds[0] = col;
<<<<<<< HEAD
      cutpool.addCut(mipsolver, inds, vals, 1, 0.0);
      continue;
    }

    for (int i = 0; i != nimplics; ++i) {
      if (implics[i].boundtype == HighsBoundType::Upper) {
=======
      cutpool.addCut(mipsolver, inds, vals, 1, 0.0, false, false);
      continue;
    }

    for (HighsInt i = 0; i != nimplics; ++i) {
      if (implics[i].boundtype == HighsBoundType::kUpper) {
>>>>>>> ed66d31c
        if (implics[i].boundval + feastol >=
            globaldomain.colUpper_[implics[i].column])
          continue;

        vals[0] = 1.0;
        inds[0] = implics[i].column;
        vals[1] =
            globaldomain.colUpper_[implics[i].column] - implics[i].boundval;
        inds[1] = col;
        rhs = globaldomain.colUpper_[implics[i].column];

      } else {
        if (implics[i].boundval - feastol <=
            globaldomain.colLower_[implics[i].column])
          continue;

        vals[0] = -1.0;
        inds[0] = implics[i].column;
        vals[1] =
            globaldomain.colLower_[implics[i].column] - implics[i].boundval;
        inds[1] = col;
        rhs = -globaldomain.colLower_[implics[i].column];
      }

      double viol = sol[inds[0]] * vals[0] + sol[inds[1]] * vals[1] - rhs;

      if (viol > feastol) {
        // printf("added implied bound cut to pool\n");
<<<<<<< HEAD
        cutpool.addCut(mipsolver, inds, vals, 2, rhs);
=======
        cutpool.addCut(mipsolver, inds, vals, 2, rhs,
                       mipsolver.variableType(implics[i].column) !=
                           HighsVarType::kContinuous,
                       false);
>>>>>>> ed66d31c
      }
    }

    nimplics = getImplications(col, 0, implics, infeas);
    if (globaldomain.infeasible()) return;

    if (infeas) {
      vals[0] = -1.0;
      inds[0] = col;
<<<<<<< HEAD
      cutpool.addCut(mipsolver, inds, vals, 1, -1.0);
      continue;
    }

    for (int i = 0; i != nimplics; ++i) {
      if (implics[i].boundtype == HighsBoundType::Upper) {
=======
      cutpool.addCut(mipsolver, inds, vals, 1, -1.0, false, false);
      continue;
    }

    for (HighsInt i = 0; i != nimplics; ++i) {
      if (implics[i].boundtype == HighsBoundType::kUpper) {
>>>>>>> ed66d31c
        if (implics[i].boundval + feastol >=
            globaldomain.colUpper_[implics[i].column])
          continue;

        vals[0] = 1.0;
        inds[0] = implics[i].column;
        vals[1] =
            implics[i].boundval - globaldomain.colUpper_[implics[i].column];
        inds[1] = col;
        rhs = implics[i].boundval;
      } else {
        if (implics[i].boundval - feastol <=
            globaldomain.colLower_[implics[i].column])
          continue;

        vals[0] = -1.0;
        inds[0] = implics[i].column;
        vals[1] =
            globaldomain.colLower_[implics[i].column] - implics[i].boundval;
        inds[1] = col;
        rhs = -implics[i].boundval;
      }

      double viol = sol[inds[0]] * vals[0] + sol[inds[1]] * vals[1] - rhs;

      if (viol > feastol) {
        // printf("added implied bound cut to pool\n");
<<<<<<< HEAD
        cutpool.addCut(mipsolver, inds, vals, 2, rhs);
      }
    }
  }
}

void HighsImplications::cleanupVarbounds(int col) {
=======
        cutpool.addCut(mipsolver, inds, vals, 2, rhs,
                       mipsolver.variableType(implics[i].column) !=
                           HighsVarType::kContinuous,
                       false);
      }
    }
  }
}

void HighsImplications::cleanupVarbounds(HighsInt col) {
>>>>>>> ed66d31c
  double ub = mipsolver.mipdata_->domain.colUpper_[col];
  double lb = mipsolver.mipdata_->domain.colLower_[col];

  if (ub == lb) {
    vlbs[col].clear();
    vubs[col].clear();
    return;
  }

  auto next = vubs[col].begin();
  while (next != vubs[col].end()) {
    auto it = next++;

    mipsolver.mipdata_->debugSolution.checkVub(col, it->first, it->second.coef,
                                               it->second.constant);

    if (it->second.coef > 0) {
      double minub = it->second.constant;
      double maxub = it->second.constant + it->second.coef;
      if (minub >= ub - mipsolver.mipdata_->feastol)
        vubs[col].erase(it);  // variable bound is redundant
<<<<<<< HEAD
      else if (maxub > ub + mipsolver.mipdata_->epsilon)
        it->second.coef =
            ub - it->second.constant;  // coefficient can be tightened
      else if (maxub < ub - mipsolver.mipdata_->epsilon) {
        mipsolver.mipdata_->domain.changeBound(
            HighsBoundType::Upper, col, maxub,
=======
      else if (maxub > ub + mipsolver.mipdata_->epsilon) {
        it->second.coef =
            ub - it->second.constant;  // coefficient can be tightened
        mipsolver.mipdata_->debugSolution.checkVub(
            col, it->first, it->second.coef, it->second.constant);
      } else if (maxub < ub - mipsolver.mipdata_->epsilon) {
        mipsolver.mipdata_->domain.changeBound(
            HighsBoundType::kUpper, col, maxub,
>>>>>>> ed66d31c
            HighsDomain::Reason::unspecified());
        if (mipsolver.mipdata_->domain.infeasible()) return;
      }
    } else {
      HighsCDouble minub = HighsCDouble(it->second.constant) + it->second.coef;
      double maxub = it->second.constant;
      if (minub >= ub - mipsolver.mipdata_->feastol)
        vubs[col].erase(it);  // variable bound is redundant
      else if (maxub > ub + mipsolver.mipdata_->epsilon) {
        // variable bound can be tightened
        it->second.constant = ub;
        it->second.coef = double(minub - ub);
<<<<<<< HEAD
      } else if (maxub < ub - mipsolver.mipdata_->epsilon) {
        mipsolver.mipdata_->domain.changeBound(
            HighsBoundType::Upper, col, maxub,
=======
        mipsolver.mipdata_->debugSolution.checkVub(
            col, it->first, it->second.coef, it->second.constant);
      } else if (maxub < ub - mipsolver.mipdata_->epsilon) {
        mipsolver.mipdata_->domain.changeBound(
            HighsBoundType::kUpper, col, maxub,
>>>>>>> ed66d31c
            HighsDomain::Reason::unspecified());
        if (mipsolver.mipdata_->domain.infeasible()) return;
      }
    }
<<<<<<< HEAD
    mipsolver.mipdata_->debugSolution.checkVub(col, it->first, it->second.coef,
                                               it->second.constant);
=======
>>>>>>> ed66d31c
  }

  next = vlbs[col].begin();
  while (next != vlbs[col].end()) {
    auto it = next++;

    mipsolver.mipdata_->debugSolution.checkVlb(col, it->first, it->second.coef,
                                               it->second.constant);

    if (it->second.coef > 0) {
      HighsCDouble maxlb = HighsCDouble(it->second.constant) + it->second.coef;
      double minlb = it->second.constant;
      if (maxlb <= lb + mipsolver.mipdata_->feastol)
        vlbs[col].erase(it);  // variable bound is redundant
      else if (minlb < lb - mipsolver.mipdata_->epsilon) {
        // variable bound can be tightened
        it->second.constant = lb;
        it->second.coef = double(maxlb - lb);
<<<<<<< HEAD
      } else if (minlb > lb + mipsolver.mipdata_->epsilon) {
        mipsolver.mipdata_->domain.changeBound(
            HighsBoundType::Lower, col, minlb,
=======
        mipsolver.mipdata_->debugSolution.checkVlb(
            col, it->first, it->second.coef, it->second.constant);
      } else if (minlb > lb + mipsolver.mipdata_->epsilon) {
        mipsolver.mipdata_->domain.changeBound(
            HighsBoundType::kLower, col, minlb,
>>>>>>> ed66d31c
            HighsDomain::Reason::unspecified());
        if (mipsolver.mipdata_->domain.infeasible()) return;
      }

    } else {
      double maxlb = it->second.constant;
      double minlb = it->second.constant + it->second.coef;
      if (maxlb <= lb + mipsolver.mipdata_->feastol)
        vlbs[col].erase(it);  // variable bound is redundant
<<<<<<< HEAD
      else if (minlb < lb - mipsolver.mipdata_->epsilon)
        it->second.coef =
            lb - it->second.constant;  // variable bound can be tightened
      else if (minlb > lb + mipsolver.mipdata_->epsilon) {
        mipsolver.mipdata_->domain.changeBound(
            HighsBoundType::Lower, col, minlb,
=======
      else if (minlb < lb - mipsolver.mipdata_->epsilon) {
        it->second.coef =
            lb - it->second.constant;  // variable bound can be tightened
        mipsolver.mipdata_->debugSolution.checkVlb(
            col, it->first, it->second.coef, it->second.constant);
      } else if (minlb > lb + mipsolver.mipdata_->epsilon) {
        mipsolver.mipdata_->domain.changeBound(
            HighsBoundType::kLower, col, minlb,
>>>>>>> ed66d31c
            HighsDomain::Reason::unspecified());
        if (mipsolver.mipdata_->domain.infeasible()) return;
      }
    }
<<<<<<< HEAD
    mipsolver.mipdata_->debugSolution.checkVlb(col, it->first, it->second.coef,
                                               it->second.constant);
=======
>>>>>>> ed66d31c
  }
}<|MERGE_RESOLUTION|>--- conflicted
+++ resolved
@@ -15,11 +15,7 @@
 #include "mip/HighsCliqueTable.h"
 #include "mip/HighsMipSolverData.h"
 
-<<<<<<< HEAD
-bool HighsImplications::computeImplications(int col, bool val) {
-=======
 bool HighsImplications::computeImplications(HighsInt col, bool val) {
->>>>>>> ed66d31c
   HighsDomain& globaldomain = mipsolver.mipdata_->domain;
   HighsCliqueTable& cliquetable = mipsolver.mipdata_->cliquetable;
   globaldomain.propagate();
@@ -27,13 +23,8 @@
   const auto& domchgstack = globaldomain.getDomainChangeStack();
   HighsInt changedend = globaldomain.getChangedCols().size();
 
-<<<<<<< HEAD
-  int changedend = globaldomain.getChangedCols().size();
-
-=======
   HighsInt stackimplicstart = domchgstack.size() + 1;
   HighsInt numImplications = -stackimplicstart;
->>>>>>> ed66d31c
   if (val)
     globaldomain.changeBound(HighsBoundType::kLower, col, 1);
   else
@@ -96,15 +87,9 @@
 
   // store variable bounds derived from implications
   for (auto i = implications.begin() + implstart; i != binstart; ++i) {
-<<<<<<< HEAD
-    if (i->boundtype == HighsBoundType::Lower) {
-      if (val == 1) {
-        if (globaldomain.colLower_[i->column] != -HIGHS_CONST_INF)
-=======
     if (i->boundtype == HighsBoundType::kLower) {
       if (val == 1) {
         if (globaldomain.colLower_[i->column] != -kHighsInf)
->>>>>>> ed66d31c
           addVLB(i->column, col,
                  i->boundval - globaldomain.colLower_[i->column],
                  globaldomain.colLower_[i->column]);
@@ -116,11 +101,7 @@
                globaldomain.colLower_[i->column] - i->boundval, i->boundval);
     } else {
       if (val == 1) {
-<<<<<<< HEAD
-        if (globaldomain.colUpper_[i->column] != HIGHS_CONST_INF)
-=======
         if (globaldomain.colUpper_[i->column] != kHighsInf)
->>>>>>> ed66d31c
           addVUB(i->column, col,
                  i->boundval - globaldomain.colUpper_[i->column],
                  globaldomain.colUpper_[i->column]);
@@ -141,11 +122,7 @@
   return false;
 }
 
-<<<<<<< HEAD
-bool HighsImplications::runProbing(int col, int& numboundchgs) {
-=======
 bool HighsImplications::runProbing(HighsInt col, HighsInt& numReductions) {
->>>>>>> ed66d31c
   HighsDomain& globaldomain = mipsolver.mipdata_->domain;
   if (globaldomain.isBinary(col) && !implicationsCached(col, 1) &&
       !implicationsCached(col, 0) &&
@@ -195,28 +172,11 @@
           ++d;
         } while (d < nimplicsdown && implicsdown[d].column == implcol);
 
-<<<<<<< HEAD
-        if (implicsup[u].boundtype == implicsdown[d].boundtype) {
-          if ((implicsup[u].boundtype == HighsBoundType::Lower &&
-               implicsdown[d].boundval < implicsup[u].boundval) ||
-              (implicsup[u].boundtype == HighsBoundType::Upper &&
-               implicsdown[d].boundval > implicsup[u].boundval))
-            globaldomain.changeBound(implicsdown[d],
-                                     HighsDomain::Reason::unspecified());
-          else
-            globaldomain.changeBound(implicsup[u],
-                                     HighsDomain::Reason::unspecified());
-          assert(!globaldomain.infeasible());
-          ++numboundchgs;
-          globaldomain.propagate();
-          assert(!globaldomain.infeasible());
-=======
         do {
           if (implicsup[u].boundtype == HighsBoundType::kLower)
             lbUp = std::max(lbUp, implicsup[u].boundval);
           else
             ubUp = std::min(ubUp, implicsup[u].boundval);
->>>>>>> ed66d31c
           ++u;
         } while (u < nimplicsup && implicsup[u].column == implcol);
 
@@ -255,11 +215,7 @@
   return false;
 }
 
-<<<<<<< HEAD
-void HighsImplications::addVUB(int col, int vubcol, double vubcoef,
-=======
 void HighsImplications::addVUB(HighsInt col, HighsInt vubcol, double vubcoef,
->>>>>>> ed66d31c
                                double vubconstant) {
   VarBound vub{vubcoef, vubconstant};
 
@@ -282,11 +238,7 @@
   }
 }
 
-<<<<<<< HEAD
-void HighsImplications::addVLB(int col, int vlbcol, double vlbcoef,
-=======
 void HighsImplications::addVLB(HighsInt col, HighsInt vlbcol, double vlbcoef,
->>>>>>> ed66d31c
                                double vlbconstant) {
   VarBound vlb{vlbcoef, vlbconstant};
 
@@ -310,19 +262,11 @@
   }
 }
 
-<<<<<<< HEAD
-void HighsImplications::rebuild(int ncols,
-                                const std::vector<int>& orig2reducedcol,
-                                const std::vector<int>& orig2reducedrow) {
-  std::vector<std::map<int, VarBound>> oldvubs;
-  std::vector<std::map<int, VarBound>> oldvlbs;
-=======
 void HighsImplications::rebuild(HighsInt ncols,
                                 const std::vector<HighsInt>& orig2reducedcol,
                                 const std::vector<HighsInt>& orig2reducedrow) {
   std::vector<std::map<HighsInt, VarBound>> oldvubs;
   std::vector<std::map<HighsInt, VarBound>> oldvlbs;
->>>>>>> ed66d31c
 
   oldvlbs.swap(vlbs);
   oldvubs.swap(vubs);
@@ -334,38 +278,25 @@
 
   implicationmap.resize(2 * ncols, {-1, 0});
   colsubstituted.resize(ncols);
-<<<<<<< HEAD
-=======
   substitutions.clear();
->>>>>>> ed66d31c
   vubs.clear();
   vubs.shrink_to_fit();
   vubs.resize(ncols);
   vlbs.clear();
   vlbs.shrink_to_fit();
   vlbs.resize(ncols);
-<<<<<<< HEAD
-  int oldncols = oldvubs.size();
-
-  for (int i = 0; i != oldncols; ++i) {
-    int newi = orig2reducedcol[i];
-=======
   HighsInt oldncols = oldvubs.size();
 
   for (HighsInt i = 0; i != oldncols; ++i) {
     HighsInt newi = orig2reducedcol[i];
->>>>>>> ed66d31c
 
     if (newi == -1) continue;
 
     for (const auto& oldvub : oldvubs[i]) {
       if (orig2reducedcol[oldvub.first] == -1) continue;
 
-<<<<<<< HEAD
-=======
       if (!mipsolver.mipdata_->domain.isBinary(orig2reducedcol[oldvub.first]))
         continue;
->>>>>>> ed66d31c
       addVUB(newi, orig2reducedcol[oldvub.first], oldvub.second.coef,
              oldvub.second.constant);
     }
@@ -373,11 +304,8 @@
     for (const auto& oldvlb : oldvlbs[i]) {
       if (orig2reducedcol[oldvlb.first] == -1) continue;
 
-<<<<<<< HEAD
-=======
       if (!mipsolver.mipdata_->domain.isBinary(orig2reducedcol[oldvlb.first]))
         continue;
->>>>>>> ed66d31c
       addVLB(newi, orig2reducedcol[oldvlb.first], oldvlb.second.coef,
              oldvlb.second.constant);
     }
@@ -389,8 +317,6 @@
   }
 }
 
-<<<<<<< HEAD
-=======
 void HighsImplications::buildFrom(const HighsImplications& init) {
   return;
   HighsInt numcol = mipsolver.numCol();
@@ -413,23 +339,11 @@
   }
 }
 
->>>>>>> ed66d31c
 void HighsImplications::separateImpliedBounds(
     const HighsLpRelaxation& lpRelaxation, const std::vector<double>& sol,
     HighsCutPool& cutpool, double feastol) {
   HighsDomain& globaldomain = mipsolver.mipdata_->domain;
 
-<<<<<<< HEAD
-  int inds[2];
-  double vals[2];
-  double rhs;
-
-  int numboundchgs = 0;
-
-  // first do probing on all candidates that have not been probed yet
-  for (std::pair<int, double> fracint : lpRelaxation.getFractionalIntegers()) {
-    int col = fracint.first;
-=======
   HighsInt inds[2];
   double vals[2];
   double rhs;
@@ -440,28 +354,18 @@
   for (std::pair<HighsInt, double> fracint :
        lpRelaxation.getFractionalIntegers()) {
     HighsInt col = fracint.first;
->>>>>>> ed66d31c
     if (globaldomain.colLower_[col] != 0.0 ||
         globaldomain.colUpper_[col] != 1.0)
       continue;
 
     if (runProbing(col, numboundchgs)) {
-<<<<<<< HEAD
-      ++numboundchgs;
-=======
->>>>>>> ed66d31c
       if (globaldomain.infeasible()) return;
     }
   }
 
-<<<<<<< HEAD
-  for (std::pair<int, double> fracint : lpRelaxation.getFractionalIntegers()) {
-    int col = fracint.first;
-=======
   for (std::pair<HighsInt, double> fracint :
        lpRelaxation.getFractionalIntegers()) {
     HighsInt col = fracint.first;
->>>>>>> ed66d31c
     // skip non binary variables
     if (globaldomain.colLower_[col] != 0.0 ||
         globaldomain.colUpper_[col] != 1.0)
@@ -469,32 +373,19 @@
 
     bool infeas;
     const HighsDomainChange* implics = nullptr;
-<<<<<<< HEAD
-    int nimplics = getImplications(col, 1, implics, infeas);
-=======
 
     HighsInt nimplics = getImplications(col, 1, implics, infeas);
->>>>>>> ed66d31c
     if (globaldomain.infeasible()) return;
 
     if (infeas) {
       vals[0] = 1.0;
       inds[0] = col;
-<<<<<<< HEAD
-      cutpool.addCut(mipsolver, inds, vals, 1, 0.0);
-      continue;
-    }
-
-    for (int i = 0; i != nimplics; ++i) {
-      if (implics[i].boundtype == HighsBoundType::Upper) {
-=======
       cutpool.addCut(mipsolver, inds, vals, 1, 0.0, false, false);
       continue;
     }
 
     for (HighsInt i = 0; i != nimplics; ++i) {
       if (implics[i].boundtype == HighsBoundType::kUpper) {
->>>>>>> ed66d31c
         if (implics[i].boundval + feastol >=
             globaldomain.colUpper_[implics[i].column])
           continue;
@@ -523,14 +414,10 @@
 
       if (viol > feastol) {
         // printf("added implied bound cut to pool\n");
-<<<<<<< HEAD
-        cutpool.addCut(mipsolver, inds, vals, 2, rhs);
-=======
         cutpool.addCut(mipsolver, inds, vals, 2, rhs,
                        mipsolver.variableType(implics[i].column) !=
                            HighsVarType::kContinuous,
                        false);
->>>>>>> ed66d31c
       }
     }
 
@@ -540,21 +427,12 @@
     if (infeas) {
       vals[0] = -1.0;
       inds[0] = col;
-<<<<<<< HEAD
-      cutpool.addCut(mipsolver, inds, vals, 1, -1.0);
-      continue;
-    }
-
-    for (int i = 0; i != nimplics; ++i) {
-      if (implics[i].boundtype == HighsBoundType::Upper) {
-=======
       cutpool.addCut(mipsolver, inds, vals, 1, -1.0, false, false);
       continue;
     }
 
     for (HighsInt i = 0; i != nimplics; ++i) {
       if (implics[i].boundtype == HighsBoundType::kUpper) {
->>>>>>> ed66d31c
         if (implics[i].boundval + feastol >=
             globaldomain.colUpper_[implics[i].column])
           continue;
@@ -582,15 +460,6 @@
 
       if (viol > feastol) {
         // printf("added implied bound cut to pool\n");
-<<<<<<< HEAD
-        cutpool.addCut(mipsolver, inds, vals, 2, rhs);
-      }
-    }
-  }
-}
-
-void HighsImplications::cleanupVarbounds(int col) {
-=======
         cutpool.addCut(mipsolver, inds, vals, 2, rhs,
                        mipsolver.variableType(implics[i].column) !=
                            HighsVarType::kContinuous,
@@ -601,7 +470,6 @@
 }
 
 void HighsImplications::cleanupVarbounds(HighsInt col) {
->>>>>>> ed66d31c
   double ub = mipsolver.mipdata_->domain.colUpper_[col];
   double lb = mipsolver.mipdata_->domain.colLower_[col];
 
@@ -623,14 +491,6 @@
       double maxub = it->second.constant + it->second.coef;
       if (minub >= ub - mipsolver.mipdata_->feastol)
         vubs[col].erase(it);  // variable bound is redundant
-<<<<<<< HEAD
-      else if (maxub > ub + mipsolver.mipdata_->epsilon)
-        it->second.coef =
-            ub - it->second.constant;  // coefficient can be tightened
-      else if (maxub < ub - mipsolver.mipdata_->epsilon) {
-        mipsolver.mipdata_->domain.changeBound(
-            HighsBoundType::Upper, col, maxub,
-=======
       else if (maxub > ub + mipsolver.mipdata_->epsilon) {
         it->second.coef =
             ub - it->second.constant;  // coefficient can be tightened
@@ -639,7 +499,6 @@
       } else if (maxub < ub - mipsolver.mipdata_->epsilon) {
         mipsolver.mipdata_->domain.changeBound(
             HighsBoundType::kUpper, col, maxub,
->>>>>>> ed66d31c
             HighsDomain::Reason::unspecified());
         if (mipsolver.mipdata_->domain.infeasible()) return;
       }
@@ -652,26 +511,15 @@
         // variable bound can be tightened
         it->second.constant = ub;
         it->second.coef = double(minub - ub);
-<<<<<<< HEAD
-      } else if (maxub < ub - mipsolver.mipdata_->epsilon) {
-        mipsolver.mipdata_->domain.changeBound(
-            HighsBoundType::Upper, col, maxub,
-=======
         mipsolver.mipdata_->debugSolution.checkVub(
             col, it->first, it->second.coef, it->second.constant);
       } else if (maxub < ub - mipsolver.mipdata_->epsilon) {
         mipsolver.mipdata_->domain.changeBound(
             HighsBoundType::kUpper, col, maxub,
->>>>>>> ed66d31c
             HighsDomain::Reason::unspecified());
         if (mipsolver.mipdata_->domain.infeasible()) return;
       }
     }
-<<<<<<< HEAD
-    mipsolver.mipdata_->debugSolution.checkVub(col, it->first, it->second.coef,
-                                               it->second.constant);
-=======
->>>>>>> ed66d31c
   }
 
   next = vlbs[col].begin();
@@ -690,17 +538,11 @@
         // variable bound can be tightened
         it->second.constant = lb;
         it->second.coef = double(maxlb - lb);
-<<<<<<< HEAD
-      } else if (minlb > lb + mipsolver.mipdata_->epsilon) {
-        mipsolver.mipdata_->domain.changeBound(
-            HighsBoundType::Lower, col, minlb,
-=======
         mipsolver.mipdata_->debugSolution.checkVlb(
             col, it->first, it->second.coef, it->second.constant);
       } else if (minlb > lb + mipsolver.mipdata_->epsilon) {
         mipsolver.mipdata_->domain.changeBound(
             HighsBoundType::kLower, col, minlb,
->>>>>>> ed66d31c
             HighsDomain::Reason::unspecified());
         if (mipsolver.mipdata_->domain.infeasible()) return;
       }
@@ -710,14 +552,6 @@
       double minlb = it->second.constant + it->second.coef;
       if (maxlb <= lb + mipsolver.mipdata_->feastol)
         vlbs[col].erase(it);  // variable bound is redundant
-<<<<<<< HEAD
-      else if (minlb < lb - mipsolver.mipdata_->epsilon)
-        it->second.coef =
-            lb - it->second.constant;  // variable bound can be tightened
-      else if (minlb > lb + mipsolver.mipdata_->epsilon) {
-        mipsolver.mipdata_->domain.changeBound(
-            HighsBoundType::Lower, col, minlb,
-=======
       else if (minlb < lb - mipsolver.mipdata_->epsilon) {
         it->second.coef =
             lb - it->second.constant;  // variable bound can be tightened
@@ -726,15 +560,9 @@
       } else if (minlb > lb + mipsolver.mipdata_->epsilon) {
         mipsolver.mipdata_->domain.changeBound(
             HighsBoundType::kLower, col, minlb,
->>>>>>> ed66d31c
             HighsDomain::Reason::unspecified());
         if (mipsolver.mipdata_->domain.infeasible()) return;
       }
     }
-<<<<<<< HEAD
-    mipsolver.mipdata_->debugSolution.checkVlb(col, it->first, it->second.coef,
-                                               it->second.constant);
-=======
->>>>>>> ed66d31c
   }
 }
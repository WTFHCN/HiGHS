--- conflicted
+++ resolved
@@ -8,362 +8,6 @@
 
 using namespace std;
 
-<<<<<<< HEAD
-int main(int argc, char **argv)
-{
-  int opt, filename = 0, presolve = 0, crash = 0, edgeWeight = 0, price = 0, pami = 0, sip = 0, scip = 0, timeLimit = 0;
-  double cut = 0;
-  const char *fileName = "";
-  const char *presolveMode = "";
-  const char *edWtMode = "";
-  const char *priceMode = "";
-  const char *crashMode = "";
-  const char *partitionFile = 0;
-  double TimeLimit_ArgV = HSOL_CONST_INF;
-
-  std::cout << "Running HiGHS\nCopyright (c) 2018 ERGO-Code under MIT licence terms\n\n";
-#if defined(HiGHSDEV) || defined(HiGHSDEBUG)
-  //Report on preprocessing macros
-
-  std::cout << "Built with CMAKE_BUILD_TYPE=" << CMAKE_BUILD_TYPE << std::endl;
-
-#ifdef OLD_PARSER
-  std::cout << "OLD_PARSER       is     defined" << std::endl;
-#else
-  std::cout << "OLD_PARSER       is not defined" << std::endl;
-#endif
-
-#ifdef SCIP_DEV
-  std::cout << "SCIP_DEV         is     defined" << std::endl;
-#else
-  std::cout << "SCIP_DEV         is not defined" << std::endl;
-#endif
-
-#ifdef HiGHSDEV
-  std::cout << "HiGHSDEV         is     defined" << std::endl;
-#else
-  std::cout << "HiGHSDEV         is not defined" << std::endl;
-#endif
-
-#ifdef HiGHSDEBUG
-  std::cout << "HiGHSDEBUG       is     defined" << std::endl;
-#else
-  std::cout << "HiGHSDEBUG       is not defined" << std::endl;
-#endif
-
-#endif
-
-  if (argc == 1)
-  {
-    std::cout << "Error: No file specified. \n"
-              << std::endl;
-    printHelp(argv[0]);
-    return 0;
-  }
-
-  if (argc == 4 && strcmp(argv[1], "-repeat") == 0)
-  {
-#ifdef HiGHSDEV
-    HTester tester;
-    tester.setup(argv[2]);
-    tester.testUpdate(atoi(argv[3]));
-#endif
-    return 0;
-  }
-
-  if (argc == 2)
-  {
-    filename = 1;
-    fileName = argv[1];
-  }
-
-  else
-  {
-    while ((opt = getopt(argc, argv, "p:c:e:P:sSm::t:T:df:")) != EOF)
-      switch (opt)
-      {
-      case 'f':
-        filename = 1;
-        cout << "Reading file " << optarg << endl;
-        fileName = optarg;
-        break;
-      case 'p':
-        presolveMode = optarg;
-        if (presolveMode[0] == 'O' && presolveMode[1] == 'n')
-          presolve = 1;
-        else if (presolveMode[0] == 'E' && presolveMode[1] == 'x')
-          presolve = 2;
-        else
-          presolve = 0;
-        cout << "Presolve is set to " << optarg << endl;
-        break;
-      case 's':
-        sip = 1;
-        break;
-      case 'S':
-        scip = 1;
-        break;
-      case 'm':
-        pami = 1;
-        if (optarg)
-        {
-          cut = atof(optarg);
-          cout << "Pami cutoff = " << cut << endl;
-        }
-        break;
-      case 'c':
-        crash = 1;
-        crashMode = optarg;
-        cout << "Crash is set to " << optarg << endl;
-        break;
-      case 'e':
-        edgeWeight = 1;
-        edWtMode = optarg;
-        cout << "Edge weight is set to " << optarg << endl;
-        break;
-      case 'P':
-        price = 1;
-        priceMode = optarg;
-        cout << "Price is set to " << optarg << endl;
-        break;
-      case 't':
-        partitionFile = optarg;
-        cout << "Partition file is set to " << optarg << endl;
-        break;
-      case 'T':
-        timeLimit = 1;
-        TimeLimit_ArgV = atof(optarg);
-        cout << "Time limit is set to " << optarg << endl;
-        break;
-      case '?':
-        if (opt == 'p')
-          fprintf(stderr, "Option -%c requires an argument. Current options: Off On \n", opt);
-        if (opt == 'c')
-          fprintf(stderr, "Option -%c requires an argument. Current options: Off LTSSF LTSSF1 LTSSF2 LTSSF3 LTSSF4 LTSSF5 LTSSF6 \n", opt);
-        if (opt == 'e')
-          fprintf(stderr, "Option -%c requires an argument. Current options: Dan Dvx DSE DSE0 DSE2Dvx\n", opt);
-        if (opt == 'P')
-          fprintf(stderr, "Option -%c requires an argument. Current options: Row Col RowSw RowSwColSw\n", opt);
-        else
-          printHelp(argv[0]);
-      default:
-        cout << endl;
-        abort();
-      }
-  }
-
-  //Set defaults
-  if (!filename)
-  {
-#ifdef HiGHSDEV
-    fileName = "ml.mps";
-    printf("Setting default value filenameMode = %s\n", fileName);
-#else
-    std::cout << "No file specified. " << std::endl;
-    printHelp(argv[0]);
-    return 0;
-#endif
-  }
-  // Check if file exists
-  else if (access(fileName, F_OK) == -1)
-  {
-    std::cout << "Error: File Not Found.\n"
-              << std::endl;
-    printHelp(argv[0]);
-    return 0;
-  }
-
-  if (!presolve)
-  {
-    presolveMode = "Off";
-    printf("Setting default value presolveMode = %s\n", presolveMode);
-  }
-
-  if (!crash)
-  {
-    crashMode = "Off";
-  }
-
-  if (!edgeWeight)
-  {
-    edWtMode = "DSE2Dvx";
-    printf("Setting default value edWtMode = %s\n", edWtMode);
-  }
-
-  if (!price)
-  {
-    priceMode = "RowSwColSw";
-    printf("Setting default value priceMode = %s\n", priceMode);
-  }
-#ifdef HiGHSDEV
-  printf("HApp: sip = %d; scip = %d; pami = %d; presolve = %d;  crash = %d; edgeWeight = %d; price = %d; timeLimit = %d\n",
-         sip, scip, pami, presolve, crash, edgeWeight, price, timeLimit);
-#endif
-
-  cout << "====================================================================================" << endl;
-
-  //parallel
-  if (sip)
-  {
-    cout << "Running solveTasks" << endl;
-    solveTasks(fileName);
-  }
-  if (scip)
-  {
-    cout << "Running solveSCIP" << endl;
-    solveSCIP(fileName);
-  }
-  else if (pami)
-  {
-    if (partitionFile)
-    {
-      cout << "Running solveMulti" << endl;
-      solveMulti(fileName, partitionFile);
-    }
-    else if (cut)
-    {
-      HModel model;
-      model.intOption[INTOPT_PRINT_FLAG] = 1;
-      model.intOption[INTOPT_PERMUTE_FLAG] = 1;
-      model.dblOption[DBLOPT_PAMI_CUTOFF] = cut;
-      int RtCd = model.load_fromMPS(fileName);
-      if (RtCd)
-        return RtCd;
-
-      model.scaleModel();
-
-      HDual solver;
-      cout << "Running solveCut" << endl;
-      solver.solve(&model, HDUAL_VARIANT_MULTI, 8);
-
-      model.util_reportSolverOutcome("Cut");
-    }
-    else
-    {
-      cout << "Running solvemulti" << endl;
-      solveMulti(fileName);
-    }
-  }
-  //serial
-  else
-  {
-    if (!presolve && !crash && !edgeWeight && !price && !timeLimit)
-    {
-      int RtCod = 0;
-
-#ifdef IPX
-      RtCod = solveIpx(fileName);
-#else
-      cout << "Running solvePlain" << endl;
-      RtCod = solvePlain(fileName);
-#endif
-
-      if (RtCod != 0)
-      {
-        printf("solvePlain(API) return code is %d\n", RtCod);
-      }
-    }
-    else if (presolve && !crash && !edgeWeight && !price && !timeLimit)
-    {
-      if (presolve == 1)
-      {
-        int RtCod = 0;
-#ifdef IPX
-        RtCod = solveIpxWithPresolve(fileName);
-#else
-        cout << "Running solvePlainWithPresolve" << endl;
-        solvePlainWithPresolve(fileName);
-        //solvePlainExperiments(fileName);
-        //testIO("fileIO");
-#endif
-        if (RtCod != 0)
-        {
-          printf("solvePlain(API) return code is %d\n", RtCod);
-        }
-      }
-#ifdef EXT_PRESOLVE
-      else if (presolve == 2)
-      {
-        cout << "Running solveExternalPresolve" << endl;
-        solveExternalPresolve(fileName);
-      }
-#endif
-    }
-    else
-    {
-      cout << "Running solvePlainJAJH" << endl;
-      solvePlainJAJH(priceMode, edWtMode, crashMode, presolveMode, fileName, TimeLimit_ArgV);
-    }
-  }
-
-  return 0;
-}
-
-#ifdef IPX
-int solveIpx(const char *filename)
-{
-  HModel model;
-  int RtCd = model.load_fromMPS(filename);
-  if (RtCd)
-    return RtCd;
-
-  int result = solveModelWithIpx(model);
-  if (result)
-  {
-    std::cout << "Error calling ipx.";
-    return result;
-  }
-
-  model.util_reportSolverOutcome("Solve plain");
-  return 0;
-}
-
-int solveIpxWithPresolve(const char *filename)
-{
-  HModel model;
-  int RtCd = model.load_fromMPS(filename);
-  if (RtCd)
-    return RtCd;
-
-  HPresolve *pre = new HPresolve();
-  model.copy_fromHModelToHPresolve(pre);
-  pre->presolve();
-  model.load_fromPresolve(pre);
-
-  int result = solveModelWithIpx(model);
-  if (result)
-  {
-    std::cout << "Error calling ipx.";
-    return result;
-  }
-
-  pre->setProblemStatus(model.getPrStatus());
-  model.util_getPrimalDualValues(pre->colValue, pre->colDual, pre->rowValue,
-                                 pre->rowDual);
-  model.util_getBasicIndexNonbasicFlag(pre->basicIndex, pre->nonbasicFlag);
-  pre->postsolve();
-  model.load_fromPostsolve(pre);
-  model.shiftObjectiveValue(pre->objShift);
-
-  std::cout << "Objective after postsolve:" << model.util_getObjectiveValue() << std::endl;
-  HDual solver;
-  model.intOption[INTOPT_PRINT_FLAG] = 1;
-  solver.solve(&model);
-  std::cout << "Objective after solve after postsolve:" << model.util_getObjectiveValue() << std::endl;
-
-  return 0;
-}
-#endif
-
-int solvePlain(const char *filename)
-{
-  HModel model;
-  model.intOption[INTOPT_PRINT_FLAG] = 1;
-  int RtCd = model.load_fromMPS(filename);
-  //  int RtCd = model.load_fromToy(filename);
-  if (RtCd)
-    return RtCd;
-=======
 int solvePlain(HModel &model) {
   model.intOption[INTOPT_PRINT_FLAG] = 1;
   if (model.intOption[INTOPT_PRINT_FLAG]) model.util_reportModelBrief();
@@ -371,7 +15,6 @@
     //  cout << "\n Using solvePlain() - Calling model.scaleModel()\n" <<
     //  endl;
 #endif
->>>>>>> ca1c0b4d
   model.scaleModel();
   HDual solver;
 #ifdef HiGHSDEV
@@ -388,9 +31,6 @@
   // model.util_anPrDuDgn();
   // model.util_reportModelSolution();
 #endif
-  //  model.util_reportModel();
-  //model.util_reportModelSolution();
-
   return 0;
 }
 
@@ -836,16 +476,10 @@
     //    printf("model.intOption[INTOPT_PRINT_FLAG] = %d\n",
     //    model.intOption[INTOPT_PRINT_FLAG]);
     if (presolveNoScale)
-<<<<<<< HEAD
-      printf("*****************************\n* !!Not currently scaling!! *\n*****************************\n");
-    else
-    {
-=======
       printf(
           "*****************************\n* !!Not currently scaling!! "
           "*\n*****************************\n");
     else {
->>>>>>> ca1c0b4d
       model.scaleModel();
     }
     if (FourThreads)
@@ -974,8 +608,7 @@
     solveTime += model.timer.getTime();
     int problemStatus = model.getPrStatus();
     //    printf("After solve() model status is %d\n", problemStatus);
-    if (problemStatus == LP_Status_Unset)
-    {
+    if (problemStatus == LP_Status_Unset) {
       HCrash crash;
       crash.crash(&model, Crash_Mode_Bs);
       solver.solve(&model);
@@ -1003,8 +636,7 @@
   model.util_reportSolverOutcome("Final:           ");
 #ifdef HiGHSDEV
   bool rpBnchmk = false;
-  if (rpBnchmk)
-  {
+  if (rpBnchmk) {
     int numCol = model.numCol;
     int numRow = model.numRow;
     printf(
@@ -1013,17 +645,10 @@
         "%10.3f,%10.3f,%10.3f,%10.3f,%10.3f,"
         "%20.10e,%10d,%10.3f,"
         "%d\n",
-<<<<<<< HEAD
-        model.getPrStatus(), model.modelName.c_str(), Presolve_ArgV,
-        Crash_ArgV, EdWt_ArgV, Price_ArgV, numRow, numCol, setupTime, presolve1Time,
-        crashTime, crossoverTime, presolve2Time, solveTime, postsolveTime,
-        model.objective, model.numberIteration, model.totalTime,
-=======
         model.getPrStatus(), model.modelName.c_str(), Presolve_ArgV, Crash_ArgV,
         EdWt_ArgV, Price_ArgV, numRow, numCol, setupTime, presolve1Time,
         crashTime, crossoverTime, presolve2Time, solveTime, postsolveTime,
         model.dualObjectiveValue, model.numberIteration, model.totalTime,
->>>>>>> ca1c0b4d
         solver.n_wg_DSE_wt);
     cout << flush;
   }
@@ -1031,17 +656,11 @@
   return 0;
 }
 
-<<<<<<< HEAD
-double presolve(HModel &mod, double &time)
-{
-  return 0;
-=======
 HighsStatus presolve(const HighsLp &lp, HighsLp &reduced_lp) {
   return HighsStatus::NotImplemented;
 }
 
 double presolve(HModel &mod, double &time) {
->>>>>>> ca1c0b4d
   cout << "------\n";
 
   HPresolve *pre = new HPresolve();
@@ -1071,23 +690,12 @@
     solver.solve(&mod);
     mod.util_reportSolverOutcome("Postsolve");
     time = mod.totalTime;
-<<<<<<< HEAD
-  }
-  else
-  {
-=======
   } else {
->>>>>>> ca1c0b4d
     if (status == HPresolve::Infeasible)
       mod.problemStatus = LP_Status_Infeasible;
     else if (status == HPresolve::Unbounded)
       mod.problemStatus = LP_Status_Unbounded;
-<<<<<<< HEAD
-    else
-    {
-=======
     else {
->>>>>>> ca1c0b4d
       std::cout << "Unknown, status=" << status << std::endl;
       mod.problemStatus = LP_Status_Failed;
       delete pre;
@@ -1205,15 +813,9 @@
 
 #ifdef EXT_PRESOLVE
 
-<<<<<<< HEAD
-void copyMatrix(const Problem<double> &problem, vector<int> &Astart, vector<int> &Aend, vector<int> &Aindex, vector<double> &Avalue)
-{
-
-=======
 void copyMatrix(const Problem<double> &problem, vector<int> &Astart,
                 vector<int> &Aend, vector<int> &Aindex,
                 vector<double> &Avalue) {
->>>>>>> ca1c0b4d
   int numCol = problem.getNCols();
   int nnz = problem.getConstraintMatrix().getNnz();
 
@@ -1237,21 +839,11 @@
   const double *Avalue_ = problem.getConstraintMatrix().getTransposeValues();
 
   int iPut = 0;
-<<<<<<< HEAD
-  for (size_t i = 0; i != vp.size(); ++i)
-  {
-    int col = vp.at(i).second;
-    int k = vp.at(i).first;
-    Astart.at(col) = iPut;
-    while (k < Aendtmp.at(col))
-    {
-=======
   for (size_t i = 0; i != vp.size(); ++i) {
     int col = vp.at(i).second;
     int k = vp.at(i).first;
     Astart.at(col) = iPut;
     while (k < Aendtmp.at(col)) {
->>>>>>> ca1c0b4d
       Avalue[iPut] = Avalue_[k];
       Aindex[iPut] = Aindex_[k];
       iPut++;
@@ -1299,15 +891,9 @@
   // presolve.addPresolveMethod(...);
   presolve.apply(problem);
 
-<<<<<<< HEAD
-  //Load presolved problem in solver
-
-  //Update old HModel and set up solver to solve
-=======
   // Load presolved problem in solver
 
   // Update old HModel and set up solver to solve
->>>>>>> ca1c0b4d
   vector<int> Astart = problem.getConstraintMatrix().getTransposeColStart();
   vector<int> Aend = problem.getConstraintMatrix().getTransposeColEnd();
 
@@ -1320,42 +906,23 @@
   // check if matrix copy is necessary
   int numCol = problem.getNCols();
   bool isNeeded = false;
-<<<<<<< HEAD
-  for (int i = 0; i < numCol; ++i)
-  {
-    if (Astart[i + 1] != Aend[i])
-    {
-=======
   for (int i = 0; i < numCol; ++i) {
     if (Astart[i + 1] != Aend[i]) {
->>>>>>> ca1c0b4d
       isNeeded = true;
       break;
     }
   }
 
-<<<<<<< HEAD
-  //if we need matrix copy
-  if (isNeeded)
-  {
-=======
   // if we need matrix copy
   if (isNeeded) {
->>>>>>> ca1c0b4d
     int nnz = problem.getConstraintMatrix().getNnz();
     Aindex.resize(nnz);
     Avalue.resize(nnz);
     copyMatrix(problem, Astart, Aend, Aindex, Avalue);
     Astart.at(numCol) = nnz;
   }
-<<<<<<< HEAD
-  //if not needed do not make matrix copy
-  else
-  {
-=======
   // if not needed do not make matrix copy
   else {
->>>>>>> ca1c0b4d
     Aindex_p = (int *)problem.getConstraintMatrix().getTransposeRowIndices();
     Avalue_p = (double *)problem.getConstraintMatrix().getTransposeValues();
   }
@@ -1388,11 +955,7 @@
 
   model.scaleModel();
 
-<<<<<<< HEAD
-  //solve
-=======
   // solve
->>>>>>> ca1c0b4d
   HDual solver;
   solver.solve(&model);
   double obj = model.util_getObjectiveValue();

/* * * * * * * * * * * * * * * * * * * * * * * * * * * * * * * * * * * * */
/*                                                                       */
/*    This file is part of the HiGHS linear optimization suite           */
/*                                                                       */
/*    Written and engineered 2008-2021 at the University of Edinburgh    */
/*                                                                       */
/*    Available as open-source under the MIT License                     */
/*                                                                       */
/*    Authors: Julian Hall, Ivet Galabova, Qi Huangfu, Leona Gottwald    */
/*    and Michael Feldmeier                                              */
/*                                                                       */
/* * * * * * * * * * * * * * * * * * * * * * * * * * * * * * * * * * * * */
/**@file Highs.h
 * @brief The HiGHS class
 */
#ifndef HIGHS_H_
#define HIGHS_H_

#include <sstream>

#include "lp_data/HighsLpUtils.h"
#include "lp_data/HighsModelObject.h"
#include "lp_data/HighsRanging.h"
#include "lp_data/HighsSolutionDebug.h"
#include "model/HighsModel.h"
#include "presolve/PresolveComponent.h"

/**
 * @brief Class to set parameters and run HiGHS
 */
class Highs {
 public:
  Highs();
  virtual ~Highs() {}

  /**
   * Methods for model input
   */

  /**
   * @brief Every model loading module eventually uses the first
   * passModel to communicate the model to HiGHS. It clears the vector
   * of HighsModelObjects (hmos), creates a HighsModelObject for the
   * LP and makes it the first of the vector of HighsModelObjects
   */
  HighsStatus passModel(
      HighsModel model  //!< The HighsModel instance for this model
  );

  HighsStatus passModel(HighsLp lp  //!< The HighsLp instance for this LP
  );

  HighsStatus passModel(const HighsInt num_col, const HighsInt num_row,
                        const HighsInt num_nz, const bool rowwise,
                        const HighsInt hessian_num_nz, const double* costs,
                        const double* col_lower, const double* col_upper,
                        const double* row_lower, const double* row_upper,
                        const HighsInt* astart, const HighsInt* aindex,
                        const double* avalue, const HighsInt* q_start,
                        const HighsInt* q_index, const double* q_value,
                        const HighsInt* integrality = NULL);

  HighsStatus passModel(const HighsInt num_col, const HighsInt num_row,
                        const HighsInt num_nz, const bool rowwise,
                        const double* costs, const double* col_lower,
                        const double* col_upper, const double* row_lower,
                        const double* row_upper, const HighsInt* astart,
                        const HighsInt* aindex, const double* avalue,
                        const HighsInt* integrality = NULL);

  /**
   * @brief reads in a model and initializes the HighsModelObject
   */
  HighsStatus readModel(const std::string filename  //!< the filename
  );

  /**
   * @brief reads in a basis
   */
  HighsStatus readBasis(const std::string filename  //!< the filename
  );

  /**
   * @brief Clears the current model
   */
  HighsStatus clearModel();

  /**
   * @brief Solves the model according to the specified options
   */
  HighsStatus run();

  /**
   * @brief Presolve the model
   */
  HighsStatus presolve();

  /**
   * @brief writes the current solution to a file
   */
  HighsStatus writeSolution(const std::string filename,  //!< the filename
                            const bool pretty = false)
      const;  //!< Write in pretty (human-readable) format

  /**
   * Methods for HiGHS option input/output
   */

  /**
   * @brief Sets an option to the bool/int/double/string  value if it's
   * legal and, for bool/int/double, only if it's of the correct type
   */

  HighsStatus setOptionValue(const std::string& option,  //!< The option name
                             const bool value            //!< The option value
  );

  HighsStatus setOptionValue(const std::string& option,  //!< The option name
                             const HighsInt value        //!< The option value
  );

#ifdef HIGHSINT64
  HighsStatus setOptionValue(const std::string& option,  //!< The option name
                             const int value             //!< The option value
  ) {
    return setOptionValue(option, HighsInt{value});
  }
#endif

  HighsStatus setOptionValue(const std::string& option,  //!< The option name
                             const double value          //!< The option value
  );

  HighsStatus setOptionValue(const std::string& option,  //!< The option name
                             const std::string value     //!< The option value
  );

  HighsStatus setOptionValue(const std::string& option,  //!< The option name
                             const char* value           //!< The option value
  );

  HighsStatus readOptions(const std::string filename  //!< The filename
  );

  HighsStatus passOptions(const HighsOptions& options  //!< The options
  );

  const HighsOptions& getOptions();

  /**
   * @brief Gets an option value as bool/int/double/string and, for
   * bool/int/double, only if it's of the correct type.
   */
  HighsStatus getOptionValue(const std::string& option,  //!< The option name
                             bool& value                 //!< The option value
  );

  HighsStatus getOptionValue(const std::string& option,  //!< The option name
                             HighsInt& value             //!< The option value
  );

  HighsStatus getOptionValue(const std::string& option,  //!< The option name
                             double& value               //!< The option value
  );

  HighsStatus getOptionValue(const std::string& option,  //!< The option name
                             std::string& value          //!< The option value
  );

  /**
   * @brief Get the type expected by an option
   */
  HighsStatus getOptionType(const std::string& option,  //!< The option name
                            HighsOptionType& type       //!< The option type
  );

  const HighsOptions& getOptions() const;

  HighsStatus resetOptions();

  HighsStatus writeOptions(const std::string filename,  //!< The filename
                           const bool report_only_non_default_values = true);

  /**
   * @brief Gets an option value as int/double, and only if it's of the correct
   * type.
   */

  const HighsInfo& getInfo() const;

  HighsStatus getInfoValue(const std::string& info,  //!< The info name
                           HighsInt& value           //!< The info value
  );

  HighsStatus getInfoValue(const std::string& info,  //!< The info name
                           double& value) const;     //!< The info value

  HighsStatus writeInfo(const std::string filename  //!< The filename
  );
  /**
   * Methods for model output
   */

  /**
   * @brief Returns the presolved HighsModel instance in HiGHS
   */
  const HighsLp& getPresolvedModel() const { return presolved_lp_; }

  /**
   * @brief Returns the HighsLp instance in the HiGHS model
   */
  const HighsLp& getLp() const { return model_.lp_; }

  /**
   * @brief Returns the model in HiGHS
   */
  const HighsModel& getModel() const { return model_; }

  /**
   * @brief Returns the HighsSolution
   */
  const HighsSolution& getSolution() const { return solution_; }

  /**
   * @brief Returns the HighsBasis
   */
  const HighsBasis& getBasis() const { return basis_; }

  /**
   * @brief Returns the current model status
   */
  const HighsModelStatus& getModelStatus(const bool scaled_model = false) const;

  /**
   * @brief Indicates whether a dual unbounded ray exdists, and gets
   * it if it does and dual_ray is not NULL
   */
  HighsStatus getDualRay(bool& has_dual_ray, double* dual_ray_value = NULL);

  /**
   * @brief Indicates whether a primal unbounded ray exdists, and gets
   * it if it does and primal_ray is not NULL
   */
  HighsStatus getPrimalRay(bool& has_primal_ray,
                           double* primal_ray_value = NULL);

  /**
   * @brief Gets the ranging information for the current LP
   */
  HighsStatus getRanging(HighsRanging& ranging);

  /**
   * @brief Gets the current model objective value
   */
  double getObjectiveValue() { return info_.objective_function_value; }

  /**
   * Methods for operations with the invertible representation of the
   * current basis matrix
   */

  /**
   * @brief Gets the basic variables in the order corresponding to
   * calls to getBasisInverseRow, getBasisInverseCol, getBasisSolve,
   * getBasisTransposeSolve, getReducedRow and getReducedColumn. As
   * required by SCIP, non-negative entries are indices of columns,
   * and negative entries are -(row_index+1).
   */
  HighsStatus getBasicVariables(HighsInt* basic_variables  //!< Basic variables
  );
  /**
   * @brief Gets a row of \f$B^{-1}\f$ for basis matrix \f$B\f$
   */
  HighsStatus getBasisInverseRow(
      const HighsInt row,           //!< Index of row required
      double* row_vector,           //!< Row required
      HighsInt* row_num_nz = NULL,  //!< Number of nonzeros
      HighsInt* row_indices = NULL  //!< Indices of nonzeros
  );

  /**
   * @brief Gets a column of \f$B^{-1}\f$ for basis matrix \f$B\f$
   */
  HighsStatus getBasisInverseCol(
      const HighsInt col,           //!< Index of column required
      double* col_vector,           //!< Column required
      HighsInt* col_num_nz = NULL,  //!< Number of nonzeros
      HighsInt* col_indices = NULL  //!< Indices of nonzeros
  );

  /**
   * @brief Forms \f$\mathbf{x}=B^{-1}\mathbf{b}\f$ for a given vector
   * \f$\mathbf{b}\f$
   */
  HighsStatus getBasisSolve(
      const double* rhs,                 //!< RHS \f$\mathbf{b}\f$
      double* solution_vector,           //!< Solution  \f$\mathbf{x}\f$
      HighsInt* solution_num_nz = NULL,  //!< Number of nonzeros
      HighsInt* solution_indices = NULL  //!< Indices of nonzeros
  );

  /**
   * @brief Forms \f$\mathbf{x}=B^{-T}\mathbf{b}\f$ for a given vector
   * \f$\mathbf{b}\f$
   */
  HighsStatus getBasisTransposeSolve(
      const double* rhs,                 //!< RHS \f$\mathbf{b}\f$
      double* solution_vector,           //!< Solution  \f$\mathbf{x}\f$
      HighsInt* solution_nz = NULL,      //!< Number of nonzeros
      HighsInt* solution_indices = NULL  //!< Indices of nonzeros
  );

  /**
   * @brief Forms a row of \f$B^{-1}A\f$
   */
  HighsStatus getReducedRow(
      const HighsInt row,            //!< Index of row required
      double* row_vector,            //!< Row required
      HighsInt* row_num_nz = NULL,   //!< Number of nonzeros
      HighsInt* row_indices = NULL,  //!< Indices of nonzeros
      const double* pass_basis_inverse_row_vector =
          NULL  //!< Necessary row of \f$B^{-1}\f$
  );

  /**
   * @brief Forms a column of \f$B^{-1}A\f$
   */
  HighsStatus getReducedColumn(
      const HighsInt col,           //!< Index of column required
      double* col_vector,           //!< Column required
      HighsInt* col_num_nz = NULL,  //!< Number of nonzeros
      HighsInt* col_indices = NULL  //!< Indices of nonzeros
  );

  /**
   * @brief Get the number of columns in the LP of the (first?)
   * HighsModelObject
   */
  HighsInt getNumCols() const { return model_.lp_.numCol_; }

  /**
   * @brief Get the number of rows in the LP of the (first?)
   * HighsModelObject
   */
  HighsInt getNumRows() const { return model_.lp_.numRow_; }

  /**
   * @brief Get the number of entries in the LP of the (first?)
   * HighsModelObject
   */
  HighsInt getNumEntries() {
    if (model_.lp_.numCol_) return model_.lp_.Astart_[model_.lp_.numCol_];
    return 0;
  }

  /**
   * @brief Get the objective sense of the model
   */
  bool getObjectiveSense(ObjSense& sense);

  /**
   * @brief Get multiple columns from the model given by an interval
   */
  bool getCols(const HighsInt from_col,  //!< The index of the first column to
                                         //!< get from the model
               const HighsInt to_col,  //!< One more than the last column to get
                                       //!< from the model
               HighsInt& num_col,      //!< Number of columns got from the model
               double* costs,          //!< Array of size num_col with costs
               double* lower,     //!< Array of size num_col with lower bounds
               double* upper,     //!< Array of size num_col with upper bounds
               HighsInt& num_nz,  //!< Number of nonzeros got from the model
               HighsInt* matrix_start,  //!< Array of size num_col with start
                                        //!< indices of the columns
               HighsInt* matrix_index,  //!< Array of size num_nz with row
                                        //!< indices for the columns
               double* matrix_value  //!< Array of size num_nz with row values
                                     //!< for the columns
  );

  /**
   * @brief Get multiple columns from the model given by a set
   */
  bool getCols(
      const HighsInt num_set_entries,  //!< The number of indides in the set
      const HighsInt* set,     //!< Array of size num_set_entries with indices
                               //!< of columns to get
      HighsInt& num_col,       //!< Number of columns got from the model
      double* costs,           //!< Array of size num_col with costs
      double* lower,           //!< Array of size num_col with lower bounds
      double* upper,           //!< Array of size num_col with upper bounds
      HighsInt& num_nz,        //!< Number of nonzeros got from the model
      HighsInt* matrix_start,  //!< Array of size num_col with start indices
                               //!< of the columns
      HighsInt* matrix_index,  //!< Array of size num_nz with row indices
                               //!< for the columns
      double* matrix_value     //!< Array of size num_nz with row values
                               //!< for the columns
  );

  /**
   * @brief Get multiple columns from the model given by a mask
   */
  bool getCols(
      const HighsInt* mask,    //!< Full length array with 1 => get; 0 => not
      HighsInt& num_col,       //!< Number of columns got from the model
      double* costs,           //!< Array of size num_col with costs
      double* lower,           //!< Array of size num_col with lower bounds
      double* upper,           //!< Array of size num_col with upper bounds
      HighsInt& num_nz,        //!< Number of nonzeros got from the model
      HighsInt* matrix_start,  //!<  Array of size num_col with start
                               //!<  indices of the columns
      HighsInt* matrix_index,  //!<  Array of size num_nz with row indices
                               //!<  for the columns
      double* matrix_value     //!<  Array of size num_nz with row values
                               //!<  for the columns
  );

  /**
   * @brief Get multiple rows from the model given by an interval
   */
  bool getRows(
      const HighsInt
          from_row,  //!< The index of the first row to get from the model
      const HighsInt to_row,  //!< One more than the last row get from the model
      HighsInt& num_row,      //!< Number of rows got from the model
      double* lower,          //!< Array of size num_row with lower bounds
      double* upper,          //!< Array of size num_row with upper bounds
      HighsInt& num_nz,       //!< Number of nonzeros got from the model
      HighsInt* matrix_start,  //!< Array of size num_row with start indices of
                               //!< the rows
      HighsInt* matrix_index,  //!< Array of size num_nz with column indices for
                               //!< the rows
      double* matrix_value  //!< Array of size num_nz with column values for the
                            //!< rows
  );

  /**
   * @brief Get multiple rows from the model given by a set
   */
  bool getRows(
      const HighsInt num_set_entries,  //!< The number of indides in the set
      const HighsInt* set,     //!< Array of size num_set_entries with indices
                               //!< of rows to get
      HighsInt& num_row,       //!< Number of rows got from the model
      double* lower,           //!< Array of size num_row with lower bounds
      double* upper,           //!< Array of size num_row with upper bounds
      HighsInt& num_nz,        //!< Number of nonzeros got from the model
      HighsInt* matrix_start,  //!< Array of size num_row with start indices
                               //!< of the rows
      HighsInt* matrix_index,  //!< Array of size num_nz with column indices
                               //!< for the rows
      double* matrix_value     //!< Array of size num_nz with column
                               //!< values for the rows
  );

  /**
   * @brief Get multiple rows from the model given by a mask
   */
  bool getRows(
      const HighsInt* mask,    //!< Full length array with 1 => get; 0 => not
      HighsInt& num_row,       //!< Number of rows got from the model
      double* lower,           //!< Array of size num_row with lower bounds
      double* upper,           //!< Array of size num_row with upper bounds
      HighsInt& num_nz,        //!< Number of nonzeros got from the model
      HighsInt* matrix_start,  //!< Array of size num_row with start indices
                               //!< of the rows
      HighsInt* matrix_index,  //!< Array of size num_nz with column indices
                               //!< for the rows
      double* matrix_value     //!< Array of size num_nz with column
                               //!< values for the rows
  );

  /**
   * @brief Get a matrix coefficient
   */
  bool getCoeff(const HighsInt row,  //!< Row of coefficient to be got
                const HighsInt col,  //!< Column of coefficient to be got
                double& value        //!< Coefficient
  );

  /**
   * @brief writes out current model
   */
  HighsStatus writeModel(const std::string filename  //!< the filename
  );

  /**
   * @brief writes out current basis
   */
  HighsStatus writeBasis(const std::string filename  //!< the filename
  );

  /**
   * Methods for model modification
   */

  /**
   * @brief Change the objective sense of the model
   */
  bool changeObjectiveSense(const ObjSense sense  //!< New objective sense
  );

  /**
   * @brief Change the integrality of a column
   */
  bool changeColIntegrality(
      const HighsInt
          col,  //!< The index of the column whose integrality is to change
      const HighsVarType integrality  //!< The new integrality
  );

  /**
   * @brief Change the integrality of multiple columns given by an interval
   */
  bool changeColsIntegrality(
      const HighsInt from_col,  //!< The index of the first column whose
                                //!< integrality changes
      const HighsInt to_col,    //!< One more than the index of the last column
                                //!< whose integrality changes
      const HighsVarType*
          integrality  //!< Array of size num_set_entries with new integrality
  );

  /**
   * @brief Change the integrality of multiple columns given by a set of indices
   */
  bool changeColsIntegrality(
      const HighsInt num_set_entries,  //!< The number of indides in the set
      const HighsInt* set,  //!< Array of size num_set_entries with indices of
                            //!< columns whose integralitys change
      const HighsVarType*
          integrality  //!< Array of size num_set_entries with new integrality
  );

  /**
   * @brief Change the integrality of multiple columns given by a mask
   */
  bool changeColsIntegrality(
      const HighsInt* mask,  //!< Full length array with 1 => change; 0 => not
      const HighsVarType* integrality  //!< Full length array of new integrality
  );

  /**
   * @brief Change the cost of a column
   */
  bool changeColCost(
      const HighsInt col,  //!< The index of the column whose cost is to change
      const double cost    //!< The new cost
  );

  /**
   * @brief Change the cost of multiple columns given by an interval
   */
  bool changeColsCost(
      const HighsInt
          from_col,  //!< The index of the first column whose cost changes
      const HighsInt to_col,  //!< One more than the index of the last column
                              //!< whose cost changes
      const double* cost      //!< Array of size num_set_entries with new costs
  );

  /**
   * @brief Change the cost of multiple columns given by a set of indices
   */
  bool changeColsCost(
      const HighsInt num_set_entries,  //!< The number of indides in the set
      const HighsInt* set,  //!< Array of size num_set_entries with indices of
                            //!< columns whose costs change
      const double* cost    //!< Array of size num_set_entries with new costs
  );

  /**
   * @brief Change the cost of multiple columns given by a mask
   */
  bool changeColsCost(
      const HighsInt* mask,  //!< Full length array with 1 => change; 0 => not
      const double* cost     //!< Full length array of new costs
  );

  /**
   * @brief Change the bounds of a column
   */
  bool changeColBounds(const HighsInt col,  //!< The index of the column whose
                                            //!< bounds are to change
                       const double lower,  //!< The new lower bound
                       const double upper   //!< The new upper bound
  );

  /**
   * @brief Change the bounds of multiple columns given by an interval
   */
  bool changeColsBounds(
      const HighsInt
          from_col,  //!< The index of the first column whose bounds change
      const HighsInt to_col,  //!< One more than the index of the last column
                              //!< whose bounds change
      const double*
          lower,  //!< Array of size to_col-from_col with new lower bounds
      const double*
          upper  //!< Array of size to_col-from_col with new upper bounds
  );

  /**
   * @brief Change the bounds of multiple columns given by a set of indices
   */
  bool changeColsBounds(
      const HighsInt num_set_entries,  //!< The number of indides in the set
      const HighsInt* set,  //!< Array of size num_set_entries with indices of
                            //!< columns whose bounds change
      const double*
          lower,  //!< Array of size num_set_entries with new lower bounds
      const double*
          upper  //!< Array of size num_set_entries with new upper bounds
  );

  /**
   * @brief Change the cost of multiple columns given by a mask
   */
  bool changeColsBounds(
      const HighsInt* mask,  //!< Full length array with 1 => change; 0 => not
      const double* lower,   //!< Full length array of new lower bounds
      const double* upper    //!< Full length array of new upper bounds
  );

  /**
   * @brief Change the bounds of a row
   */
  bool changeRowBounds(
      const HighsInt row,  //!< The index of the row whose bounds are to change
      const double lower,  //!< The new lower bound
      const double upper   //!< The new upper bound
  );

  /**
   * @brief Change the bounds of multiple rows given by an interval
   */
  bool changeRowsBounds(const HighsInt from_row, const HighsInt to_row,
                        const double* lower, const double* upper);

  /**
   * @brief Change the bounds of multiple rows given by a set of indices
   */
  bool changeRowsBounds(
      const HighsInt num_set_entries,  //!< The number of indides in the set
      const HighsInt* set,  //!< Array of size num_set_entries with indices of
                            //!< rows whose bounds change
      const double*
          lower,  //!< Array of size num_set_entries with new lower bounds
      const double*
          upper  //!< Array of size num_set_entries with new upper bounds
  );

  /**
   * @brief Change the cost of multiple rows given by a mask
   */
  bool changeRowsBounds(
      const HighsInt* mask,  //!< Full length array with 1 => change; 0 => not
      const double* lower,   //!< Full length array of new lower bounds
      const double* upper    //!< Full length array of new upper bounds
  );

  /**
   * @brief Change a matrix coefficient
   */
  bool changeCoeff(const HighsInt row,  //!< Row of coefficient to be changed
                   const HighsInt col,  //!< Column of coefficient to be changed
                   const double value   //!< Coefficient
  );
  /**
   * @brief Adds a row to the model
   */
  bool addRow(
      const double lower,         //!< Lower bound of the row
      const double upper,         //!< Upper bound of the row
      const HighsInt num_new_nz,  //!< Number of nonzeros in the row
      const HighsInt*
          indices,          //!< Array of size num_new_nz with column indices
      const double* values  //!< Array of size num_new_nz with column values
  );

  /**
   * @brief Adds multiple rows to the model
   */
  bool addRows(
      const HighsInt num_new_row,  //!< Number of new rows
      const double* lower,  //!< Array of size num_new_row with lower bounds
      const double* upper,  //!< Array of size num_new_row with upper bounds
      const HighsInt num_new_nz,  //!< Number of new nonzeros
      const HighsInt*
          starts,  //!< Array of size num_new_row with start indices of the rows
      const HighsInt* indices,  //!< Array of size num_new_nz with column
                                //!< indices for all rows
      const double*
          values  //!< Array of size num_new_nz with column values for all rows
  );

  /**
   * @brief Adds a column to the model
   */
  bool addCol(
      const double cost,          //!< Cost of the column
      const double lower,         //!< Lower bound of the column
      const double upper,         //!< Upper bound of the column
      const HighsInt num_new_nz,  //!< Number of nonzeros in the column
      const HighsInt* indices,    //!< Array of size num_new_nz with row indices
      const double* values        //!< Array of size num_new_nz with row values
  );

  /**
   * @brief Adds multiple columns to the model
   */
  bool addCols(
      const HighsInt num_new_col,  //!< Number of new columns
      const double* costs,         //!< Array of size num_new_col with costs
      const double* lower,  //!< Array of size num_new_col with lower bounds
      const double* upper,  //!< Array of size num_new_col with upper bounds
      const HighsInt num_new_nz,  //!< Number of new nonzeros
      const HighsInt* starts,  //!< Array of size num_new_row with start indices
                               //!< of the columns
      const HighsInt* indices,  //!< Array of size num_new_nz with row indices
                                //!< for all columns
      const double*
          values  //!< Array of size num_new_nz with row values for all columns
  );

  /**
   * @brief Delete multiple columns from the model given by an interval
   */
  bool deleteCols(const HighsInt from_col,  //!< The index of the first column
                                            //!< to delete from the model
                  const HighsInt to_col  //!< One more than the last column to
                                         //!< delete from the model
  );

  /**
   * @brief Delete multiple columns from the model given by a set
   */
  bool deleteCols(
      const HighsInt num_set_entries,  //!< The number of indides in the set
      const HighsInt* set  //!< Array of size num_set_entries with indices of
                           //!< columns to delete
  );

  /**
   * @brief Delete multiple columns from the model given by a mask
   */
  bool deleteCols(
      HighsInt* mask  //!< Full length array with 1 => delete; !0 => not. The
                      //!< new index of any column
                      //! not deleted is returned in place of the value 0.
  );

  /**
   * @brief Delete multiple rows from the model given by an interval
   */
  bool deleteRows(const HighsInt from_row,  //!< The index of the first row to
                                            //!< delete from the model
                  const HighsInt to_row  //!< One more than the last row delete
                                         //!< from the model
  );

  /**
   * @brief Delete multiple rows from the model given by a set
   */
  bool deleteRows(
      const HighsInt num_set_entries,  //!< The number of indides in the set
      const HighsInt* set  //!< Array of size num_set_entries with indices of
                           //!< columns to delete
  );

  /**
   * @brief Delete multiple rows from the model given by a mask
   */
  bool deleteRows(HighsInt* mask  //!< Full length array with 1 => delete; 0 =>
                                  //!< not. The new index of any row not deleted
                                  //!< is returned in place of the value 0.
  );

  /**
   * @brief Scale a matrix column (and cost) by a constant - flipping bounds if
   * the constant is negative
   */
  bool scaleCol(const HighsInt col,    //!< Column to change
                const double scaleval  //!< Scaling value
  );

  /**
   * @brief Scale a matrix row by a constant - flipping bounds if the constant
   * is negative
   */
  bool scaleRow(const HighsInt row,    //!< Row to change
                const double scaleval  //!< Scaling value
  );

  /**
   * Other methods for specialist applications
   */

  /**
   * Methods for setting the basis and solution
   */

  /**
   * @brief Uses the HighsSolution passed to set the solution for the
   * LP of the (first?) HighsModelObject, according to ?? TODO Understand this
   * ??
   */
  // In the solution passed as a parameter below can have one or many of
  // col_value, col_dual and row_dual set. If any of them are not set the
  // solution in Highs does not get updated.
  HighsStatus setSolution(
      const HighsSolution& solution  //!< Solution to be used
  );

  /**
   * @brief Uses the HighsBasis passed to set the basis for the
   * LP of the (first?) HighsModelObject
   */
  HighsStatus setBasis(const HighsBasis& basis  //!< Basis to be used
  );

  /**
   * @brief Clears the HighsBasis for the LP of the HighsModelObject
   */
  HighsStatus setBasis();

  /**
   * @brief Gets the value of infinity used by HiGHS
   */
  double getInfinity();

  /**
   * @brief Gets the run time of HiGHS
   */
  double getRunTime();
  /**
   * @brief Clear data associated with solving the model: basis, solution and
   * internal data etc
   */
  HighsStatus clearSolver();

#ifdef HiGHSDEV
  /**
   * @brief Report the model status, solution and basis vector sizes and basis
   * validity
   */
  void reportModelStatusSolutionBasis(const std::string message,
                                      const HighsInt hmo_ix = -1);
#endif

  std::string modelStatusToString(const HighsModelStatus model_status) const;

  std::string solutionStatusToString(const HighsInt solution_status);

  void setMatrixOrientation(const MatrixOrientation& desired_orientation =
                                MatrixOrientation::kColwise);

#ifdef OSI_FOUND
  friend class OsiHiGHSSolverInterface;
#endif
  // Start of deprecated methods

  HighsStatus setHighsOptionValue(
      const std::string& option,  //!< The option name
      const bool value            //!< The option value
  );

  HighsStatus setHighsOptionValue(
      const std::string& option,  //!< The option name
      const HighsInt value        //!< The option value
  );

#ifdef HIGHSINT64
  HighsStatus setHighsOptionValue(
      const std::string& option,  //!< The option name
      const int value             //!< The option value
  ) {
    deprecationMessage("setHighsOptionValue", "setOptionValue");
    return setOptionValue(option, HighsInt{value});
  }
#endif

  HighsStatus setHighsOptionValue(
      const std::string& option,  //!< The option name
      const double value          //!< The option value
  );

  HighsStatus setHighsOptionValue(
      const std::string& option,  //!< The option name
      const std::string value     //!< The option value
  );

  HighsStatus setHighsOptionValue(
      const std::string& option,  //!< The option name
      const char* value           //!< The option value
  );

  HighsStatus readHighsOptions(const std::string filename  //!< The filename
  );

  HighsStatus passHighsOptions(const HighsOptions& options  //!< The options
  );

  HighsStatus getHighsOptionValue(
      const std::string& option,  //!< The option name
      bool& value                 //!< The option value
  );

  HighsStatus getHighsOptionValue(
      const std::string& option,  //!< The option name
      HighsInt& value             //!< The option value
  );

  HighsStatus getHighsOptionValue(
      const std::string& option,  //!< The option name
      double& value               //!< The option value
  );

  HighsStatus getHighsOptionValue(
      const std::string& option,  //!< The option name
      std::string& value          //!< The option value
  );

  HighsStatus getHighsOptionType(
      const std::string& option,  //!< The option name
      HighsOptionType& type       //!< The option type
  );

  const HighsOptions& getHighsOptions() const;

  HighsStatus resetHighsOptions();

  HighsStatus writeHighsOptions(
      const std::string filename,  //!< The filename
      const bool report_only_non_default_values = true);

  HighsInt getSimplexIterationCount() {
    deprecationMessage("getSimplexIterationCount", "None");
    return info_.simplex_iteration_count;
  }

  HighsStatus setHighsLogfile(FILE* logfile = NULL);

  HighsStatus setHighsOutput(FILE* output = NULL);

  const HighsInfo& getHighsInfo() const;

  HighsStatus getHighsInfoValue(const std::string& info,  //!< The info name
                                HighsInt& value           //!< The info value
  );

  HighsStatus getHighsInfoValue(const std::string& info,  //!< The info name
                                double& value) const;     //!< The info value

  HighsStatus writeHighsInfo(const std::string filename  //!< The filename
  );

  double getHighsInfinity();

  double getHighsRunTime();

  void deprecationMessage(const std::string method_name,
                          const std::string alt_method_name) const;

  // End of deprecated methods
 private:
  HighsSolution solution_;
  HighsBasis basis_;
<<<<<<< HEAD
  HighsLp lp_;
  HighsLp presolved_lp_;
=======
  HighsModel model_;
  //  HighsLp lp_;
>>>>>>> becd485f

  HighsTimer timer_;

  HighsOptions options_;
  HighsIterationCounts iteration_counts_;
  HighsInfo info_;

  HighsModelStatus model_status_ = HighsModelStatus::kNotset;
  HighsModelStatus scaled_model_status_ = HighsModelStatus::kNotset;

  // Each HighsModelObject holds a const ref to its lp_. There are at most two
  // entries in hmos_: the original LP and the LP reduced by presolve
  std::vector<HighsModelObject> hmos_;

  // Record of maximum number of OMP threads. If OMP is available then
  // it's set to the correct positive number in Highs::run()
  HighsInt omp_max_threads = 0;

  // This is strictly for debugging. It's used to check whether
  // returnFromRun() was called after the previous call to
  // Highs::run() and, assuming that this is always done, it checks
  // whether Highs::run() is called recursively.
  bool called_return_from_run = true;

  HighsStatus callSolveLp(const HighsInt model_index, const string message);
  HighsStatus callSolveQp();
  HighsStatus callSolveMip();

  PresolveComponent presolve_;
  HighsPresolveStatus runPresolve();
  HighsPostsolveStatus runPostsolve();

  HighsStatus openWriteFile(const string filename, const string method_name,
                            FILE*& file, bool& html) const;

  HighsStatus getUseModelStatus(
      HighsModelStatus& use_model_status,
      const double unscaled_primal_feasibility_tolerance,
      const double unscaled_dual_feasibility_tolerance,
      const bool rerun_from_logical_basis = false);

  bool unscaledOptimal(const double unscaled_primal_feasibility_tolerance,
                       const double unscaled_dual_feasibility_tolerance,
                       const bool report = false);

  bool haveHmo(const string method_name) const;

  void newHighsBasis();
  void forceHighsSolutionBasisSize();
  void setHighsModelStatusAndInfo(const HighsModelStatus model_status);
  void setHighsModelStatusBasisSolutionAndInfo();

  HighsStatus reset();

  void clearModelStatus();
  void clearSolution();
  void clearBasis();
  void clearInfo();
  void noSolution();

  HighsStatus returnFromRun(const HighsStatus return_status);
  HighsStatus returnFromHighs(const HighsStatus return_status);

  void underDevelopmentLogMessage(const std::string method_name);

  // Interface methods
  HighsStatus addColsInterface(HighsInt XnumNewCol, const double* XcolCost,
                               const double* XcolLower, const double* XcolUpper,
                               HighsInt XnumNewNZ, const HighsInt* XAstart,
                               const HighsInt* XAindex, const double* XAvalue);

  HighsStatus addRowsInterface(HighsInt XnumNewRow, const double* XrowLower,
                               const double* XrowUpper, HighsInt XnumNewNZ,
                               const HighsInt* XARstart,
                               const HighsInt* XARindex,
                               const double* XARvalue);

  HighsStatus deleteColsInterface(HighsIndexCollection& index_collection);

  HighsStatus deleteRowsInterface(HighsIndexCollection& index_collection);

  HighsStatus getColsInterface(const HighsIndexCollection& index_collection,
                               HighsInt& num_col, double* col_cost,
                               double* col_lower, double* col_upper,
                               HighsInt& num_nz, HighsInt* col_matrix_start,
                               HighsInt* col_matrix_index,
                               double* col_matrix_value);

  HighsStatus getRowsInterface(const HighsIndexCollection& index_collection,
                               HighsInt& num_row, double* row_lower,
                               double* row_upper, HighsInt& num_nz,
                               HighsInt* row_matrix_start,
                               HighsInt* row_matrix_index,
                               double* row_matrix_value);

  HighsStatus getCoefficientInterface(const HighsInt Xrow, const HighsInt Xcol,
                                      double& value);

  HighsStatus changeObjectiveSenseInterface(const ObjSense Xsense);
  HighsStatus changeIntegralityInterface(HighsIndexCollection& index_collection,
                                         const HighsVarType* usr_inegrality);
  HighsStatus changeCostsInterface(HighsIndexCollection& index_collection,
                                   const double* usr_col_cost);
  HighsStatus changeColBoundsInterface(HighsIndexCollection& index_collection,
                                       const double* usr_col_lower,
                                       const double* usr_col_upper);
  HighsStatus changeRowBoundsInterface(HighsIndexCollection& index_collection,
                                       const double* usr_row_lower,
                                       const double* usr_row_upper);
  HighsStatus changeCoefficientInterface(const HighsInt Xrow,
                                         const HighsInt Xcol,
                                         const double XnewValue);
  HighsStatus scaleColInterface(const HighsInt col, const double scaleval);
  HighsStatus scaleRowInterface(const HighsInt row, const double scaleval);
  HighsStatus setNonbasicStatusInterface(
      const HighsIndexCollection& index_collection, const bool columns);
  HighsStatus getBasicVariablesInterface(HighsInt* basic_variables);
  HighsStatus basisSolveInterface(const vector<double>& rhs,
                                  double* solution_vector,
                                  HighsInt* solution_num_nz,
                                  HighsInt* solution_indices, bool transpose);
  void clearBasisInterface();

  HighsStatus getDualRayInterface(bool& has_dual_ray, double* dual_ray_value);

  HighsStatus getPrimalRayInterface(bool& has_primal_ray,
                                    double* primal_ray_value);

  friend class HighsMipSolver;
};

#endif<|MERGE_RESOLUTION|>--- conflicted
+++ resolved
@@ -34,6 +34,16 @@
   virtual ~Highs() {}
 
   /**
+   * @brief Clears model and resets HiGHS for the empty model
+   */
+  HighsStatus clearModel();
+
+  /**
+   * @brief Resets HiGHS for the incumbent model
+   */
+  HighsStatus reset();
+
+  /**
    * Methods for model input
    */
 
@@ -81,9 +91,9 @@
   );
 
   /**
-   * @brief Clears the current model
-   */
-  HighsStatus clearModel();
+   * @brief Presolve the model
+   */
+  HighsStatus presolve();
 
   /**
    * @brief Solves the model according to the specified options
@@ -91,9 +101,9 @@
   HighsStatus run();
 
   /**
-   * @brief Presolve the model
-   */
-  HighsStatus presolve();
+   * @brief Postsolve the model
+   */
+  HighsStatus postsolve(const HighsSolution& solution, const HighsBasis& basis);
 
   /**
    * @brief writes the current solution to a file
@@ -204,7 +214,12 @@
   /**
    * @brief Returns the presolved HighsModel instance in HiGHS
    */
-  const HighsLp& getPresolvedModel() const { return presolved_lp_; }
+  const HighsLp& getPresolvedLp() const { return presolved_model_.lp_; }
+
+  /**
+   * @brief Returns the presolved HighsModel instance in HiGHS
+   */
+  const HighsModel& getPresolvedModel() const { return presolved_model_; }
 
   /**
    * @brief Returns the HighsLp instance in the HiGHS model
@@ -834,11 +849,6 @@
    * @brief Gets the run time of HiGHS
    */
   double getRunTime();
-  /**
-   * @brief Clear data associated with solving the model: basis, solution and
-   * internal data etc
-   */
-  HighsStatus clearSolver();
 
 #ifdef HiGHSDEV
   /**
@@ -967,20 +977,16 @@
  private:
   HighsSolution solution_;
   HighsBasis basis_;
-<<<<<<< HEAD
-  HighsLp lp_;
-  HighsLp presolved_lp_;
-=======
   HighsModel model_;
-  //  HighsLp lp_;
->>>>>>> becd485f
-
+  HighsModel presolved_model_;
+  //  HighsModel presolve_;
   HighsTimer timer_;
 
   HighsOptions options_;
   HighsIterationCounts iteration_counts_;
   HighsInfo info_;
 
+  HighsPresolveStatus model_presolve_status_ = HighsPresolveStatus::kNotPresolved;
   HighsModelStatus model_status_ = HighsModelStatus::kNotset;
   HighsModelStatus scaled_model_status_ = HighsModelStatus::kNotset;
 
@@ -998,6 +1004,7 @@
   // whether Highs::run() is called recursively.
   bool called_return_from_run = true;
 
+  void clearSolver();
   HighsStatus callSolveLp(const HighsInt model_index, const string message);
   HighsStatus callSolveQp();
   HighsStatus callSolveMip();
@@ -1026,9 +1033,8 @@
   void setHighsModelStatusAndInfo(const HighsModelStatus model_status);
   void setHighsModelStatusBasisSolutionAndInfo();
 
-  HighsStatus reset();
-
   void clearModelStatus();
+  void clearPresolve();
   void clearSolution();
   void clearBasis();
   void clearInfo();
@@ -1103,6 +1109,8 @@
                                     double* primal_ray_value);
 
   friend class HighsMipSolver;
+  friend class HighsLpRelaxation;
+  friend class HighsSearch;
 };
 
 #endif
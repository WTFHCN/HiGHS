--- conflicted
+++ resolved
@@ -43,22 +43,13 @@
   HighsStatus passModel(HighsLp lp  //!< The HighsLp instance for this LP
   );
 
-<<<<<<< HEAD
   HighsStatus passModel(const HighsInt num_col, const HighsInt num_row,
                         const HighsInt num_nz, const double* costs,
                         const double* col_lower, const double* col_upper,
                         const double* row_lower, const double* row_upper,
                         const HighsInt* astart, const HighsInt* aindex,
-                        const double* avalue);
-=======
-  HighsStatus passModel(const int num_col, const int num_row, const int num_nz,
-                        const double* costs, const double* col_lower,
-                        const double* col_upper, const double* row_lower,
-                        const double* row_upper, const int* astart,
-                        const int* aindex, const double* avalue,
-                        const int* integrality = NULL);
->>>>>>> f511720e
-
+                        const double* avalue,
+                        const HighsInt* integrality = NULL);
   /**
    * @brief reads in a model and initializes the HighsModelObject
    */
@@ -130,17 +121,6 @@
       const char* value           //!< The option value
   );
 
-<<<<<<< HEAD
-=======
-  // Deprecated
-  HighsStatus setHighsLogfile(FILE* logfile = NULL  //!< The log file
-  );
-
-  // Deprecated
-  HighsStatus setHighsOutput(FILE* output = NULL  //!< The log file
-  );
-
->>>>>>> f511720e
   HighsStatus readHighsOptions(const std::string filename  //!< The filename
   );
 
@@ -231,19 +211,6 @@
   const HighsModelStatus& getModelStatus(const bool scaled_model = false) const;
 
   /**
-<<<<<<< HEAD
-=======
-   * @brief Returns the objective function value (if known)
-   */
-  double getObjectiveValue() { return info_.objective_function_value; }
-
-  /**
-   * @brief Returns the simplex iteration count (if known) - Deprecated
-   */
-  int getSimplexIterationCount() { return info_.simplex_iteration_count; }
-
-  /**
->>>>>>> f511720e
    * @brief Indicates whether a dual unbounded ray exdists, and gets
    * it if it does and dual_ray is not NULL
    */
@@ -816,20 +783,12 @@
                                       const HighsInt hmo_ix = -1);
 #endif
 
-  // Deprecated
-  std::string highsModelStatusToString(
-      const HighsModelStatus model_status) const;
-
-<<<<<<< HEAD
+  std::string modelStatusToString(const HighsModelStatus model_status) const;
+
   std::string primalDualStatusToString(const HighsInt primal_dual_status);
 
   void setMatrixOrientation(const MatrixOrientation& desired_orientation =
                                 MatrixOrientation::COLWISE);
-=======
-  std::string modelStatusToString(const HighsModelStatus model_status) const;
-
-  std::string primalDualStatusToString(const int primal_dual_status);
->>>>>>> f511720e
 
 #ifdef OSI_FOUND
   friend class OsiHiGHSSolverInterface;

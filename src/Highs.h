--- conflicted
+++ resolved
@@ -111,13 +111,9 @@
   HighsStatus passHighsOptions(const HighsOptions& options  //!< The options
   );
 
-<<<<<<< HEAD
   const HighsOptions& getHighsOptions();
 
    /**
-=======
-  /**
->>>>>>> a8412703
    * @brief Gets an option value as bool/int/double/string and, for
    * bool/int/double, only if it's of the correct type.
    */

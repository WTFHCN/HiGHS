/* * * * * * * * * * * * * * * * * * * * * * * * * * * * * * * * * * * * */
/*                                                                       */
/*    This file is part of the HiGHS linear optimization suite           */
/*                                                                       */
/*    Written and engineered 2008-2021 at the University of Edinburgh    */
/*                                                                       */
/*    Available as open-source under the MIT License                     */
/*                                                                       */
/*    Authors: Julian Hall, Ivet Galabova, Qi Huangfu, Leona Gottwald    */
/*    and Michael Feldmeier                                              */
/*                                                                       */
/* * * * * * * * * * * * * * * * * * * * * * * * * * * * * * * * * * * * */
/**@file Highs.h
 * @brief The HiGHS class
 */
#ifndef HIGHS_H_
#define HIGHS_H_

#include <sstream>

#include "lp_data/HighsLpUtils.h"
#include "lp_data/HighsModelObject.h"
#include "lp_data/HighsRanging.h"
#include "lp_data/HighsSolutionDebug.h"
#include "model/HighsModel.h"
#include "presolve/PresolveComponent.h"

/**
 * @brief Class to set parameters and run HiGHS
 */
class Highs {
 public:
  Highs();
  virtual ~Highs() {
    FILE* log_file_stream = options_.log_options.log_file_stream;
    if (log_file_stream != NULL) {
      assert(log_file_stream != stdout);
      fclose(log_file_stream);
    }
  }

  /**
   * @brief Resets options and then calls clearModel()
   */
<<<<<<< HEAD
  void clear();
=======
  HighsStatus clear();
>>>>>>> 3cc7f58d

  /**
   * @brief Clears model and then calls clearSolver()
   */
<<<<<<< HEAD
  void clearModel();
=======
  HighsStatus clearModel();
>>>>>>> 3cc7f58d

  /**
   * @brief Clears solver, and creates a HiGHS model object for the LP
   * in HiGHS
   */
<<<<<<< HEAD
  void clearSolver();
=======
  HighsStatus clearSolver();
>>>>>>> 3cc7f58d

  /**
   * Methods for model input
   */

  /**
<<<<<<< HEAD
   * @brief Every model loading module eventually uses the first
   * passModel to communicate the model to HiGHS. It clears the vector
   * of HighsModelObjects (hmos), creates a HighsModelObject for the
=======
   * @brief Every model loading module eventually uses
   * passModel(HighsModel model) to communicate the model to HiGHS. It clears
   * the vector of HighsModelObjects (hmos), creates a HighsModelObject for the
>>>>>>> 3cc7f58d
   * LP and makes it the first of the vector of HighsModelObjects
   */
  HighsStatus passModel(
      HighsModel model  //!< The HighsModel instance for this model
  );

  HighsStatus passModel(HighsLp lp  //!< The HighsLp instance for this LP
  );

  HighsStatus passModel(const HighsInt num_col, const HighsInt num_row,
                        const HighsInt num_nz, const bool rowwise,
<<<<<<< HEAD
                        const HighsInt hessian_num_nz, const double* costs,
=======
                        const HighsInt hessian_num_nz, const HighsInt sense,
                        const double offset, const double* costs,
>>>>>>> 3cc7f58d
                        const double* col_lower, const double* col_upper,
                        const double* row_lower, const double* row_upper,
                        const HighsInt* astart, const HighsInt* aindex,
                        const double* avalue, const HighsInt* q_start,
                        const HighsInt* q_index, const double* q_value,
                        const HighsInt* integrality = NULL);

  HighsStatus passModel(const HighsInt num_col, const HighsInt num_row,
                        const HighsInt num_nz, const bool rowwise,
<<<<<<< HEAD
=======
                        const HighsInt sense, const double offset,
>>>>>>> 3cc7f58d
                        const double* costs, const double* col_lower,
                        const double* col_upper, const double* row_lower,
                        const double* row_upper, const HighsInt* astart,
                        const HighsInt* aindex, const double* avalue,
                        const HighsInt* integrality = NULL);

  /**
   * @brief reads in a model and initializes the HighsModelObject
   */
  HighsStatus readModel(const std::string filename  //!< the filename
  );

  /**
   * @brief reads in a basis
   */
  HighsStatus readBasis(const std::string filename  //!< the filename
  );

  /**
   * @brief Presolve the model
   */
  HighsStatus presolve();

  /**
   * @brief Solves the model according to the specified options
   */
  HighsStatus run();

  /**
   * @brief Postsolve the model
   */
  HighsStatus postsolve(const HighsSolution& solution, const HighsBasis& basis);

  /**
   * @brief writes the current solution to a file
   */
  HighsStatus writeSolution(const std::string filename,  //!< the filename
                            const bool pretty = false)
      const;  //!< Write in pretty (human-readable) format

  /**
   * Methods for HiGHS option input/output
   */

  /**
   * @brief Sets an option to the bool/int/double/string  value if it's
   * legal and, for bool/int/double, only if it's of the correct type
   */

  HighsStatus setOptionValue(const std::string& option,  //!< The option name
                             const bool value            //!< The option value
  );

  HighsStatus setOptionValue(const std::string& option,  //!< The option name
                             const HighsInt value        //!< The option value
  );

#ifdef HIGHSINT64
  HighsStatus setOptionValue(const std::string& option,  //!< The option name
                             const int value             //!< The option value
  ) {
    return setOptionValue(option, HighsInt{value});
  }
#endif

  HighsStatus setOptionValue(const std::string& option,  //!< The option name
                             const double value          //!< The option value
  );

  HighsStatus setOptionValue(const std::string& option,  //!< The option name
                             const std::string value     //!< The option value
  );

  HighsStatus setOptionValue(const std::string& option,  //!< The option name
                             const char* value           //!< The option value
  );

  HighsStatus readOptions(const std::string filename  //!< The filename
  );

  HighsStatus passOptions(const HighsOptions& options  //!< The options
  );

  const HighsOptions& getOptions();

  /**
   * @brief Gets an option value as bool/int/double/string and, for
   * bool/int/double, only if it's of the correct type.
   */
  HighsStatus getOptionValue(const std::string& option,  //!< The option name
                             bool& value                 //!< The option value
  );

  HighsStatus getOptionValue(const std::string& option,  //!< The option name
                             HighsInt& value             //!< The option value
  );

  HighsStatus getOptionValue(const std::string& option,  //!< The option name
                             double& value               //!< The option value
  );

  HighsStatus getOptionValue(const std::string& option,  //!< The option name
                             std::string& value          //!< The option value
  );

  /**
   * @brief Get the type expected by an option
   */
  HighsStatus getOptionType(const std::string& option,  //!< The option name
                            HighsOptionType& type       //!< The option type
  );

  const HighsOptions& getOptions() const;

  HighsStatus resetOptions();

  HighsStatus writeOptions(const std::string filename,  //!< The filename
                           const bool report_only_non_default_values = true);

  /**
   * @brief Gets an option value as int/double, and only if it's of the correct
   * type.
   */

  const HighsInfo& getInfo() const;

  HighsStatus getInfoValue(const std::string& info,  //!< The info name
                           HighsInt& value           //!< The info value
  );

  HighsStatus getInfoValue(const std::string& info,  //!< The info name
                           double& value) const;     //!< The info value

  HighsStatus writeInfo(const std::string filename  //!< The filename
  );
  /**
   * Methods for model output
   */

  /**
   * @brief Returns the presolved HighsModel instance in HiGHS
   */
  const HighsLp& getPresolvedLp() const { return presolved_model_.lp_; }

  /**
   * @brief Returns the presolved HighsModel instance in HiGHS
   */
  const HighsModel& getPresolvedModel() const { return presolved_model_; }

  /**
   * @brief Returns the HighsLp instance in the HiGHS model
   */
  const HighsLp& getLp() const { return model_.lp_; }

  /**
   * @brief Returns the model in HiGHS
   */
  const HighsModel& getModel() const { return model_; }

  /**
   * @brief Returns the HighsSolution
   */
  const HighsSolution& getSolution() const { return solution_; }

  /**
   * @brief Returns the HighsBasis
   */
  const HighsBasis& getBasis() const { return basis_; }

  /**
   * @brief Returns the current model status
   */
  const HighsModelStatus& getModelStatus(const bool scaled_model = false) const;

  /**
   * @brief Returns the current model status
   */
  const HighsPresolveStatus& getModelPresolveStatus() const {
    return model_presolve_status_;
  }

  /**
   * @brief Indicates whether a dual unbounded ray exdists, and gets
   * it if it does and dual_ray is not NULL
   */
  HighsStatus getDualRay(bool& has_dual_ray, double* dual_ray_value = NULL);

  /**
   * @brief Indicates whether a primal unbounded ray exdists, and gets
   * it if it does and primal_ray is not NULL
   */
  HighsStatus getPrimalRay(bool& has_primal_ray,
                           double* primal_ray_value = NULL);

  /**
   * @brief Gets the ranging information for the current LP
   */
  HighsStatus getRanging(HighsRanging& ranging);

  /**
   * @brief Gets the current model objective value
   */
  double getObjectiveValue() { return info_.objective_function_value; }

  /**
   * Methods for operations with the invertible representation of the
   * current basis matrix
   */

  /**
   * @brief Gets the basic variables in the order corresponding to
   * calls to getBasisInverseRow, getBasisInverseCol, getBasisSolve,
   * getBasisTransposeSolve, getReducedRow and getReducedColumn. As
   * required by SCIP, non-negative entries are indices of columns,
   * and negative entries are -(row_index+1).
   */
  HighsStatus getBasicVariables(HighsInt* basic_variables  //!< Basic variables
  );
  /**
   * @brief Gets a row of \f$B^{-1}\f$ for basis matrix \f$B\f$
   */
  HighsStatus getBasisInverseRow(
      const HighsInt row,           //!< Index of row required
      double* row_vector,           //!< Row required
      HighsInt* row_num_nz = NULL,  //!< Number of nonzeros
      HighsInt* row_indices = NULL  //!< Indices of nonzeros
  );

  /**
   * @brief Gets a column of \f$B^{-1}\f$ for basis matrix \f$B\f$
   */
  HighsStatus getBasisInverseCol(
      const HighsInt col,           //!< Index of column required
      double* col_vector,           //!< Column required
      HighsInt* col_num_nz = NULL,  //!< Number of nonzeros
      HighsInt* col_indices = NULL  //!< Indices of nonzeros
  );

  /**
   * @brief Forms \f$\mathbf{x}=B^{-1}\mathbf{b}\f$ for a given vector
   * \f$\mathbf{b}\f$
   */
  HighsStatus getBasisSolve(
      const double* rhs,                 //!< RHS \f$\mathbf{b}\f$
      double* solution_vector,           //!< Solution  \f$\mathbf{x}\f$
      HighsInt* solution_num_nz = NULL,  //!< Number of nonzeros
      HighsInt* solution_indices = NULL  //!< Indices of nonzeros
  );

  /**
   * @brief Forms \f$\mathbf{x}=B^{-T}\mathbf{b}\f$ for a given vector
   * \f$\mathbf{b}\f$
   */
  HighsStatus getBasisTransposeSolve(
      const double* rhs,                 //!< RHS \f$\mathbf{b}\f$
      double* solution_vector,           //!< Solution  \f$\mathbf{x}\f$
      HighsInt* solution_nz = NULL,      //!< Number of nonzeros
      HighsInt* solution_indices = NULL  //!< Indices of nonzeros
  );

  /**
   * @brief Forms a row of \f$B^{-1}A\f$
   */
  HighsStatus getReducedRow(
      const HighsInt row,            //!< Index of row required
      double* row_vector,            //!< Row required
      HighsInt* row_num_nz = NULL,   //!< Number of nonzeros
      HighsInt* row_indices = NULL,  //!< Indices of nonzeros
      const double* pass_basis_inverse_row_vector =
          NULL  //!< Necessary row of \f$B^{-1}\f$
  );

  /**
   * @brief Forms a column of \f$B^{-1}A\f$
   */
  HighsStatus getReducedColumn(
      const HighsInt col,           //!< Index of column required
      double* col_vector,           //!< Column required
      HighsInt* col_num_nz = NULL,  //!< Number of nonzeros
      HighsInt* col_indices = NULL  //!< Indices of nonzeros
  );

  /**
   * @brief Get the number of columns in the incumbent model
   */
  HighsInt getNumCols() const { return model_.lp_.numCol_; }

  /**
   * @brief Get the number of rows in the incumbent model
   */
  HighsInt getNumRows() const { return model_.lp_.numRow_; }
<<<<<<< HEAD
=======

  /**
   * @brief Get the number of (constraint matrix) nonzeros in the incumbent
   * model
   */
  HighsInt getNumNz() {
    if (model_.lp_.numCol_) return model_.lp_.Astart_[model_.lp_.numCol_];
    return 0;
  }
>>>>>>> 3cc7f58d

  /**
   * @brief Get the number of Hessian matrix nonzeros in the incumbent model
   */
<<<<<<< HEAD
  HighsInt getNumEntries() {
    if (model_.lp_.numCol_) return model_.lp_.Astart_[model_.lp_.numCol_];
=======
  HighsInt getHessianNumNz() {
    if (model_.hessian_.dim_)
      return model_.hessian_.q_start_[model_.hessian_.dim_];
>>>>>>> 3cc7f58d
    return 0;
  }

  /**
   * @brief Get the objective sense of the model
   */
  HighsStatus getObjectiveSense(ObjSense& sense);

  /**
   * @brief Get multiple columns from the model given by an interval
   */
  HighsStatus getCols(
      const HighsInt from_col,  //!< The index of the first column to
                                //!< get from the model
      const HighsInt to_col,    //!< One more than the last column to get
                                //!< from the model
      HighsInt& num_col,        //!< Number of columns got from the model
      double* costs,            //!< Array of size num_col with costs
      double* lower,            //!< Array of size num_col with lower bounds
      double* upper,            //!< Array of size num_col with upper bounds
      HighsInt& num_nz,         //!< Number of nonzeros got from the model
      HighsInt* matrix_start,   //!< Array of size num_col with start
                                //!< indices of the columns
      HighsInt* matrix_index,   //!< Array of size num_nz with row
                                //!< indices for the columns
      double* matrix_value      //!< Array of size num_nz with row values
                                //!< for the columns
  );

  /**
   * @brief Get multiple columns from the model given by a set
   */
  HighsStatus getCols(
      const HighsInt num_set_entries,  //!< The number of indides in the set
      const HighsInt* set,     //!< Array of size num_set_entries with indices
                               //!< of columns to get
      HighsInt& num_col,       //!< Number of columns got from the model
      double* costs,           //!< Array of size num_col with costs
      double* lower,           //!< Array of size num_col with lower bounds
      double* upper,           //!< Array of size num_col with upper bounds
      HighsInt& num_nz,        //!< Number of nonzeros got from the model
      HighsInt* matrix_start,  //!< Array of size num_col with start indices
                               //!< of the columns
      HighsInt* matrix_index,  //!< Array of size num_nz with row indices
                               //!< for the columns
      double* matrix_value     //!< Array of size num_nz with row values
                               //!< for the columns
  );

  /**
   * @brief Get multiple columns from the model given by a mask
   */
  HighsStatus getCols(
      const HighsInt* mask,    //!< Full length array with 1 => get; 0 => not
      HighsInt& num_col,       //!< Number of columns got from the model
      double* costs,           //!< Array of size num_col with costs
      double* lower,           //!< Array of size num_col with lower bounds
      double* upper,           //!< Array of size num_col with upper bounds
      HighsInt& num_nz,        //!< Number of nonzeros got from the model
      HighsInt* matrix_start,  //!<  Array of size num_col with start
                               //!<  indices of the columns
      HighsInt* matrix_index,  //!<  Array of size num_nz with row indices
                               //!<  for the columns
      double* matrix_value     //!<  Array of size num_nz with row values
                               //!<  for the columns
  );

  /**
   * @brief Get multiple rows from the model given by an interval
   */
  HighsStatus getRows(
      const HighsInt
          from_row,  //!< The index of the first row to get from the model
      const HighsInt to_row,  //!< One more than the last row get from the model
      HighsInt& num_row,      //!< Number of rows got from the model
      double* lower,          //!< Array of size num_row with lower bounds
      double* upper,          //!< Array of size num_row with upper bounds
      HighsInt& num_nz,       //!< Number of nonzeros got from the model
      HighsInt* matrix_start,  //!< Array of size num_row with start indices of
                               //!< the rows
      HighsInt* matrix_index,  //!< Array of size num_nz with column indices for
                               //!< the rows
      double* matrix_value  //!< Array of size num_nz with column values for the
                            //!< rows
  );

  /**
   * @brief Get multiple rows from the model given by a set
   */
  HighsStatus getRows(
      const HighsInt num_set_entries,  //!< The number of indides in the set
      const HighsInt* set,     //!< Array of size num_set_entries with indices
                               //!< of rows to get
      HighsInt& num_row,       //!< Number of rows got from the model
      double* lower,           //!< Array of size num_row with lower bounds
      double* upper,           //!< Array of size num_row with upper bounds
      HighsInt& num_nz,        //!< Number of nonzeros got from the model
      HighsInt* matrix_start,  //!< Array of size num_row with start indices
                               //!< of the rows
      HighsInt* matrix_index,  //!< Array of size num_nz with column indices
                               //!< for the rows
      double* matrix_value     //!< Array of size num_nz with column
                               //!< values for the rows
  );

  /**
   * @brief Get multiple rows from the model given by a mask
   */
  HighsStatus getRows(
      const HighsInt* mask,    //!< Full length array with 1 => get; 0 => not
      HighsInt& num_row,       //!< Number of rows got from the model
      double* lower,           //!< Array of size num_row with lower bounds
      double* upper,           //!< Array of size num_row with upper bounds
      HighsInt& num_nz,        //!< Number of nonzeros got from the model
      HighsInt* matrix_start,  //!< Array of size num_row with start indices
                               //!< of the rows
      HighsInt* matrix_index,  //!< Array of size num_nz with column indices
                               //!< for the rows
      double* matrix_value     //!< Array of size num_nz with column
                               //!< values for the rows
  );

  /**
   * @brief Get a matrix coefficient
   */
  HighsStatus getCoeff(const HighsInt row,  //!< Row of coefficient to be got
                       const HighsInt col,  //!< Column of coefficient to be got
                       double& value        //!< Coefficient
  );

  /**
   * @brief writes out current model
   */
  HighsStatus writeModel(const std::string filename  //!< the filename
  );

  /**
   * @brief writes out current basis
   */
  HighsStatus writeBasis(const std::string filename  //!< the filename
  );

  /**
   * Methods for model modification
   */

  /**
   * @brief Change the objective sense of the model
   */
  HighsStatus changeObjectiveSense(
      const ObjSense sense  //!< New objective sense
  );

  /**
   * @brief Change the integrality of a column
   */
  HighsStatus changeColIntegrality(
      const HighsInt
          col,  //!< The index of the column whose integrality is to change
      const HighsVarType integrality  //!< The new integrality
  );

  /**
   * @brief Change the integrality of multiple columns given by an interval
   */
  HighsStatus changeColsIntegrality(
      const HighsInt from_col,  //!< The index of the first column whose
                                //!< integrality changes
      const HighsInt to_col,    //!< One more than the index of the last column
                                //!< whose integrality changes
      const HighsVarType*
          integrality  //!< Array of size num_set_entries with new integrality
  );

  /**
   * @brief Change the integrality of multiple columns given by a set of indices
   */
  HighsStatus changeColsIntegrality(
      const HighsInt num_set_entries,  //!< The number of indides in the set
      const HighsInt* set,  //!< Array of size num_set_entries with indices of
                            //!< columns whose integralitys change
      const HighsVarType*
          integrality  //!< Array of size num_set_entries with new integrality
  );

  /**
   * @brief Change the integrality of multiple columns given by a mask
   */
  HighsStatus changeColsIntegrality(
      const HighsInt* mask,  //!< Full length array with 1 => change; 0 => not
      const HighsVarType* integrality  //!< Full length array of new integrality
  );

  /**
   * @brief Change the cost of a column
   */
  HighsStatus changeColCost(
      const HighsInt col,  //!< The index of the column whose cost is to change
      const double cost    //!< The new cost
  );

  /**
   * @brief Change the cost of multiple columns given by an interval
   */
  HighsStatus changeColsCost(
      const HighsInt
          from_col,  //!< The index of the first column whose cost changes
      const HighsInt to_col,  //!< One more than the index of the last column
                              //!< whose cost changes
      const double* cost      //!< Array of size num_set_entries with new costs
  );

  /**
   * @brief Change the cost of multiple columns given by a set of indices
   */
  HighsStatus changeColsCost(
      const HighsInt num_set_entries,  //!< The number of indides in the set
      const HighsInt* set,  //!< Array of size num_set_entries with indices of
                            //!< columns whose costs change
      const double* cost    //!< Array of size num_set_entries with new costs
  );

  /**
   * @brief Change the cost of multiple columns given by a mask
   */
  HighsStatus changeColsCost(
      const HighsInt* mask,  //!< Full length array with 1 => change; 0 => not
      const double* cost     //!< Full length array of new costs
  );

  /**
   * @brief Change the bounds of a column
   */
  HighsStatus changeColBounds(
      const HighsInt col,  //!< The index of the column whose
                           //!< bounds are to change
      const double lower,  //!< The new lower bound
      const double upper   //!< The new upper bound
  );

  /**
   * @brief Change the bounds of multiple columns given by an interval
   */
  HighsStatus changeColsBounds(
      const HighsInt
          from_col,  //!< The index of the first column whose bounds change
      const HighsInt to_col,  //!< One more than the index of the last column
                              //!< whose bounds change
      const double*
          lower,  //!< Array of size to_col-from_col with new lower bounds
      const double*
          upper  //!< Array of size to_col-from_col with new upper bounds
  );

  /**
   * @brief Change the bounds of multiple columns given by a set of indices
   */
  HighsStatus changeColsBounds(
      const HighsInt num_set_entries,  //!< The number of indides in the set
      const HighsInt* set,  //!< Array of size num_set_entries with indices of
                            //!< columns whose bounds change
      const double*
          lower,  //!< Array of size num_set_entries with new lower bounds
      const double*
          upper  //!< Array of size num_set_entries with new upper bounds
  );

  /**
   * @brief Change the cost of multiple columns given by a mask
   */
  HighsStatus changeColsBounds(
      const HighsInt* mask,  //!< Full length array with 1 => change; 0 => not
      const double* lower,   //!< Full length array of new lower bounds
      const double* upper    //!< Full length array of new upper bounds
  );

  /**
   * @brief Change the bounds of a row
   */
  HighsStatus changeRowBounds(
      const HighsInt row,  //!< The index of the row whose bounds are to change
      const double lower,  //!< The new lower bound
      const double upper   //!< The new upper bound
  );

  /**
   * @brief Change the bounds of multiple rows given by an interval
   */
  HighsStatus changeRowsBounds(const HighsInt from_row, const HighsInt to_row,
                               const double* lower, const double* upper);

  /**
   * @brief Change the bounds of multiple rows given by a set of indices
   */
  HighsStatus changeRowsBounds(
      const HighsInt num_set_entries,  //!< The number of indides in the set
      const HighsInt* set,  //!< Array of size num_set_entries with indices of
                            //!< rows whose bounds change
      const double*
          lower,  //!< Array of size num_set_entries with new lower bounds
      const double*
          upper  //!< Array of size num_set_entries with new upper bounds
  );

  /**
   * @brief Change the cost of multiple rows given by a mask
   */
  HighsStatus changeRowsBounds(
      const HighsInt* mask,  //!< Full length array with 1 => change; 0 => not
      const double* lower,   //!< Full length array of new lower bounds
      const double* upper    //!< Full length array of new upper bounds
  );

  /**
   * @brief Change a matrix coefficient
   */
  HighsStatus changeCoeff(
      const HighsInt row,  //!< Row of coefficient to be changed
      const HighsInt col,  //!< Column of coefficient to be changed
      const double value   //!< Coefficient
  );
  /**
   * @brief Adds a row to the model
   */
  HighsStatus addRow(
      const double lower,         //!< Lower bound of the row
      const double upper,         //!< Upper bound of the row
      const HighsInt num_new_nz,  //!< Number of nonzeros in the row
      const HighsInt*
          indices,          //!< Array of size num_new_nz with column indices
      const double* values  //!< Array of size num_new_nz with column values
  );

  /**
   * @brief Adds multiple rows to the model
   */
  HighsStatus addRows(
      const HighsInt num_new_row,  //!< Number of new rows
      const double* lower,  //!< Array of size num_new_row with lower bounds
      const double* upper,  //!< Array of size num_new_row with upper bounds
      const HighsInt num_new_nz,  //!< Number of new nonzeros
      const HighsInt*
          starts,  //!< Array of size num_new_row with start indices of the rows
      const HighsInt* indices,  //!< Array of size num_new_nz with column
                                //!< indices for all rows
      const double*
          values  //!< Array of size num_new_nz with column values for all rows
  );

  /**
   * @brief Adds a column to the model
   */
  HighsStatus addCol(
      const double cost,          //!< Cost of the column
      const double lower,         //!< Lower bound of the column
      const double upper,         //!< Upper bound of the column
      const HighsInt num_new_nz,  //!< Number of nonzeros in the column
      const HighsInt* indices,    //!< Array of size num_new_nz with row indices
      const double* values        //!< Array of size num_new_nz with row values
  );

  /**
   * @brief Adds multiple columns to the model
   */
  HighsStatus addCols(
      const HighsInt num_new_col,  //!< Number of new columns
      const double* costs,         //!< Array of size num_new_col with costs
      const double* lower,  //!< Array of size num_new_col with lower bounds
      const double* upper,  //!< Array of size num_new_col with upper bounds
      const HighsInt num_new_nz,  //!< Number of new nonzeros
      const HighsInt* starts,  //!< Array of size num_new_row with start indices
                               //!< of the columns
      const HighsInt* indices,  //!< Array of size num_new_nz with row indices
                                //!< for all columns
      const double*
          values  //!< Array of size num_new_nz with row values for all columns
  );

  /**
   * @brief Delete multiple columns from the model given by an interval
   */
  HighsStatus deleteCols(
      const HighsInt from_col,  //!< The index of the first column
                                //!< to delete from the model
      const HighsInt to_col     //!< One more than the last column to
                                //!< delete from the model
  );

  /**
   * @brief Delete multiple columns from the model given by a set
   */
  HighsStatus deleteCols(
      const HighsInt num_set_entries,  //!< The number of indides in the set
      const HighsInt* set  //!< Array of size num_set_entries with indices of
                           //!< columns to delete
  );

  /**
   * @brief Delete multiple columns from the model given by a mask
   */
  HighsStatus deleteCols(
      HighsInt* mask  //!< Full length array with 1 => delete; !0 => not. The
                      //!< new index of any column
                      //! not deleted is returned in place of the value 0.
  );

  /**
   * @brief Delete multiple rows from the model given by an interval
   */
  HighsStatus deleteRows(
      const HighsInt from_row,  //!< The index of the first row to
                                //!< delete from the model
      const HighsInt to_row     //!< One more than the last row delete
                                //!< from the model
  );

  /**
   * @brief Delete multiple rows from the model given by a set
   */
  HighsStatus deleteRows(
      const HighsInt num_set_entries,  //!< The number of indides in the set
      const HighsInt* set  //!< Array of size num_set_entries with indices of
                           //!< columns to delete
  );

  /**
   * @brief Delete multiple rows from the model given by a mask
   */
  HighsStatus deleteRows(
      HighsInt* mask  //!< Full length array with 1 => delete; 0 =>
                      //!< not. The new index of any row not deleted
                      //!< is returned in place of the value 0.
  );

  /**
   * @brief Scale a matrix column (and cost) by a constant - flipping bounds if
   * the constant is negative
   */
  HighsStatus scaleCol(const HighsInt col,    //!< Column to change
                       const double scaleval  //!< Scaling value
  );

  /**
   * @brief Scale a matrix row by a constant - flipping bounds if the constant
   * is negative
   */
  HighsStatus scaleRow(const HighsInt row,    //!< Row to change
                       const double scaleval  //!< Scaling value
  );

  /**
   * Other methods for specialist applications
   */

  /**
   * Methods for setting the basis and solution
   */

  /**
   * @brief Uses the HighsSolution passed to set the solution for the
   * LP of the (first?) HighsModelObject, according to ?? TODO Understand this
   * ??
   */
  // In the solution passed as a parameter below can have one or many of
  // col_value, col_dual and row_dual set. If any of them are not set the
  // solution in Highs does not get updated.
  HighsStatus setSolution(
      const HighsSolution& solution  //!< Solution to be used
  );

  /**
   * @brief Uses the HighsBasis passed to set the basis for the
   * LP of the (first?) HighsModelObject
   */
  HighsStatus setBasis(const HighsBasis& basis  //!< Basis to be used
  );

  /**
   * @brief Clears the HighsBasis for the LP of the HighsModelObject
   */
  HighsStatus setBasis();

  /**
   * @brief Gets the value of infinity used by HiGHS
   */
  double getInfinity();

  /**
   * @brief Gets the run time of HiGHS
   */
  double getRunTime();

#ifdef HiGHSDEV
  /**
   * @brief Report the model status, solution and basis vector sizes and basis
   * validity
   */
  void reportModelStatusSolutionBasis(const std::string message,
                                      const HighsInt hmo_ix = -1);
#endif

  std::string modelStatusToString(const HighsModelStatus model_status) const;

  std::string solutionStatusToString(const HighsInt solution_status);

  HighsStatus setMatrixOrientation(const MatrixOrientation desired_orientation =
                                       MatrixOrientation::kColwise) {
    return setOrientation(model_.lp_, desired_orientation);
  }

#ifdef OSI_FOUND
  friend class OsiHiGHSSolverInterface;
#endif
  // Start of deprecated methods

  HighsInt getNumEntries() { return getNumNz(); }

  HighsStatus setHighsOptionValue(
      const std::string& option,  //!< The option name
      const bool value            //!< The option value
  );

  HighsStatus setHighsOptionValue(
      const std::string& option,  //!< The option name
      const HighsInt value        //!< The option value
  );

#ifdef HIGHSINT64
  HighsStatus setHighsOptionValue(
      const std::string& option,  //!< The option name
      const int value             //!< The option value
  ) {
    deprecationMessage("setHighsOptionValue", "setOptionValue");
    return setOptionValue(option, HighsInt{value});
  }
#endif

  HighsStatus setHighsOptionValue(
      const std::string& option,  //!< The option name
      const double value          //!< The option value
  );

  HighsStatus setHighsOptionValue(
      const std::string& option,  //!< The option name
      const std::string value     //!< The option value
  );

  HighsStatus setHighsOptionValue(
      const std::string& option,  //!< The option name
      const char* value           //!< The option value
  );

  HighsStatus readHighsOptions(const std::string filename  //!< The filename
  );

  HighsStatus passHighsOptions(const HighsOptions& options  //!< The options
  );

  HighsStatus getHighsOptionValue(
      const std::string& option,  //!< The option name
      bool& value                 //!< The option value
  );

  HighsStatus getHighsOptionValue(
      const std::string& option,  //!< The option name
      HighsInt& value             //!< The option value
  );

  HighsStatus getHighsOptionValue(
      const std::string& option,  //!< The option name
      double& value               //!< The option value
  );

  HighsStatus getHighsOptionValue(
      const std::string& option,  //!< The option name
      std::string& value          //!< The option value
  );

  HighsStatus getHighsOptionType(
      const std::string& option,  //!< The option name
      HighsOptionType& type       //!< The option type
  );

  const HighsOptions& getHighsOptions() const;

  HighsStatus resetHighsOptions();

  HighsStatus writeHighsOptions(
      const std::string filename,  //!< The filename
      const bool report_only_non_default_values = true);

  HighsInt getSimplexIterationCount() {
    deprecationMessage("getSimplexIterationCount", "None");
    return info_.simplex_iteration_count;
  }

  // Runs ipx crossover and if successful loads basis into Highs::basis_
  HighsStatus crossover();

  HighsStatus setHighsLogfile(FILE* logfile = NULL);

  HighsStatus setHighsOutput(FILE* output = NULL);

  const HighsInfo& getHighsInfo() const;

  HighsStatus getHighsInfoValue(const std::string& info,  //!< The info name
                                HighsInt& value           //!< The info value
  );

  HighsStatus getHighsInfoValue(const std::string& info,  //!< The info name
                                double& value) const;     //!< The info value

  HighsStatus writeHighsInfo(const std::string filename  //!< The filename
  );

  double getHighsInfinity();

  double getHighsRunTime();

  void deprecationMessage(const std::string method_name,
                          const std::string alt_method_name) const;

  // End of deprecated methods
 private:
  HighsSolution solution_;
  HighsBasis basis_;
  HighsModel model_;
  HighsModel presolved_model_;
<<<<<<< HEAD
=======
  //  HighsModel presolve_;
>>>>>>> 3cc7f58d
  HighsTimer timer_;

  HighsOptions options_;
  HighsIterationCounts iteration_counts_;
  HighsInfo info_;

  HighsPresolveStatus model_presolve_status_ =
      HighsPresolveStatus::kNotPresolved;
  HighsModelStatus model_status_ = HighsModelStatus::kNotset;
  HighsModelStatus scaled_model_status_ = HighsModelStatus::kNotset;

  // Each HighsModelObject holds a const ref to its lp_. There are at most two
  // entries in hmos_: the original LP and the LP reduced by presolve
  std::vector<HighsModelObject> hmos_;

  // Record of maximum number of OMP threads. If OMP is available then
  // it's set to the correct positive number in Highs::run()
  HighsInt omp_max_threads = 0;

  // This is strictly for debugging. It's used to check whether
  // returnFromRun() was called after the previous call to
  // Highs::run() and, assuming that this is always done, it checks
  // whether Highs::run() is called recursively.
  bool called_return_from_run = true;

<<<<<<< HEAD
  HighsStatus callSolveLp(HighsModelObject& highs_model_object,
                          const string message);
=======
  HighsStatus callSolveLp(const HighsInt model_index, const string message);
>>>>>>> 3cc7f58d
  HighsStatus callSolveQp();
  HighsStatus callSolveMip();
  HighsStatus callRunPostsolve(const HighsSolution& solution,
                               const HighsBasis& basis);

  PresolveComponent presolve_;
  HighsPresolveStatus runPresolve(const bool force_presolve = false);
  HighsPostsolveStatus runPostsolve();

  HighsStatus openWriteFile(const string filename, const string method_name,
                            FILE*& file, bool& html) const;

  HighsStatus getUseModelStatus(
      HighsModelStatus& use_model_status,
      const double unscaled_primal_feasibility_tolerance,
      const double unscaled_dual_feasibility_tolerance,
      const bool rerun_from_logical_basis = false);

  bool unscaledOptimal(const double unscaled_primal_feasibility_tolerance,
                       const double unscaled_dual_feasibility_tolerance,
                       const bool report = false);

  bool haveHmo(const string method_name) const;

  void reportModel();
  void newHighsBasis();
  void forceHighsSolutionBasisSize();
  //
  // For cases where there is no solution data for the model, but its
  // status is proved otherwise. Calls clearSolver(), then sets
  // unscaled and scaled model status to model_status and copies in
  // the iteration counts.
  void setHighsModelStatusAndInfo(const HighsModelStatus model_status);
  //
  // Sets unscaled and scaled model status, basis, solution and info
  // from the highs_model_object
  void setHighsModelStatusBasisSolutionAndInfo();
  //
  // Clears the presolved model and its status
  void clearPresolve();
  //
  // Methods to clear solver data for users in Highs class members
  // before (possibly) updating them with data from trying to solve
  // the inumcumbent model.
  //
  // Clears all solver data in Highs class members by calling
  // clearModelStatus(), clearSolution(), clearBasis() and
  // clearInfo().
  void clearUserSolverData();
  //
  // Sets unscaled and scaled model status to HighsModelStatus::kNotset
  void clearModelStatus();
  //
  // Sets primal and dual solution status to
  // kSolutionStatusNone, and clears solution_ vectors
  void clearSolution();
  //
  // Invalidates basis and clears basis_ vectors
  void clearBasis();
  //
  // Invalidates info_ and resets the values of its members
  void clearInfo();

  HighsStatus returnFromRun(const HighsStatus return_status);
  HighsStatus returnFromHighs(const HighsStatus return_status);

  void underDevelopmentLogMessage(const std::string method_name);

  // Interface methods
  HighsStatus addColsInterface(HighsInt XnumNewCol, const double* XcolCost,
                               const double* XcolLower, const double* XcolUpper,
                               HighsInt XnumNewNZ, const HighsInt* XAstart,
                               const HighsInt* XAindex, const double* XAvalue);

  HighsStatus addRowsInterface(HighsInt XnumNewRow, const double* XrowLower,
                               const double* XrowUpper, HighsInt XnumNewNZ,
                               const HighsInt* XARstart,
                               const HighsInt* XARindex,
                               const double* XARvalue);

  HighsStatus deleteColsInterface(HighsIndexCollection& index_collection);

  HighsStatus deleteRowsInterface(HighsIndexCollection& index_collection);

  HighsStatus getColsInterface(const HighsIndexCollection& index_collection,
                               HighsInt& num_col, double* col_cost,
                               double* col_lower, double* col_upper,
                               HighsInt& num_nz, HighsInt* col_matrix_start,
                               HighsInt* col_matrix_index,
                               double* col_matrix_value);

  HighsStatus getRowsInterface(const HighsIndexCollection& index_collection,
                               HighsInt& num_row, double* row_lower,
                               double* row_upper, HighsInt& num_nz,
                               HighsInt* row_matrix_start,
                               HighsInt* row_matrix_index,
                               double* row_matrix_value);

  HighsStatus getCoefficientInterface(const HighsInt Xrow, const HighsInt Xcol,
                                      double& value);

  HighsStatus changeObjectiveSenseInterface(const ObjSense Xsense);
  HighsStatus changeIntegralityInterface(HighsIndexCollection& index_collection,
                                         const HighsVarType* usr_inegrality);
  HighsStatus changeCostsInterface(HighsIndexCollection& index_collection,
                                   const double* usr_col_cost);
  HighsStatus changeColBoundsInterface(HighsIndexCollection& index_collection,
                                       const double* usr_col_lower,
                                       const double* usr_col_upper);
  HighsStatus changeRowBoundsInterface(HighsIndexCollection& index_collection,
                                       const double* usr_row_lower,
                                       const double* usr_row_upper);
  HighsStatus changeCoefficientInterface(const HighsInt Xrow,
                                         const HighsInt Xcol,
                                         const double XnewValue);
  HighsStatus scaleColInterface(const HighsInt col, const double scaleval);
  HighsStatus scaleRowInterface(const HighsInt row, const double scaleval);
  HighsStatus setNonbasicStatusInterface(
      const HighsIndexCollection& index_collection, const bool columns);
  HighsStatus getBasicVariablesInterface(HighsInt* basic_variables);
  HighsStatus basisSolveInterface(const vector<double>& rhs,
                                  double* solution_vector,
                                  HighsInt* solution_num_nz,
                                  HighsInt* solution_indices, bool transpose);
  void clearBasisInterface();

  HighsStatus getDualRayInterface(bool& has_dual_ray, double* dual_ray_value);

  HighsStatus getPrimalRayInterface(bool& has_primal_ray,
                                    double* primal_ray_value);
};

#endif<|MERGE_RESOLUTION|>--- conflicted
+++ resolved
@@ -42,45 +42,27 @@
   /**
    * @brief Resets options and then calls clearModel()
    */
-<<<<<<< HEAD
   void clear();
-=======
-  HighsStatus clear();
->>>>>>> 3cc7f58d
 
   /**
    * @brief Clears model and then calls clearSolver()
    */
-<<<<<<< HEAD
   void clearModel();
-=======
-  HighsStatus clearModel();
->>>>>>> 3cc7f58d
 
   /**
    * @brief Clears solver, and creates a HiGHS model object for the LP
    * in HiGHS
    */
-<<<<<<< HEAD
   void clearSolver();
-=======
-  HighsStatus clearSolver();
->>>>>>> 3cc7f58d
 
   /**
    * Methods for model input
    */
 
   /**
-<<<<<<< HEAD
-   * @brief Every model loading module eventually uses the first
-   * passModel to communicate the model to HiGHS. It clears the vector
-   * of HighsModelObjects (hmos), creates a HighsModelObject for the
-=======
    * @brief Every model loading module eventually uses
    * passModel(HighsModel model) to communicate the model to HiGHS. It clears
    * the vector of HighsModelObjects (hmos), creates a HighsModelObject for the
->>>>>>> 3cc7f58d
    * LP and makes it the first of the vector of HighsModelObjects
    */
   HighsStatus passModel(
@@ -92,12 +74,8 @@
 
   HighsStatus passModel(const HighsInt num_col, const HighsInt num_row,
                         const HighsInt num_nz, const bool rowwise,
-<<<<<<< HEAD
-                        const HighsInt hessian_num_nz, const double* costs,
-=======
                         const HighsInt hessian_num_nz, const HighsInt sense,
                         const double offset, const double* costs,
->>>>>>> 3cc7f58d
                         const double* col_lower, const double* col_upper,
                         const double* row_lower, const double* row_upper,
                         const HighsInt* astart, const HighsInt* aindex,
@@ -107,10 +85,7 @@
 
   HighsStatus passModel(const HighsInt num_col, const HighsInt num_row,
                         const HighsInt num_nz, const bool rowwise,
-<<<<<<< HEAD
-=======
                         const HighsInt sense, const double offset,
->>>>>>> 3cc7f58d
                         const double* costs, const double* col_lower,
                         const double* col_upper, const double* row_lower,
                         const double* row_upper, const HighsInt* astart,
@@ -402,8 +377,6 @@
    * @brief Get the number of rows in the incumbent model
    */
   HighsInt getNumRows() const { return model_.lp_.numRow_; }
-<<<<<<< HEAD
-=======
 
   /**
    * @brief Get the number of (constraint matrix) nonzeros in the incumbent
@@ -413,19 +386,13 @@
     if (model_.lp_.numCol_) return model_.lp_.Astart_[model_.lp_.numCol_];
     return 0;
   }
->>>>>>> 3cc7f58d
 
   /**
    * @brief Get the number of Hessian matrix nonzeros in the incumbent model
    */
-<<<<<<< HEAD
-  HighsInt getNumEntries() {
-    if (model_.lp_.numCol_) return model_.lp_.Astart_[model_.lp_.numCol_];
-=======
   HighsInt getHessianNumNz() {
     if (model_.hessian_.dim_)
       return model_.hessian_.q_start_[model_.hessian_.dim_];
->>>>>>> 3cc7f58d
     return 0;
   }
 
@@ -1054,10 +1021,6 @@
   HighsBasis basis_;
   HighsModel model_;
   HighsModel presolved_model_;
-<<<<<<< HEAD
-=======
-  //  HighsModel presolve_;
->>>>>>> 3cc7f58d
   HighsTimer timer_;
 
   HighsOptions options_;
@@ -1083,12 +1046,8 @@
   // whether Highs::run() is called recursively.
   bool called_return_from_run = true;
 
-<<<<<<< HEAD
   HighsStatus callSolveLp(HighsModelObject& highs_model_object,
                           const string message);
-=======
-  HighsStatus callSolveLp(const HighsInt model_index, const string message);
->>>>>>> 3cc7f58d
   HighsStatus callSolveQp();
   HighsStatus callSolveMip();
   HighsStatus callRunPostsolve(const HighsSolution& solution,

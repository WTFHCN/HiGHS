--- conflicted
+++ resolved
@@ -12,10 +12,6 @@
 #include <set>
 #include <vector>
 
-<<<<<<< HEAD
-//#include "HAPI.h"
-=======
->>>>>>> 72dd7b89
 #include "HConfig.h"
 #include "HCrash.h"
 #include "HDual.h"

/* * * * * * * * * * * * * * * * * * * * * * * * * * * * * * * * * * * * */
/*                                                                       */
/*    This file is part of the HiGHS linear optimization suite           */
/*                                                                       */
/*    Written and engineered 2008-2019 at the University of Edinburgh    */
/*                                                                       */
/*    Available as open-source under the MIT License                     */
/*                                                                       */
/* * * * * * * * * * * * * * * * * * * * * * * * * * * * * * * * * * * * */
/**@file lp_data/HSimplex.cpp
 * @brief
 * @author Julian Hall, Ivet Galabova, Qi Huangfu and Michael Feldmeier
 */

#include "simplex/HSimplex.h"
#include "HConfig.h"
#include "io/HighsIO.h"
#include "lp_data/HighsLpUtils.h"
#include "lp_data/HighsStatus.h"
#include "simplex/HCrash.h"
#include "simplex/HVector.h"
#include "simplex/HighsSimplexInterface.h"
#include "simplex/SimplexConst.h"  // For simplex strategy constants
#include "simplex/SimplexTimer.h"
#include "util/HighsUtils.h"

using std::runtime_error;
#include <cassert>
#include <vector>

void setSimplexOptions(HighsModelObject& highs_model_object) {
  HighsOptions& options = highs_model_object.options_;
  HighsSimplexInfo& simplex_info = highs_model_object.simplex_info_;
  //
  // Copy values of HighsOptions for the simplex solver
  //
  // Currently most of these options are straight copies, but they
  // will become valuable when "choose" becomes a HiGHS strategy value
  // that will need converting into a specific simplex strategy value.
  //
  simplex_info.simplex_strategy = options.simplex_strategy;
  simplex_info.dual_edge_weight_strategy =
      options.simplex_dual_edge_weight_strategy;
  simplex_info.price_strategy = options.simplex_price_strategy;
  simplex_info.primal_feasibility_tolerance = options.primal_feasibility_tolerance;
  simplex_info.dual_feasibility_tolerance = options.dual_feasibility_tolerance;
  simplex_info.perturb_costs = options.simplex_perturb_costs;
  simplex_info.update_limit = options.simplex_update_limit;

  // Set values of internal options
  simplex_info.allow_primal_flips_for_dual_feasibility = true;
  if (options.run_as_hsol) simplex_info.allow_primal_flips_for_dual_feasibility = true;
  // Option for analysing the LP solution
  simplex_info.analyseLpSolution = true;
#ifdef HiGHSDEV
  bool useful_analysis = false;
  // Options for reporting timing
  simplex_info.report_simplex_inner_clock = useful_analysis;
  simplex_info.report_simplex_outer_clock = false;
  simplex_info.report_simplex_phases_clock = false;
  // Options for analysing the LP and simplex iterations
  simplex_info.analyseLp = useful_analysis;
  simplex_info.analyseSimplexIterations = useful_analysis;
  simplex_info.analyse_invert_time = false;
  simplex_info.analyseRebuildTime = false;
#endif
}

SimplexSolutionStatus transition(HighsModelObject& highs_model_object) {
  // Perform the transition from whatever information is known about
  // the LP to a status where simplex data are set up for the initial
  // rebuild() of the chosen solver - primal, scalar dual or parallel
  // dual.
  //
  // First look at what basis and solution information is known. If a
  // simplex basis is known, then it's used, and there's no need for
  // the solution values. This will usually correspond to hot start
  // when solving MIP problems. Otherwise, generate a simplex basis,
  // thus:
  //
  // If there is a HiGHS basis: use it to determine what's basic and nonbasic
  // (nonbasicFlag).
  //
  // If there's no HiGHS basis: generate nonbasicFlag, possibly by dualising and
  // performing a crash.
  //
  // Use nonbasicFlag to generate basicIndex
  //
  // Use nonbasicFlag and any HiGHS solution to determine nonbasicMove
  //
  HighsTimer& timer = highs_model_object.timer_;
  const HighsOptions& options = highs_model_object.options_;
  const HighsSolution& solution = highs_model_object.solution_;
  HighsBasis& basis = highs_model_object.basis_;
  HighsLp& simplex_lp = highs_model_object.simplex_lp_;
  HighsSimplexInfo& simplex_info = highs_model_object.simplex_info_;
  HighsSimplexLpStatus& simplex_lp_status =
      highs_model_object.simplex_lp_status_;
  SimplexBasis& simplex_basis = highs_model_object.simplex_basis_;
  HFactor& factor = highs_model_object.factor_;
  HMatrix& matrix = highs_model_object.matrix_;
  // First determine whether the HiGHS solution space has been
  // allocated, a necessary condition for its values to be used later
  bool have_highs_solution =
    (int)solution.col_value.size() == highs_model_object.lp_.numCol_ &&
    (int)solution.col_dual.size() == highs_model_object.lp_.numCol_ &&
    (int)solution.row_value.size() == highs_model_object.lp_.numRow_ &&
    (int)solution.row_dual.size() == highs_model_object.lp_.numRow_;
  if (!simplex_lp_status.valid) {
    // Simplex LP is not valid, so ensure that it is fully invalidated
    invalidateSimplexLp(simplex_lp_status);
    // Copy the LP to the structure to be used by the solver
    simplex_lp = highs_model_object.lp_;
    // Initialise the real and integer random vectors
    initialiseSimplexLpRandomVectors(highs_model_object);
  }
  if (simplex_lp_status.has_basis) {
    // There is a simplex basis: it should be valid - since it's set internally - but check
    int num_basic_variables = 0;
    for (int iVar = 0; iVar < simplex_lp.numCol_ + simplex_lp.numRow_; iVar++) {
      if (simplex_basis.nonbasicFlag_[iVar] == NONBASIC_FLAG_FALSE) {
	num_basic_variables++;
      } else {
	simplex_basis.nonbasicFlag_[iVar] = NONBASIC_FLAG_TRUE;
      }
    }
    assert(num_basic_variables == simplex_lp.numRow_);
    if (num_basic_variables != simplex_lp.numRow_) simplex_lp_status.has_basis = false;
  }
  // Now we know whether the simplex basis at least has the right number
  // of basic and nonbasic variables
  if (!simplex_lp_status.has_basis) {
    // There is no simplex basis (or it was found to be invalid) so try to identify one
    if (basis.valid_) {
      // There is is HiGHS basis: use it to construct nonbasicFlag,
      // checking that it has the right number of basic variables
      //
      // Allocate memory for nonbasicFlag
      simplex_basis.nonbasicFlag_.resize(highs_model_object.lp_.numCol_ +
                                         highs_model_object.lp_.numRow_);
      int num_basic_variables = 0;
      for (int iCol = 0; iCol < simplex_lp.numCol_; iCol++) {
        int iVar = iCol;
        if (basis.col_status[iCol] == HighsBasisStatus::BASIC) {
          num_basic_variables++;
          simplex_basis.nonbasicFlag_[iVar] = NONBASIC_FLAG_FALSE;
        } else {
          simplex_basis.nonbasicFlag_[iVar] = NONBASIC_FLAG_TRUE;
        }
      }
      for (int iRow = 0; iRow < simplex_lp.numRow_; iRow++) {
        int iVar = simplex_lp.numCol_ + iRow;
        if (basis.row_status[iRow] == HighsBasisStatus::BASIC) {
          num_basic_variables++;
          simplex_basis.nonbasicFlag_[iVar] = NONBASIC_FLAG_FALSE;
        } else {
          simplex_basis.nonbasicFlag_[iVar] = NONBASIC_FLAG_TRUE;
        }
      }
      assert(num_basic_variables == simplex_lp.numRow_);
      if (num_basic_variables != simplex_lp.numRow_) basis.valid_ = false;
    }
    // nonbasicFlag is valid if the HiGHS basis exists and has the correct
    // number of basic variables
    bool nonbasicFlag_valid = basis.valid_;
    if (!nonbasicFlag_valid) {
      // So, nonbasicFlag is not valid - either because there is no
      // simplex or HiGHS basis, or because what was claimed to be
      // valid has been found to have the wrong number of basic and
      // nonbasic variables
      //
      // This is taken to imply that this is a "new" LP to be solved, so
      //
      // 1. Set simplex options from HiGHS options. This is only done with a new LP so that strategy
      // and knowledge based on run-time experience with the same LP should be preserved.
      //      setSimplexOptions(highs_model_object);
      //
      // 2. Initialise the simplex timing 
      //      SimplexTimer simplex_timer; simplex_timer.initialiseSimplexClocks(highs_model_object);
      //
      // 3. Generate a simplex basis, possibly by performing a crash,
      // and possibly after dualising

      /*
      // Possibly dualise, making sure that no simplex or other data are used to
      initialise if (options.simplex_dualise_strategy !=
      SimplexDualiseStrategy::OFF) { dualiseSimplexLp(highs_model_object);
      have_highs_solution = false;
        // Initialise the real and integer random vectors
        initialiseSimplexLpRandomVectors(highs_model_object);
      }
      */
      // Possibly permute the columns of the LP to be used by the solver.
      if (options.simplex_permute_strategy != SimplexPermuteStrategy::OFF)
        permuteSimplexLp(highs_model_object);

      // Allocate memory for nonbasicFlag
      simplex_basis.nonbasicFlag_.resize(highs_model_object.lp_.numCol_ +
                                         highs_model_object.lp_.numRow_);
      // Set up nonbasicFlag for a logical basis
      for (int iCol = 0; iCol < simplex_lp.numCol_; iCol++)
        simplex_basis.nonbasicFlag_[iCol] = NONBASIC_FLAG_TRUE;
      for (int iRow = 0; iRow < simplex_lp.numRow_; iRow++)
        simplex_basis.nonbasicFlag_[simplex_lp.numCol_ + iRow] =
            NONBASIC_FLAG_FALSE;

      // Possibly find a crash basis
      if (options.simplex_crash_strategy != SimplexCrashStrategy::OFF) {
        HCrash crash(highs_model_object);
        timer.start(timer.crash_clock);
        timer.start(simplex_info.clock_[CrashClock]);
        crash.crash(options.simplex_crash_strategy);
        timer.stop(simplex_info.clock_[CrashClock]);
        timer.stop(timer.crash_clock);
        int num_basic_structurals = 0;
        for (int iCol = 0; iCol < simplex_lp.numCol_; iCol++) {
          if (simplex_basis.nonbasicFlag_[iCol] == NONBASIC_FLAG_FALSE)
            num_basic_structurals++;
        }
        HighsLogMessage(HighsMessageType::INFO,
                        "Crash has created a basis with %d/%d structurals",
                        num_basic_structurals, simplex_lp.numRow_);
      }
    }
    // Now that the dimensions of the LP to be solved by the simplex
    // method are known, make sure that there is a postive number of
    // rows. ToDo: Ensure that LPs with no rows can still be solved
    assert(simplex_lp.numRow_ > 0);
    if (simplex_lp.numRow_ == 0) {
      printf(
          "Cannot currently solve LPs with no rows using the simplex method\n");
      return SimplexSolutionStatus::FAILED;
    }

    // There is now a nonbasicFlag that should be valid - have the
    // right number of basic variables - so check this
    int num_basic_variables = 0;
    for (int iVar = 0; iVar < simplex_lp.numCol_ + simplex_lp.numRow_; iVar++) {
      if (simplex_basis.nonbasicFlag_[iVar] == NONBASIC_FLAG_FALSE)
        num_basic_variables++;
    }
    nonbasicFlag_valid = num_basic_variables == simplex_lp.numRow_;
    assert(nonbasicFlag_valid);
    if (!nonbasicFlag_valid) {
      // Something's gone wrong: any HiGHS basis has been checked and,
      // if there isn't one or it's been found to be invalid, a
      // logical or crash basis has been set up. Both should guarantee
      // the right number of basic variables
      for (int iCol = 0; iCol < simplex_lp.numCol_; iCol++)
        simplex_basis.nonbasicFlag_[iCol] = NONBASIC_FLAG_TRUE;
      for (int iRow = 0; iRow < simplex_lp.numRow_; iRow++)
        simplex_basis.nonbasicFlag_[simplex_lp.numCol_ + iRow] =
            NONBASIC_FLAG_FALSE;
      nonbasicFlag_valid = true;
      // The HiGHS basis shouldn't be valid at this point
      assert(!basis.valid_);
    }
    // Use nonbasicFlag to form basicIndex
    // Allocate memory for basicIndex
    simplex_basis.basicIndex_.resize(highs_model_object.lp_.numRow_);
    num_basic_variables = 0;
    simplex_info.num_basic_logicals = 0;
    for (int iVar = 0; iVar < simplex_lp.numCol_ + simplex_lp.numRow_; iVar++) {
      if (simplex_basis.nonbasicFlag_[iVar] == NONBASIC_FLAG_FALSE) {
        simplex_basis.basicIndex_[num_basic_variables] = iVar;
        if (iVar >= simplex_lp.numCol_) simplex_info.num_basic_logicals++;
        num_basic_variables++;
      }
    }
    // Double-check that we have the right number of basic variables
    nonbasicFlag_valid = num_basic_variables == simplex_lp.numRow_;
    assert(nonbasicFlag_valid);
    updateSimplexLpStatus(simplex_lp_status, LpAction::NEW_BASIS);
  }
  // Execute from here for all calls
  //
  // Note whether a HiGHS basis can be used to (try to) choose the better bound
  // for boxed variables
  bool have_highs_basis = basis.valid_;
  //
  // Possibly scale the LP to be solved
  //
  // If the LP to be solved isn't scaled then initialise unit scaling
  // factors, to simplify things if no scaling is performed. ToDo This
  // is inefficient if the LP isn't to be scales and is repeatedly
  // hot-started - but is this really going to happen?
  if (!simplex_lp_status.scaling_tried) scaleHighsModelInit(highs_model_object);
  //
  // Scale the LP to be used by the solver if scaling is to be used and the LP
  // is not already scaled
  bool scale_lp = options.simplex_scale_strategy != SimplexScaleStrategy::OFF &&
                  !simplex_lp_status.scaling_tried;
  if (scale_lp) {
    scaleSimplexLp(highs_model_object);
#ifdef HiGHSDEV
    // Analyse the scaled LP
    if (simplex_info.analyseLp) {
      analyseLp(highs_model_object.lp_, "Unscaled");
      HighsScale& scale = highs_model_object.scale_;
      if (scale.is_scaled_) {
        analyseVectorValues("Column scaling factors", simplex_lp.numCol_,
                            scale.col_, false);
        analyseVectorValues("Row    scaling factors", simplex_lp.numRow_,
                            scale.row_, false);
        analyseLp(simplex_lp, "Scaled");
      }
    }
#endif
  }
  // Now there is a valid nonbasicFlag and basicIndex, possibly
  // reinvert to check for basis condition/singularity
  //
  // First setup the factor arrays if they don't exist
  if (!simplex_lp_status.has_factor_arrays) {
    factor.setup(simplex_lp.numCol_, simplex_lp.numRow_, &simplex_lp.Astart_[0],
                 &simplex_lp.Aindex_[0], &simplex_lp.Avalue_[0],
                 &simplex_basis.basicIndex_[0]);
    simplex_lp_status.has_factor_arrays = true;
  }
  // Reinvert if there isn't a fresh INVERT. ToDo Override this for MIP hot
  // start
  bool reinvert = !simplex_lp_status.has_fresh_invert;
  if (reinvert) {
    int rankDeficiency = compute_factor(highs_model_object);
    if (rankDeficiency) {
      // ToDo Handle rank deficiency by replacing singular columns with logicals
      throw runtime_error("Transition has singular basis matrix");
    }
    simplex_lp_status.has_fresh_invert = true;
  }
  // Possibly check for basis condition. ToDo Override this for MIP hot start
  bool basis_condition_ok = true;
  if (highs_model_object.options_.simplex_initial_condition_check) {
    timer.start(simplex_info.clock_[BasisConditionClock]);
    double basis_condition = computeBasisCondition(highs_model_object);
    timer.stop(simplex_info.clock_[BasisConditionClock]);
    double basis_condition_tolerance =
        highs_model_object.options_.simplex_initial_condition_tolerance;
    basis_condition_ok = basis_condition < basis_condition_tolerance;
    HighsMessageType message_type = HighsMessageType::INFO;
    std::string condition_comment;
    if (basis_condition_ok) {
      condition_comment = "is within";
    } else {
      message_type = HighsMessageType::WARNING;
      condition_comment = "exceeds";
    }
    HighsLogMessage(
        message_type,
        "Initial basis condition estimate of %g %s the tolerance of %g",
        basis_condition, condition_comment.c_str(), basis_condition_tolerance);
  }
  // ToDo Handle ill-conditioned basis with basis crash, in which case
  // ensure that HiGHS and simplex basis are invalidated and simplex
  // work and base arrays are re-populated
  //  assert(basis_condition_ok);
  if (!basis_condition_ok) {
    HCrash crash(highs_model_object);
    timer.start(timer.crash_clock);
    timer.start(simplex_info.clock_[CrashClock]);
    crash.crash(SimplexCrashStrategy::BASIC);
    timer.stop(simplex_info.clock_[CrashClock]);
    timer.stop(timer.crash_clock);
    HighsLogMessage(HighsMessageType::INFO,
                    "Performed crash to prioritise previously basic variables "
                    "in well-conditioned basis");
    // Use nonbasicFlag to form basicIndex
    // Allocate memory for basicIndex
    simplex_basis.basicIndex_.resize(highs_model_object.lp_.numRow_);
    int num_basic_variables = 0;
    simplex_info.num_basic_logicals = 0;
    for (int iVar = 0; iVar < simplex_lp.numCol_ + simplex_lp.numRow_; iVar++) {
      if (simplex_basis.nonbasicFlag_[iVar] == NONBASIC_FLAG_FALSE) {
        simplex_basis.basicIndex_[num_basic_variables] = iVar;
        if (iVar >= simplex_lp.numCol_) simplex_info.num_basic_logicals++;
        num_basic_variables++;
      }
    }
    // Double-check that we have the right number of basic variables
    assert(num_basic_variables == simplex_lp.numRow_);
    updateSimplexLpStatus(simplex_lp_status, LpAction::NEW_BASIS);
    // Report on the outcome of crash
    int num_basic_structurals =
        simplex_lp.numRow_ - simplex_info.num_basic_logicals;
    HighsLogMessage(HighsMessageType::INFO,
                    "Crash has created a basis with %d/%d structurals",
                    num_basic_structurals, simplex_lp.numRow_);
    // Now reinvert
    int rankDeficiency = compute_factor(highs_model_object);
    if (rankDeficiency) {
      // ToDo Handle rank deficiency by replacing singular columns with logicals
      throw runtime_error("Transition has singular basis matrix");
    }
    simplex_lp_status.has_fresh_invert = true;

    // Check the condition after the basis crash
    timer.start(simplex_info.clock_[BasisConditionClock]);
    double basis_condition = computeBasisCondition(highs_model_object);
    timer.stop(simplex_info.clock_[BasisConditionClock]);
    double basis_condition_tolerance =
        highs_model_object.options_.simplex_initial_condition_tolerance;
    basis_condition_ok = basis_condition < basis_condition_tolerance;
    HighsMessageType message_type = HighsMessageType::INFO;
    std::string condition_comment;
    if (basis_condition_ok) {
      condition_comment = "is within";
    } else {
      message_type = HighsMessageType::WARNING;
      condition_comment = "exceeds";
    }
    HighsLogMessage(
        message_type,
        "Initial basis condition estimate of %11.4g %s the tolerance of %g",
        basis_condition, condition_comment.c_str(), basis_condition_tolerance);
  }

  // Now there are nonbasicFlag and basicIndex corresponding to a
  // basis with well-conditioned invertible representation
  //
  // Possibly set up the column-wise and row-wise copies of the matrix
  if (!simplex_lp_status.has_matrix_col_wise ||
      simplex_lp_status.has_matrix_row_wise) {
    matrix.setup(simplex_lp.numCol_, simplex_lp.numRow_, &simplex_lp.Astart_[0],
                 &simplex_lp.Aindex_[0], &simplex_lp.Avalue_[0],
                 &simplex_basis.nonbasicFlag_[0]);
    simplex_lp_status.has_matrix_col_wise = true;
    simplex_lp_status.has_matrix_row_wise = true;
  }
  // Possibly set up the simplex work and base arrays
  // ToDo Stop doing this always
  //  if (!simplex_lp_status.has_basis) {
  // Allocate memory for nonbasicMove
  simplex_basis.nonbasicMove_.resize(simplex_lp.numCol_ + simplex_lp.numRow_);
  allocate_work_and_base_arrays(highs_model_object);
  initialise_cost(highs_model_object);
  initialise_bound(highs_model_object);
  // Don't have a simplex basis since nonbasicMove is not set up.
  const int illegal_move_value = -99;
  for (int iVar = 0; iVar < simplex_lp.numCol_ + simplex_lp.numRow_; iVar++) {
    if (simplex_basis.nonbasicFlag_[iVar] == NONBASIC_FLAG_TRUE) {
      // Nonbasic variable
      double lower = simplex_info.workLower_[iVar];
      double upper = simplex_info.workUpper_[iVar];
      int move = illegal_move_value;
      double value;
      if (lower == upper) {
        // Fixed
        value = lower;
        move = NONBASIC_MOVE_ZE;
      } else if (!highs_isInfinity(-lower)) {
        // Finite lower bound so boxed or lower
        if (!highs_isInfinity(upper)) {
          // Finite upper bound so boxed
          // Determine the bound to set the value to according to, in order of
          // priority
          // 1. Any valid HiGHS basis status
          if (have_highs_basis) {
            if (iVar < simplex_lp.numCol_) {
              // Column
              if (basis.col_status[iVar] == HighsBasisStatus::LOWER) {
                // Set to lower bound
                move = NONBASIC_MOVE_UP;
                value = lower;
              } else if (basis.col_status[iVar] == HighsBasisStatus::UPPER) {
                // Set to upper bound
                move = NONBASIC_MOVE_DN;
                value = upper;
              }
            } else {
              // Row
              int iRow = iVar - simplex_lp.numCol_;
              if (basis.row_status[iRow] == HighsBasisStatus::LOWER) {
                // Set to upper bound
                move = NONBASIC_MOVE_DN;
                value = upper;
              } else if (basis.row_status[iRow] == HighsBasisStatus::UPPER) {
                // Set to lower bound
                move = NONBASIC_MOVE_UP;
                value = lower;
              }
            }
          }
          // 2. Any HiGHS solution value
          if (move == illegal_move_value && have_highs_solution) {
            double midpoint = 0.5 * (lower + upper);
            if (iVar < simplex_lp.numCol_) {
              // Column
              if (solution.col_value[iVar] < midpoint) {
                // Set to lower bound
                move = NONBASIC_MOVE_UP;
                value = lower;
              } else {
                // Set to upper bound
                move = NONBASIC_MOVE_DN;
                value = upper;
              }
            } else {
              // Row
              if (solution.col_value[iVar] < midpoint) {
                // Set to upper bound
                move = NONBASIC_MOVE_DN;
                value = upper;
              } else {
                // Set to lower bound
                move = NONBASIC_MOVE_UP;
                value = lower;
              }
            }
          }
          // 3. Lower bound for original LP
          if (move == illegal_move_value) {
            if (iVar < simplex_lp.numCol_) {
              // Set to lower bound
              move = NONBASIC_MOVE_UP;
              value = lower;
            } else {
              // Row
              // Set to upper bound
              move = NONBASIC_MOVE_DN;
              value = upper;
            }
          }
        } else {
          // Lower (since upper bound is infinite)
          value = lower;
          move = NONBASIC_MOVE_UP;
        }
      } else if (!highs_isInfinity(upper)) {
        // Upper
        value = upper;
        move = NONBASIC_MOVE_DN;
      } else {
        // FREE
        value = 0;
        move = NONBASIC_MOVE_ZE;
      }
      assert(move != illegal_move_value);
      simplex_info.workValue_[iVar] = value;
      simplex_basis.nonbasicMove_[iVar] = move;
    } else {
      // Basic variable
      simplex_basis.nonbasicMove_[iVar] = NONBASIC_MOVE_ZE;
    }
  }
  //  } else {}

  // Simplex basis is now valid
  simplex_lp_status.has_basis = true;

  // Possibly solve for the basic primal and nonbasic dual values to determine
  // which simplex solver to use, unless it's forced
  //  if (simplex_lp_status.has_basic_primal_values) {
  compute_primal(highs_model_object);
  simplex_lp_status.has_basic_primal_values = true;
  //}
  //  if (simplex_lp_status.has_basic_dual_values) {
  compute_dual(highs_model_object);
  simplex_lp_status.has_nonbasic_dual_values = true;
  //}
  computeDualObjectiveValue(highs_model_object);
  computePrimalObjectiveValue(highs_model_object);
  simplex_lp_status.valid = true;

  // Store, analyse and possibly report the number of primal and dual
  // infeasiblities and the simplex status
  computePrimalInfeasible(highs_model_object);
  computeDualInfeasible(highs_model_object);
  SimplexSolutionStatus solution_status;
  bool primal_feasible =
      simplex_info.num_primal_infeasibilities ==
      0;  // && max_primal_residual < primal_feasibility_tolerance;
  bool dual_feasible = simplex_info.num_dual_infeasibilities ==
                       0;  // && max_dual_residual < dual_feasibility_tolerance;
  if (primal_feasible) {
    if (dual_feasible) {
      solution_status = SimplexSolutionStatus::OPTIMAL;
    } else {
      solution_status = SimplexSolutionStatus::PRIMAL_FEASIBLE;
    }
  } else {
    if (dual_feasible) {
      solution_status = SimplexSolutionStatus::DUAL_FEASIBLE;
    } else {
      solution_status = SimplexSolutionStatus::UNSET;
    }
  }
  simplex_lp_status.solution_status = solution_status;
  //
#ifdef HiGHSDEV
  // If there is a HiGHS solution then determine the changes in basic
  // and nonbasic values and duals for columns and rows
  if (have_highs_solution) {
    // Go through the columns, finding the differences in nonbasic column values and duals
    int num_nonbasic_col_value_differences = 0;
    double sum_nonbasic_col_value_differences = 0;
    int num_nonbasic_col_dual_differences = 0;
    double sum_nonbasic_col_dual_differences = 0;
    HighsScale& scale = highs_model_object.scale_;
    for (int iCol = 0; iCol < simplex_lp.numCol_; iCol++) {
      int iVar = iCol;
      if (simplex_basis.nonbasicFlag_[iVar] == NONBASIC_FLAG_TRUE) {
	// Consider this nonbasic column
	double local_col_value = simplex_info.workValue_[iVar] * scale.col_[iCol];
	double local_col_dual = simplex_lp.sense_ * simplex_info.workDual_[iVar] / (scale.col_[iCol] / scale.cost_);
	double value_difference = fabs(local_col_value - solution.col_value[iCol]);
	double dual_difference = fabs(local_col_dual - solution.col_dual[iCol]);
	if (value_difference > simplex_info.primal_feasibility_tolerance) num_nonbasic_col_value_differences++;
	sum_nonbasic_col_value_differences += value_difference;
	if (value_difference > simplex_info.dual_feasibility_tolerance) num_nonbasic_col_dual_differences++;
	sum_nonbasic_col_dual_differences += dual_difference; 
      }
    }
    // Go through the rows, finding the differences in nonbasic and
    // basic row values and duals, as well as differences in basic
    // column values and duals
    int num_nonbasic_row_value_differences = 0;
    double sum_nonbasic_row_value_differences = 0;
    int num_nonbasic_row_dual_differences = 0;
    double sum_nonbasic_row_dual_differences = 0;
    int num_basic_col_value_differences = 0;
    double sum_basic_col_value_differences = 0;
    int num_basic_col_dual_differences = 0;
    double sum_basic_col_dual_differences = 0;
    int num_basic_row_value_differences = 0;
    double sum_basic_row_value_differences = 0;
    int num_basic_row_dual_differences = 0;
    double sum_basic_row_dual_differences = 0;

    for (int ix = 0; ix < simplex_lp.numRow_; ix++) {
      int iRow = ix;
      int iVar = simplex_lp.numCol_ + iRow;
      if (simplex_basis.nonbasicFlag_[iVar] == NONBASIC_FLAG_TRUE) {
	// Consider this nonbasic row
	double local_row_value = - simplex_info.workValue_[iVar] / scale.row_[iRow];
	double local_row_dual = simplex_lp.sense_ * simplex_info.workDual_[iVar] * (scale.row_[iRow] * scale.cost_);
	double value_difference = fabs(local_row_value - solution.row_value[iRow]);
	double dual_difference = fabs(local_row_dual - solution.row_dual[iRow]);
	if (value_difference > simplex_info.primal_feasibility_tolerance) num_nonbasic_row_value_differences++;
	sum_nonbasic_row_value_differences += value_difference;
	if (value_difference > simplex_info.dual_feasibility_tolerance) num_nonbasic_row_dual_differences++;
	sum_nonbasic_row_dual_differences += dual_difference; 
      }
      // Consider the basic variable associated with this row index
      iVar = simplex_basis.basicIndex_[ix];
      if (iVar < simplex_lp.numCol_) {
	// Consider this basic column
	int iCol = iVar;
	double local_col_value = simplex_info.baseValue_[ix] * scale.col_[iCol];
	double local_col_dual = 0;
	double value_difference = fabs(local_col_value - solution.col_value[iCol]);
	double dual_difference = fabs(local_col_dual - solution.col_dual[iCol]);
	if (value_difference > simplex_info.primal_feasibility_tolerance) num_basic_col_value_differences++;
	sum_basic_col_value_differences += value_difference;
	if (value_difference > simplex_info.dual_feasibility_tolerance) num_basic_col_dual_differences++;
	sum_basic_col_dual_differences += dual_difference; 
      } else {
	// Consider this basic row
	iRow = iVar - simplex_lp.numCol_;
	double local_row_value = -simplex_info.baseValue_[ix] / scale.row_[iRow];
	double local_row_dual = 0;
	double value_difference = fabs(local_row_value - solution.row_value[iRow]);
	double dual_difference = fabs(local_row_dual - solution.row_dual[iRow]);
	if (value_difference > simplex_info.primal_feasibility_tolerance) num_basic_row_value_differences++;
	sum_basic_row_value_differences += value_difference;
	if (value_difference > simplex_info.dual_feasibility_tolerance) num_basic_row_dual_differences++;
	sum_basic_row_dual_differences += dual_difference;
      }
    }	
    double critical_difference_sum = 0;
    double acceptable_difference_sum = simplex_info.primal_feasibility_tolerance + simplex_info.dual_feasibility_tolerance;
    bool significant_nonbasic_value_differences = sum_nonbasic_col_value_differences + sum_nonbasic_row_value_differences > 0;
    bool significant_basic_value_differences = sum_basic_col_value_differences + sum_basic_row_value_differences > acceptable_difference_sum;      
    bool significant_nonbasic_col_dual_differences = sum_nonbasic_col_dual_differences > acceptable_difference_sum;
    bool significant_nonbasic_row_dual_differences = sum_nonbasic_row_dual_differences > acceptable_difference_sum;
    bool significant_basic_dual_differences = sum_basic_col_dual_differences + sum_basic_row_dual_differences > 0;
    if (significant_nonbasic_value_differences ||
	significant_basic_value_differences ||
	significant_nonbasic_col_dual_differences ||
	significant_nonbasic_row_dual_differences ||
	significant_basic_dual_differences) {
      printf("In transition(): There are significant value and dual differences\n");
    } else {
      printf("In transition(): There are no significant value and dual differences\n");
    }
    if (significant_nonbasic_value_differences) {
      printf("Nonbasic column value differences: %6d (%11.4g)\n", num_nonbasic_col_value_differences, sum_nonbasic_col_value_differences);
      printf("Nonbasic row    value differences: %6d (%11.4g)\n", num_nonbasic_row_value_differences, sum_nonbasic_row_value_differences);
    }
    if (significant_basic_value_differences) {
      printf("Basic    column value differences: %6d (%11.4g)\n", num_basic_col_value_differences, sum_basic_col_value_differences);
      printf("Basic    row    value differences: %6d (%11.4g)\n", num_basic_row_value_differences, sum_basic_row_value_differences);
    }
    if (significant_nonbasic_col_dual_differences) 
      printf("Nonbasic column  dual differences: %6d (%11.4g)\n", num_nonbasic_col_dual_differences, sum_nonbasic_col_dual_differences);
    if (significant_nonbasic_row_dual_differences)
      printf("Nonbasic row     dual differences: %6d (%11.4g)\n", num_nonbasic_row_dual_differences, sum_nonbasic_row_dual_differences);
    if (significant_basic_dual_differences) {
      printf("Basic    column  dual differences: %6d (%11.4g)\n", num_basic_col_dual_differences, sum_basic_col_dual_differences);
      printf("Basic    row     dual differences: %6d (%11.4g)\n", num_basic_row_dual_differences, sum_basic_row_dual_differences);
    }
    printf("grep_transition,%s,%.15g,%d,%g,%d,%g,%s,%d,%g,%d,%g,%d,%g,%d,%g,%d,%g,%d,%g,%d,%g,%d,%g\n",
	   simplex_lp.model_name_.c_str(),
	   simplex_info.primal_objective_value,
	   simplex_info.num_primal_infeasibilities,
	   simplex_info.sum_primal_infeasibilities,
	   simplex_info.num_dual_infeasibilities,
	   simplex_info.sum_dual_infeasibilities,
	   SimplexSolutionStatusToString(simplex_lp_status.solution_status).c_str(),
	   num_nonbasic_col_value_differences, sum_nonbasic_col_value_differences,
	   num_nonbasic_row_value_differences, sum_nonbasic_row_value_differences,
	   num_basic_col_value_differences, sum_basic_col_value_differences,
	   num_basic_row_value_differences, sum_basic_row_value_differences,
	   num_nonbasic_col_dual_differences, sum_nonbasic_col_dual_differences,
	   num_nonbasic_row_dual_differences, sum_nonbasic_row_dual_differences,
	   num_basic_col_dual_differences, sum_basic_col_dual_differences,
	   num_basic_row_dual_differences, sum_basic_row_dual_differences);
  }
#endif  
  HighsLogMessage(
      HighsMessageType::INFO,
      "Initial basic solution: Objective = %.15g; "
      "Infeasibilities Pr %d(%g); Du %d(%g); Status: %s",
      simplex_info.primal_objective_value,
      simplex_info.num_primal_infeasibilities,
      simplex_info.sum_primal_infeasibilities,
      simplex_info.num_dual_infeasibilities,
      simplex_info.sum_dual_infeasibilities,
      SimplexSolutionStatusToString(simplex_lp_status.solution_status).c_str());
	 
  return solution_status;
}

bool dual_infeasible(const double value, const double lower, const double upper,
                     const double dual, const double value_tolerance,
                     const double dual_tolerance) {
  double midpoint = (lower + upper) * 0.5;
  double residual = max(lower - value, value - upper);
  bool infeasible = false;
  if (highs_isInfinity(-lower)) {
    // Infinite lower bound
    if (highs_isInfinity(upper)) {
      // Infinite upper bound
      // Free
      infeasible = fabs(dual) >= dual_tolerance;
    } else {
      // Finite upper bound
      // Upper bounded - and assumed to be nonbasic at that bound
      if (fabs(residual) >= value_tolerance) {
        printf("dual_infeasible: %12g %12g %12g %12g %12g\n", value, lower,
               upper, residual, value_tolerance);
      }
      assert(fabs(residual) < value_tolerance);
      infeasible = dual >= dual_tolerance;
    }
  } else {
    // Finite lower bound
    if (highs_isInfinity(upper)) {
      // Infinite upper bound
      // Lower bounded - and assumed to be nonbasic at that bound
      assert(fabs(residual) < value_tolerance);
      infeasible = dual <= -dual_tolerance;
    } else {
      // Finite upper bound
      // Assumed to be nonbasic at that bound
      assert(fabs(residual) < value_tolerance);
      if (lower < upper) {
        // Boxed
        if (value < midpoint) {
          // At lower bound
          infeasible = dual <= -dual_tolerance;
        } else {
          // At upper bound
          infeasible = dual >= dual_tolerance;
        }
      } else {
        // Fixed
        infeasible = false;
      }
    }
  }
  return infeasible;
}

void append_nonbasic_cols_to_basis(HighsLp& lp, HighsBasis& basis,
                                   int XnumNewCol) {
#ifdef HiGHSDEV
  printf("!! Don't do this if basis is invalid! !!\n");
#endif
  // Add nonbasic structurals
  if (XnumNewCol == 0) return;
  int newNumCol = lp.numCol_ + XnumNewCol;
  basis.col_status.resize(newNumCol);
  // Make any new columns nonbasic
  for (int col = lp.numCol_; col < newNumCol; col++) {
    if (!highs_isInfinity(-lp.colLower_[col])) {
      // Has finite lower bound so set it there
      basis.col_status[col] = HighsBasisStatus::LOWER;
    } else if (!highs_isInfinity(lp.colUpper_[col])) {
      // Has finite upper bound so set it there
      basis.col_status[col] = HighsBasisStatus::UPPER;
    } else {
      // Free variable so set to zero
      basis.col_status[col] = HighsBasisStatus::ZERO;
    }
  }
}

void append_nonbasic_cols_to_basis(HighsLp& lp, SimplexBasis& simplex_basis,
                                   int XnumNewCol) {
#ifdef HiGHSDEV
  printf("!! Don't do this if basis is invalid! !!\n");
#endif
  // Add nonbasic structurals
  if (XnumNewCol == 0) return;
  int newNumCol = lp.numCol_ + XnumNewCol;
  int newNumTot = newNumCol + lp.numRow_;
  simplex_basis.nonbasicFlag_.resize(newNumTot);
  // Shift the row data in basicIndex and nonbasicFlag if necessary
  for (int row = lp.numRow_ - 1; row >= 0; row--) {
    simplex_basis.basicIndex_[row] += XnumNewCol;
    simplex_basis.nonbasicFlag_[newNumCol + row] =
        simplex_basis.nonbasicFlag_[lp.numCol_ + row];
  }
  // Make any new columns nonbasic
  for (int col = lp.numCol_; col < newNumCol; col++) {
    simplex_basis.nonbasicFlag_[col] = NONBASIC_FLAG_TRUE;
  }
}

void append_basic_rows_to_basis(HighsLp& lp, HighsBasis& basis,
                                int XnumNewRow) {
#ifdef HiGHSDEV
  printf("!! Don't do this if basis is invalid! !!\n");
#endif
  // Add basic logicals
  if (XnumNewRow == 0) return;
  int newNumRow = lp.numRow_ + XnumNewRow;
  basis.row_status.resize(newNumRow);
  // Make any new rows basic
  for (int row = lp.numRow_; row < newNumRow; row++) {
    basis.row_status[row] = HighsBasisStatus::BASIC;
  }
}

bool highs_basis_ok(
		    // HighsLp& lp, HighsBasis& basis
		    ) {
#ifdef HiGHSDEV
  printf("!! Don't check if basis is invalid! !!\n");
  printf("!! WRITE highs_basis_ok for HighsBasis !!\n");
#endif
  return false;
}

bool nonbasic_flag_basic_index_ok(HighsLp& lp, SimplexBasis& simplex_basis) {
#ifdef HiGHSDEV
  printf("!! Don't check if basis is invalid! !!\n");
#endif
  int numTot = lp.numCol_ + lp.numRow_;
  int num_basic_variables = 0;
  for (int var = 0; var < numTot; var++)
    if (!simplex_basis.nonbasicFlag_[var]) num_basic_variables++;
  assert(num_basic_variables == lp.numRow_);
  if (num_basic_variables != lp.numRow_) return false;
  for (int row = 0; row < lp.numRow_; row++) {
    int flag = simplex_basis.nonbasicFlag_[simplex_basis.basicIndex_[row]];
    assert(!flag);
    if (flag) return false;
  }
  return true;
}

#ifdef HiGHSDEV
void report_basis(HighsLp& lp, HighsBasis& basis) {
#ifdef HiGHSDEV
  printf("!! WRITE report_basis for HighsBasis !!\n");
#endif
  if (lp.numCol_ > 0) printf("   Var    Col          Flag   Move\n");
  if (lp.numRow_ > 0) printf("   Var    Row  Basic   Flag   Move\n");
}
void report_basis(HighsLp& lp, SimplexBasis& simplex_basis) {
  if (lp.numCol_ > 0) printf("   Var    Col          Flag   Move\n");
  for (int col = 0; col < lp.numCol_; col++) {
    int var = col;
    if (simplex_basis.nonbasicFlag_[var])
      printf("%6d %6d        %6d\n", var, col,
             simplex_basis.nonbasicFlag_[var]);
    // simplex_basis.nonbasicMove_[var]);
    else
      printf("%6d %6d %6d\n", var, col, simplex_basis.nonbasicFlag_[var]);
  }
  if (lp.numRow_ > 0) printf("   Var    Row  Basic   Flag   Move\n");
  for (int row = 0; row < lp.numRow_; row++) {
    int var = lp.numCol_ + row;
    if (simplex_basis.nonbasicFlag_[var])
      printf("%6d %6d %6d %6d\n", var, row, simplex_basis.basicIndex_[row],
             simplex_basis.nonbasicFlag_[var]);
    // simplex_basis.nonbasicMove_[var]);
    else
      printf("%6d %6d %6d %6d\n", var, row, simplex_basis.basicIndex_[row],
             simplex_basis.nonbasicFlag_[var]);
  }
}
#endif

/**
 * @brief Simplex utilities
 */

/*
// Increment iteration count (here!) and (possibly) store the pivots for
// debugging NLA
void record_pivots(int columnIn, int columnOut, double alpha) {
  // NB This is where the iteration count is updated!
  if (columnIn >= 0) simplex_info.iteration_count++;
#ifdef HiGHSDEV
  historyColumnIn.push_back(columnIn);
  historyColumnOut.push_back(columnOut);
  historyAlpha.push_back(alpha);
#endif
}
#ifdef HiGHSDEV
// Store and write out the pivots for debugging NLA
void writePivots(const char* suffix) {
  string filename = "z-" + simplex_lp_->model_name_ + "-" + suffix;
  ofstream output(filename.c_str());
  int count = historyColumnIn.size();
  double current_run_highs_time = timer_->readRunHighsClock();
  output << simplex_lp_->model_name_ << " " << count << "\t" <<
current_run_highs_time << endl; output << setprecision(12); for (int i = 0; i <
count; i++) { output << historyColumnIn[i] << "\t"; output <<
historyColumnOut[i] << "\t"; output << historyAlpha[i] << endl;
  }
  output.close();
}
#endif
*/

void computeDualObjectiveValue(HighsModelObject& highs_model_object,
                               int phase) {
  HighsLp& simplex_lp = highs_model_object.simplex_lp_;
  HighsSimplexInfo& simplex_info = highs_model_object.simplex_info_;
  HighsSimplexLpStatus& simplex_lp_status =
      highs_model_object.simplex_lp_status_;

  simplex_info.dual_objective_value = 0;
  const int numTot = simplex_lp.numCol_ + simplex_lp.numRow_;
  for (int i = 0; i < numTot; i++) {
    if (highs_model_object.simplex_basis_.nonbasicFlag_[i]) {
      simplex_info.dual_objective_value +=
          simplex_info.workValue_[i] * simplex_info.workDual_[i];
    }
  }
  if (phase != 1) {
    simplex_info.dual_objective_value *= highs_model_object.scale_.cost_;
    simplex_info.dual_objective_value -= simplex_lp.offset_;
  }
  // Now have dual objective value
  simplex_lp_status.has_dual_objective_value = true;
}

void computePrimalObjectiveValue(HighsModelObject& highs_model_object) {
  HighsLp& simplex_lp = highs_model_object.simplex_lp_;
  HighsSimplexInfo& simplex_info = highs_model_object.simplex_info_;
  SimplexBasis& simplex_basis = highs_model_object.simplex_basis_;
  HighsSimplexLpStatus& simplex_lp_status =
      highs_model_object.simplex_lp_status_;
  simplex_info.primal_objective_value = 0;
  for (int row = 0; row < simplex_lp.numRow_; row++) {
    int var = simplex_basis.basicIndex_[row];
    if (var < simplex_lp.numCol_)
      simplex_info.primal_objective_value +=
          simplex_info.baseValue_[row] * simplex_lp.colCost_[var];
  }
  for (int col = 0; col < simplex_lp.numCol_; col++) {
    if (simplex_basis.nonbasicFlag_[col])
      simplex_info.primal_objective_value +=
          simplex_info.workValue_[col] * simplex_lp.colCost_[col];
  }
  simplex_info.primal_objective_value *= highs_model_object.scale_.cost_;
  simplex_info.primal_objective_value -= simplex_lp.offset_;
  // Now have primal objective value
  simplex_lp_status.has_primal_objective_value = true;
}

void initialiseSimplexLpRandomVectors(HighsModelObject& highs_model_object) {
  HighsSimplexInfo& simplex_info = highs_model_object.simplex_info_;
  const int numCol = highs_model_object.simplex_lp_.numCol_;
  const int numTot = highs_model_object.simplex_lp_.numCol_ +
                     highs_model_object.simplex_lp_.numRow_;
  // Instantiate and (re-)initialise the random number generator
  HighsRandom& random = highs_model_object.random_;
  random.initialise();
  //
  // Generate a random permutation of the column indices
  simplex_info.numColPermutation_.resize(numCol);
  int* numColPermutation = &simplex_info.numColPermutation_[0];
  for (int i = 0; i < numCol; i++) numColPermutation[i] = i;
  for (int i = numCol - 1; i >= 1; i--) {
    int j = random.integer() % (i + 1);
    std::swap(numColPermutation[i], numColPermutation[j]);
  }

  // Re-initialise the random number generator and generate the
  // random vectors in the same order as hsol to maintain repeatable
  // performance
  random.initialise();
  //
  // Generate a random permutation of all the indices
  simplex_info.numTotPermutation_.resize(numTot);
  int* numTotPermutation = &simplex_info.numTotPermutation_[0];
  for (int i = 0; i < numTot; i++) numTotPermutation[i] = i;
  for (int i = numTot - 1; i >= 1; i--) {
    int j = random.integer() % (i + 1);
    std::swap(numTotPermutation[i], numTotPermutation[j]);
  }

  // Generate a vector of random reals
  simplex_info.numTotRandomValue_.resize(numTot);
  double* numTotRandomValue = &simplex_info.numTotRandomValue_[0];
  for (int i = 0; i < numTot; i++) {
    numTotRandomValue[i] = random.fraction();
  }
}

// SCALING:
#ifdef HiGHSDEV
// Information on large costs
const double tlLargeCo = 1e5;
int numLargeCo;
vector<int> largeCostFlag;
double largeCostScale;
#endif

void scaleHighsModelInit(HighsModelObject& highs_model_object) {
  HighsScale& scale = highs_model_object.scale_;
  scale.is_scaled_ = false;
  scale.col_.assign(highs_model_object.simplex_lp_.numCol_, 1);
  scale.row_.assign(highs_model_object.simplex_lp_.numRow_, 1);
  scale.cost_ = 1;
  scale.extreme_equilibration_improvement_ = 1;
  scale.mean_equilibration_improvement_ = 1;
#ifdef HiGHSDEV
  //  largeCostScale = 1;
#endif
}

void scaleCosts(HighsModelObject& highs_model_object) {
  // Scale the costs by no less than minAlwCostScale
  double max_allowed_cost_scale =
      pow(2.0, highs_model_object.options_.allowed_simplex_scale_factor);
  double cost_scale;
  double max_nonzero_cost = 0;
  for (int iCol = 0; iCol < highs_model_object.simplex_lp_.numCol_; iCol++) {
    if (highs_model_object.simplex_lp_.colCost_[iCol]) {
      max_nonzero_cost =
          max(fabs(highs_model_object.simplex_lp_.colCost_[iCol]),
              max_nonzero_cost);
    }
  }
  // Scaling the costs up effectively increases the dual tolerance to
  // which the problem is solved - so, if the max cost is small the
  // scaling factor pushes it up by a power of 2 so it's close to 1
  // Scaling the costs down effectively decreases the dual tolerance
  // to which the problem is solved - so this can't be done too much
  cost_scale = 1;
  const double ln2 = log(2.0);
  // Scale if the max cost is positive and outside the range [1/16, 16]
  if ((max_nonzero_cost > 0) &&
      ((max_nonzero_cost < (1.0 / 16)) || (max_nonzero_cost > 16))) {
    cost_scale = max_nonzero_cost;
    cost_scale = pow(2.0, floor(log(cost_scale) / ln2 + 0.5));
    cost_scale = min(cost_scale, max_allowed_cost_scale);
  }
  highs_model_object.scale_.cost_ = cost_scale;
  if (cost_scale == 1) return;
  // Scale the costs (and record of max_nonzero_cost) by cost_scale, being at
  // most max_allowed_cost_scale
  for (int iCol = 0; iCol < highs_model_object.simplex_lp_.numCol_; iCol++) {
    highs_model_object.simplex_lp_.colCost_[iCol] /= cost_scale;
  }
  max_nonzero_cost /= cost_scale;

#ifdef HiGHSDEV
  bool alwLargeCostScaling = false;
  /*
    if (alwLargeCostScaling && (numLargeCo > 0)) {
    // Scale any large costs by largeCostScale, being at most (a further)
    // max_allowed_cost_scale
    largeCostScale = max_nonzero_cost;
    largeCostScale = pow(2.0, floor(log(largeCostScale) / ln2 + 0.5));
    largeCostScale = min(largeCostScale, max_allowed_cost_scale);
    printf(
    "   Scaling all |cost| > %11.4g by %11.4g\ngrep_LargeCostScale,%g,%g\n",
    tlLargeCo, largeCostScale, tlLargeCo, largeCostScale);
    for (int iCol = 0; iCol < highs_model_object.simplex_lp_.numCol_; iCol++) {
    if (largeCostFlag[iCol]) {
    highs_model_object.simplex_lp_.colCost_[iCol] /= largeCostScale;
    }
    }
    }
  */
  //  utils.analyseVectorValues("Column costs",
  //  highs_model_object.simplex_lp_.numCol_,
  //  highs_model_object.simplex_lp_.colCost_, false);
#endif
}

void scaleFactorRanges(HighsModelObject& highs_model_object,
                       double& min_col_scale, double& max_col_scale,
                       double& min_row_scale, double& max_row_scale) {
  int numCol = highs_model_object.simplex_lp_.numCol_;
  int numRow = highs_model_object.simplex_lp_.numRow_;
  double* colScale = &highs_model_object.scale_.col_[0];
  double* rowScale = &highs_model_object.scale_.row_[0];
  // Determine the max and min row and column scaling factors
  min_col_scale = HIGHS_CONST_INF;
  max_col_scale = 1 / HIGHS_CONST_INF;
  min_row_scale = HIGHS_CONST_INF;
  max_row_scale = 1 / HIGHS_CONST_INF;
  for (int iCol = 0; iCol < numCol; iCol++) {
    min_col_scale = min(colScale[iCol], min_col_scale);
    max_col_scale = max(colScale[iCol], max_col_scale);
  }
  for (int iRow = 0; iRow < numRow; iRow++) {
    min_row_scale = min(rowScale[iRow], min_row_scale);
    max_row_scale = max(rowScale[iRow], max_row_scale);
  }
}

void scaleSimplexLp(HighsModelObject& highs_model_object) {
  //  HighsSimplexInfo &simplex_info = highs_model_object.simplex_info_;
  HighsSimplexLpStatus& simplex_lp_status =
      highs_model_object.simplex_lp_status_;
  if (simplex_lp_status.scaling_tried) return;
  // Scale the LP highs_model_object.simplex_lp_, assuming all data are in place
  // Reset all scaling to 1
  HighsScale& scale = highs_model_object.scale_;
  HighsTimer& timer = highs_model_object.timer_;
  timer.start(timer.scale_clock);
  scaleHighsModelInit(highs_model_object);
  int numCol = highs_model_object.simplex_lp_.numCol_;
  int numRow = highs_model_object.simplex_lp_.numRow_;
  double* colScale = &highs_model_object.scale_.col_[0];
  double* rowScale = &highs_model_object.scale_.row_[0];
  int* Astart = &highs_model_object.simplex_lp_.Astart_[0];
  int* Aindex = &highs_model_object.simplex_lp_.Aindex_[0];
  double* Avalue = &highs_model_object.simplex_lp_.Avalue_[0];
  double* colCost = &highs_model_object.simplex_lp_.colCost_[0];
  double* colLower = &highs_model_object.simplex_lp_.colLower_[0];
  double* colUpper = &highs_model_object.simplex_lp_.colUpper_[0];
  double* rowLower = &highs_model_object.simplex_lp_.rowLower_[0];
  double* rowUpper = &highs_model_object.simplex_lp_.rowUpper_[0];

  // Allow a switch to/from the original scaling rules
  bool original_scaling = highs_model_object.options_.simplex_scale_strategy ==
                          SimplexScaleStrategy::HSOL;
  bool allow_cost_scaling = false;
  if (original_scaling) allow_cost_scaling = false;
  // Find out range of matrix values and skip matrix scaling if all
  // |values| are in [0.2, 5]
  double min_matrix_value = HIGHS_CONST_INF, max_matrix_value = 0;
  for (int k = 0, AnX = Astart[numCol]; k < AnX; k++) {
    double value = fabs(Avalue[k]);
    min_matrix_value = min(min_matrix_value, value);
    max_matrix_value = max(max_matrix_value, value);
  }
  bool no_scaling = min_matrix_value >= 0.2 && max_matrix_value <= 5;
  //   no_scaling = false; printf("!!!! FORCE SCALING !!!!\n");
  if (no_scaling) {
    // No matrix scaling, but possible cost scaling
    HighsLogMessage(HighsMessageType::INFO, "Scaling: Matrix has min(max) values of %g(%g) so none performed", min_matrix_value, max_matrix_value);
    // Possibly scale the costs
    if (allow_cost_scaling) {
      scaleCosts(highs_model_object);
      // Simplex LP is now only scaled if there is a cost scaling factor
      scale.is_scaled_ = scale.cost_ != 1;
    }
    timer.stop(timer.scale_clock);
    updateSimplexLpStatus(highs_model_object.simplex_lp_status_,
                          LpAction::SCALE);
    return;
  }
  // Include cost in scaling if minimum nonzero cost is less than 0.1
  double min_nonzero_cost = HIGHS_CONST_INF;
  for (int i = 0; i < numCol; i++) {
    if (colCost[i]) min_nonzero_cost = min(fabs(colCost[i]), min_nonzero_cost);
  }
  bool include_cost_in_scaling = false;
  //  if (original_scaling)
  include_cost_in_scaling = min_nonzero_cost < 0.1;

  // Limits on scaling factors
  double max_allow_scale;
  double min_allow_scale;
  if (original_scaling) {
    max_allow_scale = HIGHS_CONST_INF;
  } else {
    max_allow_scale =
        pow(2.0, highs_model_object.options_.allowed_simplex_scale_factor);
  }
  min_allow_scale = 1 / max_allow_scale;

  double min_allow_col_scale = min_allow_scale;
  double max_allow_col_scale = max_allow_scale;
  double min_allow_row_scale = min_allow_scale;
  double max_allow_row_scale = max_allow_scale;

  // Search up to 6 times
  vector<double> row_min_value(numRow, HIGHS_CONST_INF);
  vector<double> row_max_value(numRow, 1 / HIGHS_CONST_INF);
  for (int search_count = 0; search_count < 6; search_count++) {
    // Find column scale, prepare row data
    for (int iCol = 0; iCol < numCol; iCol++) {
      // For column scale (find)
      double col_min_value = HIGHS_CONST_INF;
      double col_max_value = 1 / HIGHS_CONST_INF;
      double abs_col_cost = fabs(colCost[iCol]);
      if (include_cost_in_scaling && abs_col_cost != 0) {
        col_min_value = min(col_min_value, abs_col_cost);
        col_max_value = max(col_max_value, abs_col_cost);
      }
      for (int k = Astart[iCol]; k < Astart[iCol + 1]; k++) {
        double value = fabs(Avalue[k]) * rowScale[Aindex[k]];
        col_min_value = min(col_min_value, value);
        col_max_value = max(col_max_value, value);
      }
      double col_equilibration = 1 / sqrt(col_min_value * col_max_value);
      // Ensure that column scale factor is not excessively large or small
      colScale[iCol] =
          min(max(min_allow_col_scale, col_equilibration), max_allow_col_scale);
      // For row scale (only collect)
      for (int k = Astart[iCol]; k < Astart[iCol + 1]; k++) {
        int iRow = Aindex[k];
        double value = fabs(Avalue[k]) * colScale[iCol];
        row_min_value[iRow] = min(row_min_value[iRow], value);
        row_max_value[iRow] = max(row_max_value[iRow], value);
      }
    }
    // For row scale (find)
    for (int iRow = 0; iRow < numRow; iRow++) {
      double row_equilibration = 1 / sqrt(row_min_value[iRow] * row_max_value[iRow]);
      // Ensure that row scale factor is not excessively large or small
      rowScale[iRow] =
          min(max(min_allow_row_scale, row_equilibration), max_allow_row_scale);
    }
    row_min_value.assign(numRow, HIGHS_CONST_INF);
    row_max_value.assign(numRow, 1 / HIGHS_CONST_INF);
  }
  // Make it numerical better
  // Also determine the max and min row and column scaling factors
  double min_col_scale = HIGHS_CONST_INF;
  double max_col_scale = 1 / HIGHS_CONST_INF;
  double min_row_scale = HIGHS_CONST_INF;
  double max_row_scale = 1 / HIGHS_CONST_INF;
  const double log2 = log(2.0);
  for (int iCol = 0; iCol < numCol; iCol++) {
    colScale[iCol] = pow(2.0, floor(log(colScale[iCol]) / log2 + 0.5));
    min_col_scale = min(colScale[iCol], min_col_scale);
    max_col_scale = max(colScale[iCol], max_col_scale);
  }
  for (int iRow = 0; iRow < numRow; iRow++) {
    rowScale[iRow] = pow(2.0, floor(log(rowScale[iRow]) / log2 + 0.5));
    min_row_scale = min(rowScale[iRow], min_row_scale);
    max_row_scale = max(rowScale[iRow], max_row_scale);
  }
  // Apply scaling to matrix and bounds
  double min_original_col_equilibration = HIGHS_CONST_INF;
  double sum_original_log_col_equilibration = 0;
  double max_original_col_equilibration = 0;
  double min_original_row_equilibration = HIGHS_CONST_INF;
  double sum_original_log_row_equilibration = 0;
  double max_original_row_equilibration = 0;
  double min_col_equilibration = HIGHS_CONST_INF;
  double sum_log_col_equilibration = 0;
  double max_col_equilibration = 0;
  double min_row_equilibration = HIGHS_CONST_INF;
  double sum_log_row_equilibration = 0;
  double max_row_equilibration = 0;
  vector<double> original_row_min_value(numRow, HIGHS_CONST_INF);
  vector<double> original_row_max_value(numRow, 1 / HIGHS_CONST_INF);
  row_min_value.assign(numRow, HIGHS_CONST_INF);
  row_max_value.assign(numRow, 1 / HIGHS_CONST_INF);
  for (int iCol = 0; iCol < numCol; iCol++) {
    double original_col_min_value = HIGHS_CONST_INF;
    double original_col_max_value = 1 / HIGHS_CONST_INF;
    double col_min_value = HIGHS_CONST_INF;
    double col_max_value = 1 / HIGHS_CONST_INF;
    for (int k = Astart[iCol]; k < Astart[iCol + 1]; k++) {
      int iRow = Aindex[k];
      double original_value = fabs(Avalue[k]);
      original_col_min_value = min(original_value, original_col_min_value);
      original_col_max_value = max(original_value, original_col_max_value);
      original_row_min_value[iRow] = min(original_row_min_value[iRow], original_value);
      original_row_max_value[iRow] = max(original_row_max_value[iRow], original_value);
      Avalue[k] *= (colScale[iCol] * rowScale[iRow]);
      double value = fabs(Avalue[k]);
      col_min_value = min(value, col_min_value);
      col_max_value = max(value, col_max_value);
      row_min_value[iRow] = min(row_min_value[iRow], value);
      row_max_value[iRow] = max(row_max_value[iRow], value);
    }
    double original_col_equilibration = 1 / sqrt(original_col_min_value * original_col_max_value);
    min_original_col_equilibration = min(original_col_equilibration, min_original_col_equilibration);
    sum_original_log_col_equilibration += log(original_col_equilibration);
    max_original_col_equilibration = max(original_col_equilibration, max_original_col_equilibration);
    double col_equilibration = 1 / sqrt(col_min_value * col_max_value);
    min_col_equilibration = min(col_equilibration, min_col_equilibration);
    sum_log_col_equilibration += log(col_equilibration);
    max_col_equilibration = max(col_equilibration, max_col_equilibration);
  }

  for (int iRow = 0; iRow < numRow; iRow++) {
    double original_row_equilibration = 1 / sqrt(original_row_min_value[iRow] * original_row_max_value[iRow]);
    min_original_row_equilibration = min(original_row_equilibration, min_original_row_equilibration);
    sum_original_log_row_equilibration += log(original_row_equilibration);
    max_original_row_equilibration = max(original_row_equilibration, max_original_row_equilibration);
    double row_equilibration = 1 / sqrt(row_min_value[iRow] * row_max_value[iRow]);
    min_row_equilibration = min(row_equilibration, min_row_equilibration);
    sum_log_row_equilibration += log(row_equilibration);
    max_row_equilibration = max(row_equilibration, max_row_equilibration);
  }
  double geomean_original_col_equilibration = exp(sum_original_log_col_equilibration/numCol);
  double geomean_original_row_equilibration = exp(sum_original_log_row_equilibration/numRow);
#ifdef HiGHSDEV
  HighsLogMessage(HighsMessageType::INFO, "Scaling: Original equilibration: min/mean/max %11.4f/%11.4f/%11.4f (cols); min/mean/max %11.4f/%11.4f/%11.4f (rows)",
	 min_original_col_equilibration,
	 geomean_original_col_equilibration,
	 max_original_col_equilibration,
	 min_original_row_equilibration,
	 geomean_original_row_equilibration,
	 max_original_row_equilibration);
#endif
  double geomean_col_equilibration = exp(sum_log_col_equilibration/numCol);
  double geomean_row_equilibration = exp(sum_log_row_equilibration/numRow);
#ifdef HiGHSDEV
  HighsLogMessage(HighsMessageType::INFO, "Scaling: Final    equilibration: min/mean/max %11.4f/%11.4f/%11.4f (cols); min/mean/max %11.4f/%11.4f/%11.4f (rows)",
	 min_col_equilibration,
	 geomean_col_equilibration,
	 max_col_equilibration,
	 min_row_equilibration,
	 geomean_row_equilibration,
	 max_row_equilibration);
#endif
  scale.extreme_equilibration_improvement_ =
    (max_original_col_equilibration/min_original_col_equilibration +
     max_original_row_equilibration/min_original_row_equilibration)/
    (max_col_equilibration/min_col_equilibration +
     max_row_equilibration/min_row_equilibration);
  scale.mean_equilibration_improvement_ =
    (max(geomean_original_col_equilibration, 1/geomean_original_col_equilibration)*
     max(geomean_original_row_equilibration, 1/geomean_original_row_equilibration))/
    (max(geomean_col_equilibration, 1/geomean_col_equilibration)*
     max(geomean_row_equilibration, 1/geomean_row_equilibration));
  if (!original_scaling) {
    // Abandon scaling if it's not improved equlibration significantly
    // Unscale the matrix
    if (scale.extreme_equilibration_improvement_ < 10 &&
	scale.mean_equilibration_improvement_ < 1.1) {
      for (int iCol = 0; iCol < numCol; iCol++) {
	for (int k = Astart[iCol]; k < Astart[iCol + 1]; k++) {
	  int iRow = Aindex[k];
	  Avalue[k] /= (colScale[iCol] * rowScale[iRow]);
	}
      }
      scaleHighsModelInit(highs_model_object);
      HighsLogMessage(HighsMessageType::INFO, "Scaling: Extreme equilibration improved by a factor of only %g and mean equilibration by factor of only %g so no scaling applied",
		      scale.extreme_equilibration_improvement_, scale.mean_equilibration_improvement_);
      // Possibly scale the costs
      if (allow_cost_scaling) {
	scaleCosts(highs_model_object);
	// Simplex LP is now only scaled if there is a cost scaling factor
	scale.is_scaled_ = scale.cost_ != 1;
	  }
      timer.stop(timer.scale_clock);
      updateSimplexLpStatus(highs_model_object.simplex_lp_status_,
			    LpAction::SCALE);
      return;
    }
  }
  scale.is_scaled_ = true;
  HighsLogMessage(HighsMessageType::INFO, "Scaling: Improved extreme equilibration by factor %g and mean equilibration by factor %g",
		  scale.extreme_equilibration_improvement_, scale.mean_equilibration_improvement_);

  for (int iCol = 0; iCol < numCol; iCol++) {
    colLower[iCol] /= colLower[iCol] == -HIGHS_CONST_INF ? 1 : colScale[iCol];
    colUpper[iCol] /= colUpper[iCol] == +HIGHS_CONST_INF ? 1 : colScale[iCol];
    colCost[iCol] *= colScale[iCol];
  }
  for (int iRow = 0; iRow < numRow; iRow++) {
    rowLower[iRow] *= rowLower[iRow] == -HIGHS_CONST_INF ? 1 : rowScale[iRow];
    rowUpper[iRow] *= rowUpper[iRow] == +HIGHS_CONST_INF ? 1 : rowScale[iRow];
  }
  // Deduce the consequences of scaling the LP
  updateSimplexLpStatus(highs_model_object.simplex_lp_status_, LpAction::SCALE);
  // Possibly scale the costs
  if (allow_cost_scaling) scaleCosts(highs_model_object);
  timer.stop(timer.scale_clock);
}

// PERMUTE:

void permuteSimplexLp(HighsModelObject& highs_model_object) {
  HighsSimplexLpStatus& simplex_lp_status =
      highs_model_object.simplex_lp_status_;
#ifdef HiGHSDEV
  printf("Called permuteSimplexLp: simplex_lp_status.is_permuted = %d\n",
         simplex_lp_status.is_permuted);
#endif
  if (simplex_lp_status.is_permuted) return;

  int numCol = highs_model_object.simplex_lp_.numCol_;
  vector<int>& numColPermutation =
      highs_model_object.simplex_info_.numColPermutation_;
  vector<int>& Astart = highs_model_object.simplex_lp_.Astart_;
  vector<int>& Aindex = highs_model_object.simplex_lp_.Aindex_;
  vector<double>& Avalue = highs_model_object.simplex_lp_.Avalue_;
  vector<double>& colCost = highs_model_object.simplex_lp_.colCost_;
  vector<double>& colLower = highs_model_object.simplex_lp_.colLower_;
  vector<double>& colUpper = highs_model_object.simplex_lp_.colUpper_;
  vector<double>& colScale = highs_model_object.scale_.col_;

  // 2. Duplicate the original data to copy from
  vector<int> saveAstart = highs_model_object.simplex_lp_.Astart_;
  vector<int> saveAindex = highs_model_object.simplex_lp_.Aindex_;
  vector<double> saveAvalue = highs_model_object.simplex_lp_.Avalue_;
  vector<double> saveColCost = highs_model_object.simplex_lp_.colCost_;
  vector<double> saveColLower = highs_model_object.simplex_lp_.colLower_;
  vector<double> saveColUpper = highs_model_object.simplex_lp_.colUpper_;
  vector<double> saveColScale = highs_model_object.scale_.col_;

  // 3. Generate the permuted matrix and corresponding vectors of column data
  int countX = 0;
  for (int i = 0; i < numCol; i++) {
    int fromCol = numColPermutation[i];
    Astart[i] = countX;
    for (int k = saveAstart[fromCol]; k < saveAstart[fromCol + 1]; k++) {
      Aindex[countX] = saveAindex[k];
      Avalue[countX] = saveAvalue[k];
      countX++;
    }
    colCost[i] = saveColCost[fromCol];
    colLower[i] = saveColLower[fromCol];
    colUpper[i] = saveColUpper[fromCol];
    colScale[i] = saveColScale[fromCol];
  }
  assert(Astart[numCol] == countX);
  // Deduce the consequences of permuting the LP
  updateSimplexLpStatus(highs_model_object.simplex_lp_status_,
                        LpAction::PERMUTE);
}

void initialise_basic_index(HighsModelObject& highs_model_object) {
  HighsLp& simplex_lp = highs_model_object.simplex_lp_;
  SimplexBasis& simplex_basis = highs_model_object.simplex_basis_;

  int num_basic_variables = 0;
  const int numTot = simplex_lp.numCol_ + simplex_lp.numRow_;
  for (int var = 0; var < numTot; var++) {
    if (!simplex_basis.nonbasicFlag_[var]) {
      assert(num_basic_variables < simplex_lp.numRow_);
      simplex_basis.basicIndex_[num_basic_variables] = var;
      num_basic_variables++;
    }
  }
  /*
  if (num_basic_variables != simplex_lp.numRow_) {
    printf("STRANGE: %d = num_basic_variables != simplex_lp.numRow_ = %d\n",
  num_basic_variables, simplex_lp.numRow_); fflush(stdout);
  }
  */
  assert(num_basic_variables == simplex_lp.numRow_);
}

void allocate_work_and_base_arrays(HighsModelObject& highs_model_object) {
  HighsLp& simplex_lp = highs_model_object.simplex_lp_;
  HighsSimplexInfo& simplex_info = highs_model_object.simplex_info_;
  // Allocate bounds and solution spaces
  const int numTot = simplex_lp.numCol_ + simplex_lp.numRow_;
  simplex_info.workCost_.resize(numTot);
  simplex_info.workDual_.resize(numTot);
  simplex_info.workShift_.resize(numTot);

  simplex_info.workLower_.resize(numTot);
  simplex_info.workUpper_.resize(numTot);
  simplex_info.workRange_.resize(numTot);
  simplex_info.workValue_.resize(numTot);

  simplex_info.baseLower_.resize(simplex_lp.numRow_);
  simplex_info.baseUpper_.resize(simplex_lp.numRow_);
  simplex_info.baseValue_.resize(simplex_lp.numRow_);
}

void initialise_from_nonbasic(HighsModelObject& highs_model_object) {
  // Initialise basicIndex from nonbasic* then allocate and populate
  // (where possible) work* arrays and allocate basis* arrays
  initialise_basic_index(highs_model_object);
  allocate_work_and_base_arrays(highs_model_object);
  populate_work_arrays(highs_model_object);

  // Deduce the consequences of a new basis
  updateSimplexLpStatus(highs_model_object.simplex_lp_status_,
                        LpAction::NEW_BASIS);
}

void replace_from_nonbasic(HighsModelObject& highs_model_object) {
  // Initialise basicIndex using nonbasic* then populate (where possible)
  // work* arrays
  initialise_basic_index(highs_model_object);
  populate_work_arrays(highs_model_object);

  // Deduce the consequences of a new basis
  updateSimplexLpStatus(highs_model_object.simplex_lp_status_,
                        LpAction::NEW_BASIS);
}

void initialise_with_logical_basis(HighsModelObject& highs_model_object) {
  HighsLp& simplex_lp = highs_model_object.simplex_lp_;
  SimplexBasis& simplex_basis = highs_model_object.simplex_basis_;
  HighsSimplexInfo& simplex_info = highs_model_object.simplex_info_;
  HighsSimplexLpStatus& simplex_lp_status =
      highs_model_object.simplex_lp_status_;
  // Initialise with a logical basis then allocate and populate (where
  // possible) work* arrays and allocate basis* arrays

  for (int row = 0; row < simplex_lp.numRow_; row++)
    simplex_basis.basicIndex_[row] = simplex_lp.numCol_ + row;
  for (int col = 0; col < simplex_lp.numCol_; col++)
    simplex_basis.nonbasicFlag_[col] = NONBASIC_FLAG_TRUE;
  simplex_lp_status.has_basis = true;
  simplex_info.num_basic_logicals = simplex_lp.numRow_;

  allocate_work_and_base_arrays(highs_model_object);
  populate_work_arrays(highs_model_object);

  // Deduce the consequences of a new basis
  updateSimplexLpStatus(highs_model_object.simplex_lp_status_,
                        LpAction::NEW_BASIS);
}

void initialise_value_from_nonbasic(HighsModelObject& highs_model_object,
                                    int firstvar, int lastvar) {
  // Initialise workValue and nonbasicMove from nonbasicFlag and
  // bounds, except for boxed variables when nonbasicMove is used to
  // set workValue=workLower/workUpper
  SimplexBasis& simplex_basis = highs_model_object.simplex_basis_;
  HighsSimplexInfo& simplex_info = highs_model_object.simplex_info_;
  assert(firstvar >= 0);
  assert(lastvar < highs_model_object.simplex_lp_.numCol_ + highs_model_object.simplex_lp_.numRow_);
  // double dl_pr_act, norm_dl_pr_act;
  // norm_dl_pr_act = 0.0;
  for (int var = firstvar; var <= lastvar; var++) {
    if (simplex_basis.nonbasicFlag_[var]) {
      // Nonbasic variable
      // double prev_pr_act = simplex_info.workValue_[var];
      if (simplex_info.workLower_[var] == simplex_info.workUpper_[var]) {
        // Fixed
        simplex_info.workValue_[var] = simplex_info.workLower_[var];
        simplex_basis.nonbasicMove_[var] = NONBASIC_MOVE_ZE;
      } else if (!highs_isInfinity(-simplex_info.workLower_[var])) {
        // Finite lower bound so boxed or lower
        if (!highs_isInfinity(simplex_info.workUpper_[var])) {
          // Finite upper bound so boxed
          if (simplex_basis.nonbasicMove_[var] == NONBASIC_MOVE_UP) {
            // Set at lower
            simplex_info.workValue_[var] = simplex_info.workLower_[var];
          } else if (simplex_basis.nonbasicMove_[var] == NONBASIC_MOVE_DN) {
            // Set at upper
            simplex_info.workValue_[var] = simplex_info.workUpper_[var];
          } else {
            // Invalid nonbasicMove: correct and set value at lower
            simplex_basis.nonbasicMove_[var] = NONBASIC_MOVE_UP;
            simplex_info.workValue_[var] = simplex_info.workLower_[var];
          }
        } else {
          // Lower
          simplex_info.workValue_[var] = simplex_info.workLower_[var];
          simplex_basis.nonbasicMove_[var] = NONBASIC_MOVE_UP;
        }
      } else if (!highs_isInfinity(simplex_info.workUpper_[var])) {
        // Upper
        simplex_info.workValue_[var] = simplex_info.workUpper_[var];
        simplex_basis.nonbasicMove_[var] = NONBASIC_MOVE_DN;
      } else {
        // FREE
        simplex_info.workValue_[var] = 0;
        simplex_basis.nonbasicMove_[var] = NONBASIC_MOVE_ZE;
      }
      // dl_pr_act = simplex_info.workValue_[var] - prev_pr_act;
      // norm_dl_pr_act += dl_pr_act*dl_pr_act;
      //      if (fabs(dl_pr_act) > 1e-4) printf("Var %5d: [LB; Pr; UB] of [%8g;
      //      %8g; %8g] Du = %8g; DlPr = %8g\n",
      //					var,
      // simplex_info.workLower_[var],
      // simplex_info.workValue_[var], simplex_info.workUpper_[var],
      // simplex_info.workDual_[var], dl_pr_act);
    } else {
      // Basic variable
      simplex_basis.nonbasicMove_[var] = NONBASIC_MOVE_ZE;
    }
  }
  //  norm_dl_pr_act = sqrt(norm_dl_pr_act);
  //  printf("initValueFromNonbasic: ||Change in nonbasic variables||_2 is
  //  %g\n", norm_dl_pr_act);
}

void initialise_value(HighsModelObject& highs_model_object) {
  HighsLp& simplex_lp = highs_model_object.simplex_lp_;
  const int numTot = simplex_lp.numCol_ + simplex_lp.numRow_;
  initialise_value_from_nonbasic(highs_model_object, 0, numTot - 1);
}

void initialise_phase2_col_bound(HighsModelObject& highs_model_object,
                                 int firstcol, int lastcol) {
  // Copy bounds and compute ranges
  HighsLp& simplex_lp = highs_model_object.simplex_lp_;
  HighsSimplexInfo& simplex_info = highs_model_object.simplex_info_;
  assert(firstcol >= 0);
  assert(lastcol < simplex_lp.numCol_);
  for (int col = firstcol; col <= lastcol; col++) {
    simplex_info.workLower_[col] = simplex_lp.colLower_[col];
    simplex_info.workUpper_[col] = simplex_lp.colUpper_[col];
    simplex_info.workRange_[col] =
        simplex_info.workUpper_[col] - simplex_info.workLower_[col];
  }
}

void initialise_phase2_row_bound(HighsModelObject& highs_model_object,
                                 int firstrow, int lastrow) {
  // Copy bounds and compute ranges
  HighsLp& simplex_lp = highs_model_object.simplex_lp_;
  HighsSimplexInfo& simplex_info = highs_model_object.simplex_info_;
  assert(firstrow >= 0);
  assert(lastrow < simplex_lp.numRow_);
  for (int row = firstrow; row <= lastrow; row++) {
    int var = simplex_lp.numCol_ + row;
    simplex_info.workLower_[var] = -simplex_lp.rowUpper_[row];
    simplex_info.workUpper_[var] = -simplex_lp.rowLower_[row];
    simplex_info.workRange_[var] =
        simplex_info.workUpper_[var] - simplex_info.workLower_[var];
  }
}

void initialise_bound(HighsModelObject& highs_model_object, int phase) {
  HighsLp& simplex_lp = highs_model_object.simplex_lp_;
  HighsSimplexInfo& simplex_info = highs_model_object.simplex_info_;
  // Initialise the Phase 2 bounds (and ranges). NB Phase 2 bounds
  // necessary to compute Phase 1 bounds
  initialise_phase2_col_bound(highs_model_object, 0, simplex_lp.numCol_ - 1);
  initialise_phase2_row_bound(highs_model_object, 0, simplex_lp.numRow_ - 1);
  if (phase == 2) return;

  // In Phase 1: change to dual phase 1 bound
  const double inf = HIGHS_CONST_INF;
  const int numTot = simplex_lp.numCol_ + simplex_lp.numRow_;
  for (int i = 0; i < numTot; i++) {
    if (simplex_info.workLower_[i] == -inf &&
        simplex_info.workUpper_[i] == inf) {
      // Won't change for row variables: they should never become
      // non basic
      if (i >= simplex_lp.numCol_) continue;
      simplex_info.workLower_[i] = -1000,
      simplex_info.workUpper_[i] = 1000;  // FREE
    } else if (simplex_info.workLower_[i] == -inf) {
      simplex_info.workLower_[i] = -1, simplex_info.workUpper_[i] = 0;  // UPPER
    } else if (simplex_info.workUpper_[i] == inf) {
      simplex_info.workLower_[i] = 0, simplex_info.workUpper_[i] = 1;  // LOWER
    } else {
      simplex_info.workLower_[i] = 0,
      simplex_info.workUpper_[i] = 0;  // BOXED or FIXED
    }
    simplex_info.workRange_[i] =
        simplex_info.workUpper_[i] - simplex_info.workLower_[i];
  }
}

void initialise_phase2_col_cost(HighsModelObject& highs_model_object,
                                int firstcol, int lastcol) {
  // Copy the Phase 2 cost and zero the shift
  HighsLp& simplex_lp = highs_model_object.simplex_lp_;
  HighsSimplexInfo& simplex_info = highs_model_object.simplex_info_;
  for (int col = firstcol; col <= lastcol; col++) {
    int var = col;
    simplex_info.workCost_[var] = simplex_lp.sense_ * simplex_lp.colCost_[col];
    simplex_info.workShift_[var] = 0.;
  }
}

void initialise_phase2_row_cost(HighsModelObject& highs_model_object,
                                int firstrow, int lastrow) {
  // Zero the cost and shift
  HighsLp& simplex_lp = highs_model_object.simplex_lp_;
  HighsSimplexInfo& simplex_info = highs_model_object.simplex_info_;
  for (int row = firstrow; row <= lastrow; row++) {
    int var = simplex_lp.numCol_ + row;
    simplex_info.workCost_[var] = 0;
    simplex_info.workShift_[var] = 0.;
  }
}

void initialise_cost(HighsModelObject& highs_model_object, int perturb) {
  HighsLp& simplex_lp = highs_model_object.simplex_lp_;
  HighsSimplexInfo& simplex_info = highs_model_object.simplex_info_;
  // Copy the cost
  initialise_phase2_col_cost(highs_model_object, 0, simplex_lp.numCol_ - 1);
  initialise_phase2_row_cost(highs_model_object, 0, simplex_lp.numRow_ - 1);
  // See if we want to skip perturbation
  simplex_info.costs_perturbed = 0;
  if (perturb == 0 || simplex_info.perturb_costs == 0) return;
  simplex_info.costs_perturbed = 1;

  // Perturb the original costs, scale down if is too big
  double bigc = 0;
  for (int i = 0; i < simplex_lp.numCol_; i++)
    bigc = max(bigc, fabs(simplex_info.workCost_[i]));
  if (bigc > 100) bigc = sqrt(sqrt(bigc));

  // If there's few boxed variables, we will just use Simple perturbation
  double boxedRate = 0;
  const int numTot = simplex_lp.numCol_ + simplex_lp.numRow_;
  for (int i = 0; i < numTot; i++)
    boxedRate += (simplex_info.workRange_[i] < 1e30);
  boxedRate /= numTot;
  if (boxedRate < 0.01) bigc = min(bigc, 1.0);
  if (bigc < 1) {
    //        bigc = sqrt(bigc);
  }

  // Determine the perturbation base
  double base = 5e-7 * bigc;

  // Now do the perturbation
  for (int i = 0; i < simplex_lp.numCol_; i++) {
    double lower = simplex_lp.colLower_[i];
    double upper = simplex_lp.colUpper_[i];
    double xpert = (fabs(simplex_info.workCost_[i]) + 1) * base *
                   (1 + simplex_info.numTotRandomValue_[i]);
    if (lower == -HIGHS_CONST_INF && upper == HIGHS_CONST_INF) {
      // Free - no perturb
    } else if (upper == HIGHS_CONST_INF) {  // Lower
      simplex_info.workCost_[i] += xpert;
    } else if (lower == -HIGHS_CONST_INF) {  // Upper
      simplex_info.workCost_[i] += -xpert;
    } else if (lower != upper) {  // Boxed
      simplex_info.workCost_[i] +=
          (simplex_info.workCost_[i] >= 0) ? xpert : -xpert;
    } else {
      // Fixed - no perturb
    }
  }

  for (int i = simplex_lp.numCol_; i < numTot; i++) {
    simplex_info.workCost_[i] +=
        (0.5 - simplex_info.numTotRandomValue_[i]) * 1e-12;
  }
}

int get_nonbasicMove(HighsModelObject& highs_model_object, int var) {
  HighsSimplexInfo& simplex_info = highs_model_object.simplex_info_;
  assert(var >= 0);
  assert(var < highs_model_object.simplex_lp_.numCol_ + highs_model_object.simplex_lp_.numRow_);
  if (!highs_isInfinity(-simplex_info.workLower_[var])) {
    if (!highs_isInfinity(simplex_info.workUpper_[var])) {
      // Finite lower and upper bounds so nonbasic move depends on whether they
      // are equal
      if (simplex_info.workLower_[var] == simplex_info.workUpper_[var])
        // Fixed variable so nonbasic move is zero
        return NONBASIC_MOVE_ZE;
      // Boxed variable so nonbasic move is up (from lower bound)
      return NONBASIC_MOVE_UP;
    } else
      // Finite lower bound and infinite upper bound so nonbasic move is up
      // (from lower bound)
      return NONBASIC_MOVE_UP;
  } else
      // Infinite lower bound so nonbasic move depends on whether the upper
      // bound is finite
      if (!highs_isInfinity(simplex_info.workUpper_[var]))
    // Finite upper bound so nonbasic move is down (from upper bound)
    return NONBASIC_MOVE_DN;
  // Infinite upper bound so free variable: nonbasic move is zero
  return NONBASIC_MOVE_ZE;
}

void populate_work_arrays(HighsModelObject& highs_model_object) {
  // Initialize the values
  initialise_cost(highs_model_object);
  initialise_bound(highs_model_object);
  initialise_value(highs_model_object);
}

void replace_with_logical_basis(HighsModelObject& highs_model_object) {
  HighsLp& simplex_lp = highs_model_object.simplex_lp_;
  SimplexBasis& simplex_basis = highs_model_object.simplex_basis_;
  HighsSimplexInfo& simplex_info = highs_model_object.simplex_info_;
  // Replace basis with a logical basis then populate (where possible)
  // work* arrays
  for (int row = 0; row < simplex_lp.numRow_; row++) {
    int var = simplex_lp.numCol_ + row;
    simplex_basis.nonbasicFlag_[var] = NONBASIC_FLAG_FALSE;
    simplex_basis.basicIndex_[row] = var;
  }
  for (int col = 0; col < simplex_lp.numCol_; col++) {
    simplex_basis.nonbasicFlag_[col] = NONBASIC_FLAG_TRUE;
  }
  simplex_info.num_basic_logicals = simplex_lp.numRow_;

  populate_work_arrays(highs_model_object);

  // Deduce the consequences of a new basis
  updateSimplexLpStatus(highs_model_object.simplex_lp_status_,
                        LpAction::NEW_BASIS);
}

void replace_with_new_basis(HighsModelObject& highs_model_object,
                            const int* XbasicIndex) {
  HighsLp& simplex_lp = highs_model_object.simplex_lp_;
  SimplexBasis& simplex_basis = highs_model_object.simplex_basis_;
  HighsSimplexInfo& simplex_info = highs_model_object.simplex_info_;
  // Replace basis with a new basis then populate (where possible)
  // work* arrays
  const int numTot = simplex_lp.numCol_ + simplex_lp.numRow_;
  for (int var = 0; var < numTot; var++) {
    simplex_basis.nonbasicFlag_[var] = NONBASIC_FLAG_TRUE;
  }
  simplex_info.num_basic_logicals = 0;
  for (int row = 0; row < simplex_lp.numRow_; row++) {
    int var = XbasicIndex[row];
    if (var >= simplex_lp.numCol_) simplex_info.num_basic_logicals++;
    simplex_basis.basicIndex_[row] = var;
    simplex_basis.nonbasicFlag_[var] = NONBASIC_FLAG_FALSE;
  }

  populate_work_arrays(highs_model_object);

  // Deduce the consequences of a new basis
  updateSimplexLpStatus(highs_model_object.simplex_lp_status_,
                        LpAction::NEW_BASIS);
}

void setup_num_basic_logicals(HighsModelObject& highs_model_object) {
  HighsLp& simplex_lp = highs_model_object.simplex_lp_;
  SimplexBasis& simplex_basis = highs_model_object.simplex_basis_;
  HighsSimplexInfo& simplex_info = highs_model_object.simplex_info_;
  simplex_info.num_basic_logicals = 0;
  for (int i = 0; i < simplex_lp.numRow_; i++)
    if (simplex_basis.basicIndex_[i] >= simplex_lp.numCol_)
      simplex_info.num_basic_logicals += 1;
#ifdef HiGHSDEV
  printf("Determined num_basic_logicals = %d of %d\n",
         simplex_info.num_basic_logicals, simplex_lp.numRow_);
#endif
}

#ifdef HiGHSDEV
void reportSimplexProfiling(HighsModelObject& highs_model_object) {
  HighsSimplexInfo& simplex_info = highs_model_object.simplex_info_;
  SimplexTimer simplex_timer;
  HighsTimer& timer = highs_model_object.timer_;

  if (simplex_info.simplex_strategy == SimplexStrategy::PRIMAL) {
    if (simplex_info.report_simplex_inner_clock) {
      simplex_timer.reportSimplexInnerClock(highs_model_object);
    }
  } else if (simplex_info.simplex_strategy == SimplexStrategy::DUAL_PLAIN) {
    if (simplex_info.report_simplex_inner_clock) {
      simplex_timer.reportSimplexInnerClock(highs_model_object);
    }
    if (simplex_info.report_simplex_outer_clock) {
      simplex_timer.reportDualSimplexIterateClock(highs_model_object);
      simplex_timer.reportDualSimplexOuterClock(highs_model_object);
    }
  }

  //  if (simplex_info.simplex_strategy == SimplexStrategy::DUAL_TASKS) {
  //    int reportList[] = {
  //        HTICK_INVERT,        HTICK_CHUZR1,        HTICK_BTRAN,
  //        HTICK_PRICE,         HTICK_CHUZC1,        HTICK_CHUZC2,
  //        HTICK_CHUZC3,        HTICK_DEVEX_WT,      HTICK_FTRAN,
  //        HTICK_FTRAN_BFRT,    HTICK_FTRAN_DSE,     HTICK_UPDATE_DUAL,
  //        HTICK_UPDATE_PRIMAL, HTICK_UPDATE_WEIGHT, HTICK_UPDATE_FACTOR,
  //        HTICK_GROUP1};
  //    int reportCount = sizeof(reportList) / sizeof(int);
  //    timer.report(reportCount, reportList, 0.0);
  //  }

  if (simplex_info.simplex_strategy == SimplexStrategy::DUAL_MULTI) {
    //    int reportList[] = {
    //        HTICK_INVERT,        HTICK_CHUZR1,        HTICK_BTRAN,
    //        HTICK_PRICE,         HTICK_CHUZC1,        HTICK_CHUZC2,
    //        HTICK_CHUZC3,        HTICK_DEVEX_WT,      HTICK_FTRAN,
    //        HTICK_FTRAN_BFRT,    HTICK_FTRAN_DSE,     HTICK_UPDATE_DUAL,
    //        HTICK_UPDATE_PRIMAL, HTICK_UPDATE_WEIGHT, HTICK_UPDATE_FACTOR,
    //        HTICK_UPDATE_ROW_EP};
    //    int reportCount = sizeof(reportList) / sizeof(int);
    //    timer.report(reportCount, reportList, 0.0);
    printf("PAMI   %-20s    CUTOFF  %6g    PERSISTENSE  %6g\n",
           highs_model_object.lp_.model_name_.c_str(), simplex_info.pami_cutoff,
           simplex_info.iteration_count / (1.0 + simplex_info.multi_iteration));
  }

  if (simplex_info.report_simplex_phases_clock) {
    simplex_timer.reportSimplexTotalClock(highs_model_object);
    simplex_timer.reportSimplexPhasesClock(highs_model_object);
  }

  if (simplex_info.analyse_invert_time) {
    double current_run_highs_time = timer.readRunHighsClock();
    int iClock = simplex_info.clock_[InvertClock];
    simplex_info.total_inverts = timer.clock_num_call[iClock];
    simplex_info.total_invert_time = timer.clock_time[iClock];

    printf(
        "Time: Total inverts =  %4d; Total invert  time = %11.4g of Total time "
        "= %11.4g",
        simplex_info.total_inverts, simplex_info.total_invert_time,
        current_run_highs_time);
    if (current_run_highs_time > 0.001) {
      printf(" (%6.2f%%)\n",
             (100 * simplex_info.total_invert_time) / current_run_highs_time);
    } else {
      printf("\n");
    }
  }
  if (simplex_info.analyseRebuildTime) {
    double current_run_highs_time = timer.readRunHighsClock();
    HighsClockRecord totalRebuildClock;
    timer.clockInit(totalRebuildClock);
    timer.clockAdd(totalRebuildClock,
                   simplex_info.clock_[IterateDualRebuildClock]);
    timer.clockAdd(totalRebuildClock,
                   simplex_info.clock_[IteratePrimalRebuildClock]);
    int totalRebuilds = 0;
    double totalRebuildTime = 0;
    printf("Time: Total rebuild time = %11.4g (%4d) of Total time = %11.4g",
           totalRebuildTime, totalRebuilds, current_run_highs_time);
    if (current_run_highs_time > 0.001) {
      printf(" (%6.2f%%)\n", (100 * totalRebuildTime) / current_run_highs_time);
    } else {
      printf("\n");
    }
  }
}
#endif

double computeBasisCondition(HighsModelObject& highs_model_object) {
  int solver_num_row = highs_model_object.simplex_lp_.numRow_;
  int solver_num_col = highs_model_object.simplex_lp_.numCol_;
  vector<double> bs_cond_x;
  vector<double> bs_cond_y;
  vector<double> bs_cond_z;
  vector<double> bs_cond_w;
  HVector row_ep;
  row_ep.setup(solver_num_row);

  HFactor& factor = highs_model_object.factor_;
  const int* Astart = &highs_model_object.simplex_lp_.Astart_[0];
  const double* Avalue = &highs_model_object.simplex_lp_.Avalue_[0];
  // Compute the Hager condition number estimate for the basis matrix
  double NoDensity = 1;
  bs_cond_x.resize(solver_num_row);
  bs_cond_y.resize(solver_num_row);
  bs_cond_z.resize(solver_num_row);
  bs_cond_w.resize(solver_num_row);
  // x = ones(n,1)/n;
  // y = A\x;
  double mu = 1.0 / solver_num_row;
  double norm_Binv;
  for (int r_n = 0; r_n < solver_num_row; r_n++) bs_cond_x[r_n] = mu;
  row_ep.clear();
  row_ep.count = solver_num_row;
  for (int r_n = 0; r_n < solver_num_row; r_n++) {
    row_ep.index[r_n] = r_n;
    row_ep.array[r_n] = bs_cond_x[r_n];
  }
  for (int ps_n = 1; ps_n <= 5; ps_n++) {
    row_ep.packFlag = false;
    factor.ftran(row_ep, NoDensity);
    // zeta = sign(y);
    for (int r_n = 0; r_n < solver_num_row; r_n++) {
      bs_cond_y[r_n] = row_ep.array[r_n];
      if (bs_cond_y[r_n] > 0)
        bs_cond_w[r_n] = 1.0;
      else if (bs_cond_y[r_n] < 0)
        bs_cond_w[r_n] = -1.0;
      else
        bs_cond_w[r_n] = 0.0;
    }
    // z=A'\zeta;
    row_ep.clear();
    row_ep.count = solver_num_row;
    for (int r_n = 0; r_n < solver_num_row; r_n++) {
      row_ep.index[r_n] = r_n;
      row_ep.array[r_n] = bs_cond_w[r_n];
    }
    row_ep.packFlag = false;
    factor.btran(row_ep, NoDensity);
    double norm_z = 0.0;
    double ztx = 0.0;
    norm_Binv = 0.0;
    int argmax_z = -1;
    for (int r_n = 0; r_n < solver_num_row; r_n++) {
      bs_cond_z[r_n] = row_ep.array[r_n];
      double abs_z_v = fabs(bs_cond_z[r_n]);
      if (abs_z_v > norm_z) {
        norm_z = abs_z_v;
        argmax_z = r_n;
      }
      ztx += bs_cond_z[r_n] * bs_cond_x[r_n];
      norm_Binv += fabs(bs_cond_y[r_n]);
    }
    if (norm_z <= ztx) break;
    // x = zeros(n,1);
    // x(fd_i) = 1;
    for (int r_n = 0; r_n < solver_num_row; r_n++) bs_cond_x[r_n] = 0.0;
    row_ep.clear();
    row_ep.count = 1;
    row_ep.index[0] = argmax_z;
    row_ep.array[argmax_z] = 1.0;
    bs_cond_x[argmax_z] = 1.0;
  }
  double norm_B = 0.0;
  for (int r_n = 0; r_n < solver_num_row; r_n++) {
    int vr_n = highs_model_object.simplex_basis_.basicIndex_[r_n];
    double c_norm = 0.0;
    if (vr_n < solver_num_col)
      for (int el_n = Astart[vr_n]; el_n < Astart[vr_n + 1]; el_n++)
        c_norm += fabs(Avalue[el_n]);
    else
      c_norm += 1.0;
    norm_B = max(c_norm, norm_B);
  }
  double cond_B = norm_Binv * norm_B;
  return cond_B;
}

bool work_arrays_ok(HighsModelObject& highs_model_object, int phase) {
  HighsLp& simplex_lp = highs_model_object.simplex_lp_;
  HighsSimplexInfo& simplex_info = highs_model_object.simplex_info_;
  //  printf("Called work_arrays_ok(%d)\n", phase);cout << flush;
  bool ok = true;
  // Only check phase 2 bounds: others will have been set by solve() so can be
  // trusted
  if (phase == 2) {
    for (int col = 0; col < simplex_lp.numCol_; ++col) {
      int var = col;
      if (!highs_isInfinity(-simplex_info.workLower_[var])) {
        ok = simplex_info.workLower_[var] == simplex_lp.colLower_[col];
        if (!ok) {
          printf("For col %d, simplex_info.workLower_ should be %g but is %g\n",
                 col, simplex_lp.colLower_[col], simplex_info.workLower_[var]);
          return ok;
        }
      }
      if (!highs_isInfinity(simplex_info.workUpper_[var])) {
        ok = simplex_info.workUpper_[var] == simplex_lp.colUpper_[col];
        if (!ok) {
          printf("For col %d, simplex_info.workUpper_ should be %g but is %g\n",
                 col, simplex_lp.colUpper_[col], simplex_info.workUpper_[var]);
          return ok;
        }
      }
    }
    for (int row = 0; row < simplex_lp.numRow_; ++row) {
      int var = simplex_lp.numCol_ + row;
      if (!highs_isInfinity(-simplex_info.workLower_[var])) {
        ok = simplex_info.workLower_[var] == -simplex_lp.rowUpper_[row];
        if (!ok) {
          printf("For row %d, simplex_info.workLower_ should be %g but is %g\n",
                 row, -simplex_lp.rowUpper_[row], simplex_info.workLower_[var]);
          return ok;
        }
      }
      if (!highs_isInfinity(simplex_info.workUpper_[var])) {
        ok = simplex_info.workUpper_[var] == -simplex_lp.rowLower_[row];
        if (!ok) {
          printf("For row %d, simplex_info.workUpper_ should be %g but is %g\n",
                 row, -simplex_lp.rowLower_[row], simplex_info.workUpper_[var]);
          return ok;
        }
      }
    }
  }
  const int numTot = simplex_lp.numCol_ + simplex_lp.numRow_;
  for (int var = 0; var < numTot; ++var) {
    ok = simplex_info.workRange_[var] ==
         (simplex_info.workUpper_[var] - simplex_info.workLower_[var]);
    if (!ok) {
      printf(
          "For variable %d, simplex_info.workRange_ should be %g = %g - %g "
          "but is %g\n",
          var, simplex_info.workUpper_[var] - simplex_info.workLower_[var],
          simplex_info.workUpper_[var], simplex_info.workLower_[var],
          simplex_info.workRange_[var]);
      return ok;
    }
  }
  // Don't check perturbed costs: these will have been set by solve() so can be
  // trusted
  if (!simplex_info.costs_perturbed) {
    for (int col = 0; col < simplex_lp.numCol_; ++col) {
      int var = col;
      ok = simplex_info.workCost_[var] ==
           simplex_lp.sense_ * simplex_lp.colCost_[col];
      if (!ok) {
        printf("For col %d, simplex_info.workLower_ should be %g but is %g\n",
               col, simplex_lp.colLower_[col], simplex_info.workCost_[var]);
        return ok;
      }
    }
    for (int row = 0; row < simplex_lp.numRow_; ++row) {
      int var = simplex_lp.numCol_ + row;
      ok = simplex_info.workCost_[var] == 0.;
      if (!ok) {
        printf("For row %d, simplex_info.workCost_ should be zero but is %g\n",
               row, simplex_info.workCost_[var]);
        return ok;
      }
    }
  }
  // ok must be true if we reach here
  assert(ok);
  return ok;
}

bool one_nonbasic_move_vs_work_arrays_ok(HighsModelObject& highs_model_object,
                                         int var) {
  HighsLp& simplex_lp = highs_model_object.simplex_lp_;
  HighsSimplexInfo& simplex_info = highs_model_object.simplex_info_;
  SimplexBasis& simplex_basis = highs_model_object.simplex_basis_;
  assert(var >= 0);
  assert(var < simplex_lp.numCol_ + simplex_lp.numRow_);
  // Make sure we're not checking a basic variable
  if (!simplex_basis.nonbasicFlag_[var]) return true;
  bool ok;
  if (!highs_isInfinity(-simplex_info.workLower_[var])) {
    if (!highs_isInfinity(simplex_info.workUpper_[var])) {
      // Finite lower and upper bounds so nonbasic move depends on whether they
      // are equal
      if (simplex_info.workLower_[var] == simplex_info.workUpper_[var]) {
        // Fixed variable
        ok = simplex_basis.nonbasicMove_[var] == NONBASIC_MOVE_ZE;
        if (!ok) {
          printf(
              "Fixed variable %d (simplex_lp.numCol_ = %d) [%11g, %11g, "
              "%11g] so nonbasic "
              "move should be zero but is %d\n",
              var, simplex_lp.numCol_, simplex_info.workLower_[var],
              simplex_info.workValue_[var], simplex_info.workUpper_[var],
              simplex_basis.nonbasicMove_[var]);
          return ok;
        }
        ok = simplex_info.workValue_[var] == simplex_info.workLower_[var];
        if (!ok) {
          printf(
              "Fixed variable %d (simplex_lp.numCol_ = %d) so "
              "simplex_info.work value should be %g but "
              "is %g\n",
              var, simplex_lp.numCol_, simplex_info.workLower_[var],
              simplex_info.workValue_[var]);
          return ok;
        }
      } else {
        // Boxed variable
        ok = (simplex_basis.nonbasicMove_[var] == NONBASIC_MOVE_UP) ||
             (simplex_basis.nonbasicMove_[var] == NONBASIC_MOVE_DN);
        if (!ok) {
          printf(
              "Boxed variable %d (simplex_lp.numCol_ = %d) [%11g, %11g, "
              "%11g] range %g so "
              "nonbasic move should be up/down but is  %d\n",
              var, simplex_lp.numCol_, simplex_info.workLower_[var],
              simplex_info.workValue_[var], simplex_info.workUpper_[var],
              simplex_info.workUpper_[var] - simplex_info.workLower_[var],
              simplex_basis.nonbasicMove_[var]);
          return ok;
        }
        if (simplex_basis.nonbasicMove_[var] == NONBASIC_MOVE_UP) {
          ok = simplex_info.workValue_[var] == simplex_info.workLower_[var];
          if (!ok) {
            printf(
                "Boxed variable %d (simplex_lp.numCol_ = %d) with "
                "NONBASIC_MOVE_UP so work "
                "value should be %g but is %g\n",
                var, simplex_lp.numCol_, simplex_info.workLower_[var],
                simplex_info.workValue_[var]);
            return ok;
          }
        } else {
          ok = simplex_info.workValue_[var] == simplex_info.workUpper_[var];
          if (!ok) {
            printf(
                "Boxed variable %d (simplex_lp.numCol_ = %d) with "
                "NONBASIC_MOVE_DN so work "
                "value should be %g but is %g\n",
                var, simplex_lp.numCol_, simplex_info.workUpper_[var],
                simplex_info.workValue_[var]);
            return ok;
          }
        }
      }
    } else {
      // Infinite upper bound
      ok = simplex_basis.nonbasicMove_[var] == NONBASIC_MOVE_UP;
      if (!ok) {
        printf(
            "Finite lower bound and infinite upper bound variable %d "
            "(simplex_lp.numCol_ = "
            "%d) [%11g, %11g, %11g] so nonbasic move should be up=%2d but is  "
            "%d\n",
            var, simplex_lp.numCol_, simplex_info.workLower_[var],
            simplex_info.workValue_[var], simplex_info.workUpper_[var],
            NONBASIC_MOVE_UP, simplex_basis.nonbasicMove_[var]);
        return ok;
      }
      ok = simplex_info.workValue_[var] == simplex_info.workLower_[var];
      if (!ok) {
        printf(
            "Finite lower bound and infinite upper bound variable %d "
            "(simplex_lp.numCol_ = "
            "%d) so work value should be %g but is %g\n",
            var, simplex_lp.numCol_, simplex_info.workLower_[var],
            simplex_info.workValue_[var]);
        return ok;
      }
    }
  } else {
    // Infinite lower bound
    if (!highs_isInfinity(simplex_info.workUpper_[var])) {
      ok = simplex_basis.nonbasicMove_[var] == NONBASIC_MOVE_DN;
      if (!ok) {
        printf(
            "Finite upper bound and infinite lower bound variable %d "
            "(simplex_lp.numCol_ = "
            "%d) [%11g, %11g, %11g] so nonbasic move should be down but is  "
            "%d\n",
            var, simplex_lp.numCol_, simplex_info.workLower_[var],
            simplex_info.workValue_[var], simplex_info.workUpper_[var],
            simplex_basis.nonbasicMove_[var]);
        return ok;
      }
      ok = simplex_info.workValue_[var] == simplex_info.workUpper_[var];
      if (!ok) {
        printf(
            "Finite upper bound and infinite lower bound variable %d "
            "(simplex_lp.numCol_ = "
            "%d) so work value should be %g but is %g\n",
            var, simplex_lp.numCol_, simplex_info.workUpper_[var],
            simplex_info.workValue_[var]);
        return ok;
      }
    } else {
      // Infinite upper bound
      ok = simplex_basis.nonbasicMove_[var] == NONBASIC_MOVE_ZE;
      if (!ok) {
        printf(
            "Free variable %d (simplex_lp.numCol_ = %d) [%11g, %11g, %11g] "
            "so nonbasic "
            "move should be zero but is  %d\n",
            var, simplex_lp.numCol_, simplex_info.workLower_[var],
            simplex_info.workValue_[var], simplex_info.workUpper_[var],
            simplex_basis.nonbasicMove_[var]);
        return ok;
      }
      ok = simplex_info.workValue_[var] == 0.0;
      if (!ok) {
        printf(
            "Free variable %d (simplex_lp.numCol_ = %d) so work value should "
            "be zero but "
            "is %g\n",
            var, simplex_lp.numCol_, simplex_info.workValue_[var]);
        return ok;
      }
    }
  }
  // ok must be true if we reach here
  assert(ok);
  return ok;
}

bool all_nonbasic_move_vs_work_arrays_ok(HighsModelObject& highs_model_object) {
  HighsLp& simplex_lp = highs_model_object.simplex_lp_;
  //    HighsSimplexInfo &simplex_info = highs_model_object.simplex_info_;
  SimplexBasis& simplex_basis = highs_model_object.simplex_basis_;
  bool ok;
  const int numTot = simplex_lp.numCol_ + simplex_lp.numRow_;
  for (int var = 0; var < numTot; ++var) {
    printf(
        "NonbasicMoveVsWorkArrays: var = %2d; simplex_basis.nonbasicFlag_[var] "
        "= %2d\n",
        var, simplex_basis.nonbasicFlag_[var]);
    if (!simplex_basis.nonbasicFlag_[var]) continue;
    ok = one_nonbasic_move_vs_work_arrays_ok(highs_model_object, var);
    if (!ok) {
      printf("Error in NonbasicMoveVsWorkArrays for nonbasic variable %d\n",
             var);
      assert(ok);
      return ok;
    }
  }
  // ok must be true if we reach here
  assert(ok);
  return ok;
}

bool ok_to_solve(HighsModelObject& highs_model_object, int level, int phase) {
  HighsLp& simplex_lp = highs_model_object.simplex_lp_;
  //  HighsSimplexInfo &simplex_info = highs_model_object.simplex_info_;
  HighsSimplexLpStatus& simplex_lp_status =
      highs_model_object.simplex_lp_status_;
  SimplexBasis& simplex_basis = highs_model_object.simplex_basis_;
  //  printf("Called ok_to_solve(%1d, %1d)\n", level, phase);
  bool ok;
  // Level 0: Minimal check - just look at flags. This means we trust them!
  ok = simplex_lp_status.has_basis && simplex_lp_status.has_matrix_col_wise &&
       simplex_lp_status.has_matrix_row_wise &&
       simplex_lp_status.has_factor_arrays &&
       simplex_lp_status.has_dual_steepest_edge_weights &&
       simplex_lp_status.has_invert;
  // TODO: Eliminate the following line ASAP!!!
  ok = true;
  if (!ok) {
    if (!simplex_lp_status.has_basis)
      printf("Not OK to solve since simplex_lp_status.has_basis = %d\n",
             simplex_lp_status.has_basis);
    if (!simplex_lp_status.has_matrix_col_wise)
      printf(
          "Not OK to solve since simplex_lp_status.has_matrix_col_wise "
          "= %d\n",
          simplex_lp_status.has_matrix_col_wise);
    if (!simplex_lp_status.has_matrix_row_wise)
      printf(
          "Not OK to solve since simplex_lp_status.has_matrix_row_wise "
          "= %d\n",
          simplex_lp_status.has_matrix_row_wise);
    //    if (!simplex_lp_status.has_factor_arrays)
    //      printf("Not OK to solve since
    //      simplex_lp_status.has_factor_arrays = %d\n",
    //             simplex_lp_status.has_factor_arrays);
    if (!simplex_lp_status.has_dual_steepest_edge_weights)
      printf(
          "Not OK to solve since "
          "simplex_lp_status.has_dual_steepest_edge_weights = %d\n",
          simplex_lp_status.has_dual_steepest_edge_weights);
    if (!simplex_lp_status.has_invert)
      printf("Not OK to solve since simplex_lp_status.has_invert = %d\n",
             simplex_lp_status.has_invert);
  }
  assert(ok);
  if (level <= 0) return ok;
  // Level 1: Basis and data check
  ok = nonbasic_flag_basic_index_ok(simplex_lp,
                                    highs_model_object.simplex_basis_);
  if (!ok) {
    printf("Error in nonbasicFlag and basicIndex\n");
    assert(ok);
    return ok;
  }
  ok = work_arrays_ok(highs_model_object, phase);
  if (!ok) {
    printf("Error in workArrays\n");
    assert(ok);
    return ok;
  }
  const int numTot = simplex_lp.numCol_ + simplex_lp.numRow_;
  for (int var = 0; var < numTot; ++var) {
    if (simplex_basis.nonbasicFlag_[var]) {
      // Nonbasic variable
      ok = one_nonbasic_move_vs_work_arrays_ok(highs_model_object, var);
      if (!ok) {
        printf("Error in nonbasicMoveVsWorkArrays for variable %d of %d\n", var,
               numTot);
        assert(ok);
        return ok;
      }
    }
  }
  return ok;
}

void flip_bound(HighsModelObject& highs_model_object, int iCol) {
  int* nonbasicMove = &highs_model_object.simplex_basis_.nonbasicMove_[0];
  HighsSimplexInfo& simplex_info = highs_model_object.simplex_info_;
  const int move = nonbasicMove[iCol] = -nonbasicMove[iCol];
  simplex_info.workValue_[iCol] =
      move == 1 ? simplex_info.workLower_[iCol] : simplex_info.workUpper_[iCol];
}
/*
int handle_rank_deficiency(HighsModelObject &highs_model_object) {
  HighsLp &simplex_lp = highs_model_object.simplex_lp_;
  HFactor &factor = highs_model_object.factor_;
  SimplexBasis &simplex_basis = highs_model_object.simplex_basis_;
  int rankDeficiency = factor.rankDeficiency;
  const int *noPvC = factor.getNoPvC();
  printf("Returned %d = factor.build();\n", rankDeficiency);
  fflush(stdout);
  vector<int> basicRows;
  const int numTot = simplex_lp.numCol_ + simplex_lp.numRow_;
  basicRows.resize(numTot);
  //    printf("Before - simplex_basis.basicIndex_:"); for (int iRow=0;
iRow<simplex_lp.numRow_; iRow++)
  //    printf(" %2d", simplex_basis.basicIndex_[iRow]); printf("\n");
  for (int iRow = 0; iRow < simplex_lp.numRow_; iRow++)
basicRows[simplex_basis.basicIndex_[iRow]] = iRow; for (int k = 0; k <
rankDeficiency; k++) {
    //      printf("noPvR[%2d] = %d; noPvC[%2d] = %d; \n", k, factor.noPvR[k],
    //      k, noPvC[k]);fflush(stdout);
    int columnIn = simplex_lp.numCol_ + factor.noPvR[k];
    int columnOut = noPvC[k];
    int rowOut = basicRows[columnOut];
    //      printf("columnIn = %6d; columnOut = %6d; rowOut = %6d [%11.4g,
    //      %11.4g]\n", columnIn, columnOut, rowOut,
simplex_info.workLower_[columnOut],
    //      simplex_info.workUpper_[columnOut]);
    if (simplex_basis.basicIndex_[rowOut] != columnOut) {
      printf("%d = simplex_basis.basicIndex_[rowOut] != noPvC[k] = %d\n",
simplex_basis.basicIndex_[rowOut], columnOut); fflush(stdout);
    }
    int sourceOut = setSourceOutFmBd(columnOut);
    updatePivots(columnIn, rowOut, sourceOut);
    updateMatrix(columnIn, columnOut);
  }
  //    printf("After  - simplex_basis.basicIndex_:"); for (int iRow=0;
iRow<simplex_lp.numRow_; iRow++)
  //    printf(" %2d", simplex_basis.basicIndex_[iRow]); printf("\n");
#ifdef HiGHSDEV
  factor.checkInvert();
#endif
  return 0;
}
*/
int compute_factor(HighsModelObject& highs_model_object) {
  HighsSimplexInfo& simplex_info = highs_model_object.simplex_info_;
  HighsSimplexLpStatus& simplex_lp_status =
      highs_model_object.simplex_lp_status_;
  HFactor& factor = highs_model_object.factor_;
#ifdef HiGHSDEV
  HighsTimer& timer = highs_model_object.timer_;
  double tt0 = 0;
  int iClock = simplex_info.clock_[InvertClock];
  if (simplex_info.analyse_invert_time) tt0 = timer.clock_time[iClock];
#endif
  // TODO Understand why handling noPvC and noPvR in what seem to be
  // different ways ends up equivalent.
  int rankDeficiency = factor.build();
  if (rankDeficiency) {
    //    handle_rank_deficiency();
    //    simplex_lp_status.solution_status = SimplexSolutionStatus::SINGULAR;
#ifdef HiGHSDEV
    //    writePivots("failed");
#endif
    //      return rankDeficiency;
  }
  //    printf("INVERT: After %d iterations and %d updates\n",
  //    simplex_info.iteration_count, simplex_info.update_count);
  simplex_info.update_count = 0;

#ifdef HiGHSDEV
  if (simplex_info.analyse_invert_time) {
    int iClock = simplex_info.clock_[InvertClock];
    simplex_info.total_inverts = timer.clock_num_call[iClock];
    simplex_info.total_invert_time = timer.clock_time[iClock];
    double invertTime = simplex_info.total_invert_time - tt0;
    printf(
        "           INVERT  %4d     on iteration %9d: INVERT  time = %11.4g; "
        "Total INVERT  time = %11.4g\n",
        simplex_info.total_inverts, simplex_info.iteration_count, invertTime,
        simplex_info.total_invert_time);
  }
#endif

  // Now have a representation of B^{-1}, and it is fresh!
  simplex_lp_status.has_invert = true;
  simplex_lp_status.has_fresh_invert = true;
  return 0;
}

// Compute the primal values (in baseValue) and set the lower and upper bounds
// of basic variables
void compute_primal(HighsModelObject& highs_model_object) {
  HighsLp& simplex_lp = highs_model_object.simplex_lp_;
  HighsSimplexInfo& simplex_info = highs_model_object.simplex_info_;
  HighsSimplexLpStatus& simplex_lp_status =
      highs_model_object.simplex_lp_status_;
  SimplexBasis& simplex_basis = highs_model_object.simplex_basis_;
  HMatrix& matrix = highs_model_object.matrix_;
  HFactor& factor = highs_model_object.factor_;
  // Setup a local buffer for the values of basic variables
  HVector buffer;
  buffer.setup(simplex_lp.numRow_);
  buffer.clear();
  const int numTot = simplex_lp.numCol_ + simplex_lp.numRow_;
  for (int i = 0; i < numTot; i++) {
    //    if (simplex_basis.nonbasicFlag_[i] && simplex_info.workValue_[i] == 0)
    //    printf("\nAfter adding in %12g*a[%2d]\n", simplex_info.workValue_[i],
    //    i);
    if (simplex_basis.nonbasicFlag_[i] && simplex_info.workValue_[i] != 0) {
      matrix.collect_aj(buffer, i, simplex_info.workValue_[i]);
      //      printf("\nAfter adding in %12g*a[%2d]\nRow     value\n",
      //      simplex_info.workValue_[i], i); for (int iRow = 0; iRow <
      //      simplex_lp.numRow_; iRow++) printf("%3d %12g\n", iRow,
      //      buffer.array[iRow]);
    }
  }
  //  for (int i = 0; i < simplex_lp.numRow_; i++) printf("Bf FTRAN: Row %2d has
  //  value %12g\n", i, buffer.array[i]);
  factor.ftran(buffer, 1);

  for (int i = 0; i < simplex_lp.numRow_; i++) {
    int iCol = simplex_basis.basicIndex_[i];
    simplex_info.baseValue_[i] = -buffer.array[i];
    simplex_info.baseLower_[i] = simplex_info.workLower_[iCol];
    simplex_info.baseUpper_[i] = simplex_info.workUpper_[iCol];
  }
  // Now have basic primals
  simplex_lp_status.has_basic_primal_values = true;
}

void computePrimalInfeasible(HighsModelObject& highs_model_object,
                             const bool report) {
  HighsLp& simplex_lp = highs_model_object.simplex_lp_;
  HighsSimplexInfo& simplex_info = highs_model_object.simplex_info_;
  SimplexBasis& simplex_basis = highs_model_object.simplex_basis_;

  int num_nonbasic_primal_infeasibilities = 0;
  int num_basic_primal_infeasibilities = 0;
  double max_nonbasic_primal_infeasibility = 0;
  double max_basic_primal_infeasibility = 0;
  double sum_nonbasic_primal_infeasibilities = 0;
  double sum_basic_primal_infeasibilities = 0;
  const int numTot = simplex_lp.numCol_ + simplex_lp.numRow_;

  //  int nonbasic_ix = 0;
  for (int i = 0; i < numTot; i++) {
    if (simplex_basis.nonbasicFlag_[i]) {
      // Nonbasic column
      double value = simplex_info.workValue_[i];
      double lower = simplex_info.workLower_[i];
      double upper = simplex_info.workUpper_[i];
      double primal_infeasibility = max(lower - value, value - upper);
      //      printf("Nonbasic column %2d is %2d, [%12g, %12g, %12g]
      //      primal_infeasibility = %12g\n", nonbasic_ix, i, lower, value,
      //      upper, primal_infeasibility); nonbasic_ix++;
      if (primal_infeasibility > 0) {
	if (primal_infeasibility > simplex_info.primal_feasibility_tolerance) num_nonbasic_primal_infeasibilities++;
	max_nonbasic_primal_infeasibility =
	  std::max(primal_infeasibility, max_nonbasic_primal_infeasibility);
	sum_nonbasic_primal_infeasibilities += primal_infeasibility;
      }
    }
  }
  for (int i = 0; i < simplex_lp.numRow_; i++) {
    // Basic variable
    double value = simplex_info.baseValue_[i];
    double lower = simplex_info.baseLower_[i];
    double upper = simplex_info.baseUpper_[i];
    double primal_infeasibility = max(lower - value, value - upper);
    if (primal_infeasibility > 0) {
      if (primal_infeasibility > simplex_info.primal_feasibility_tolerance) num_basic_primal_infeasibilities++;
      max_basic_primal_infeasibility =
	std::max(primal_infeasibility, max_basic_primal_infeasibility);
      sum_basic_primal_infeasibilities += primal_infeasibility;
    }
  }
  int num_primal_infeasibilities =
      num_nonbasic_primal_infeasibilities + num_basic_primal_infeasibilities;
  double max_primal_infeasibility = std::max(max_nonbasic_primal_infeasibility,
                                             max_basic_primal_infeasibility);
  double sum_primal_infeasibilities =
      sum_nonbasic_primal_infeasibilities + sum_basic_primal_infeasibilities;
  if (report) {
#ifdef HiGHSDEV
    if (num_primal_infeasibilities) {
      int num_iter = simplex_info.iteration_count;
      printf(
	     "Iter %d has %d (%d+%d) primal infeasibilities (max = %g = max[%g, "
	     "%g]) summing to %g (%g+%g)\n",
	     num_iter, num_primal_infeasibilities,
	     num_nonbasic_primal_infeasibilities, num_basic_primal_infeasibilities,
	     max_primal_infeasibility, max_nonbasic_primal_infeasibility,
	     max_basic_primal_infeasibility, sum_primal_infeasibilities,
	     sum_nonbasic_primal_infeasibilities, sum_basic_primal_infeasibilities);
    }
#endif
  }
  simplex_info.num_primal_infeasibilities = num_primal_infeasibilities;
  simplex_info.max_primal_infeasibility = max_primal_infeasibility;
  simplex_info.sum_primal_infeasibilities = sum_primal_infeasibilities;
}

void computeDualInfeasible(HighsModelObject& highs_model_object,
                           const bool report) {
  HighsLp& simplex_lp = highs_model_object.simplex_lp_;
  HighsSimplexInfo& simplex_info = highs_model_object.simplex_info_;
  SimplexBasis& simplex_basis = highs_model_object.simplex_basis_;

  int num_dual_infeasibilities = 0;
  double max_dual_infeasibility = 0;
  double sum_dual_infeasibilities = 0;
  const int numTot = simplex_lp.numCol_ + simplex_lp.numRow_;

  for (int iVar = 0; iVar < numTot; iVar++) {
    if (!simplex_basis.nonbasicFlag_[iVar]) continue;
    // Nonbasic column
    double lower = simplex_info.workLower_[iVar];
    double upper = simplex_info.workUpper_[iVar];
    double dual_infeasibility = 0;
    if (highs_isInfinity(-lower) && highs_isInfinity(upper)) {
      // Free: any nonzero dual value is infeasible
      dual_infeasibility = fabs(simplex_info.workDual_[iVar]);
    } else if (lower < upper) {
      // Not fixed: any dual infeasibility is given by value signed by
      // nonbasicMove
      dual_infeasibility =
          -simplex_basis.nonbasicMove_[iVar] * simplex_info.workDual_[iVar];
    }
    if (dual_infeasibility > 0) {
      if (dual_infeasibility >= simplex_info.dual_feasibility_tolerance) num_dual_infeasibilities++;
<<<<<<< HEAD
      max_dual_infeasibility =
	std::max(dual_infeasibility, max_dual_infeasibility);
      sum_dual_infeasibilities += dual_infeasibility;
    }
  }
#ifdef HiGHSDEV
  if (report && num_dual_infeasibilities) {
    int num_iter = simplex_info.iteration_count;
    printf("Iter %d has %d dual infeasibilities (max = %g) summing to %g\n",
           num_iter, num_dual_infeasibilities, max_dual_infeasibility,
           sum_dual_infeasibilities);
  }
#endif
  simplex_info.num_dual_infeasibilities = num_dual_infeasibilities;
  simplex_info.max_dual_infeasibility = max_dual_infeasibility;
  simplex_info.sum_dual_infeasibilities = sum_dual_infeasibilities;
}

void computeDualInfeasibleWithFlips(HighsModelObject& highs_model_object,
				    const bool report) {
  HighsLp& simplex_lp = highs_model_object.simplex_lp_;
  HighsSimplexInfo& simplex_info = highs_model_object.simplex_info_;
  HighsSimplexLpStatus& simplex_lp_status =
      highs_model_object.simplex_lp_status_;
  SimplexBasis& simplex_basis = highs_model_object.simplex_basis_;

  int num_dual_infeasibilities = 0;
  double max_dual_infeasibility = 0;
  double sum_dual_infeasibilities = 0;
  const int numTot = simplex_lp.numCol_ + simplex_lp.numRow_;

  for (int iVar = 0; iVar < numTot; iVar++) {
    if (!simplex_basis.nonbasicFlag_[iVar]) continue;
    // Nonbasic column
    double lower = simplex_info.workLower_[iVar];
    double upper = simplex_info.workUpper_[iVar];
    double dual_infeasibility = 0;
    if (highs_isInfinity(-lower) && highs_isInfinity(upper)) {
      // Free: any nonzero dual value is infeasible
      dual_infeasibility = fabs(simplex_info.workDual_[iVar]);
    } else if (highs_isInfinity(-lower) || highs_isInfinity(upper)) {
      // Not boxed: any dual infeasibility is given by value signed by
      // nonbasicMove
      dual_infeasibility =
          -simplex_basis.nonbasicMove_[iVar] * simplex_info.workDual_[iVar];
    }
    if (dual_infeasibility > 0) {
      if (dual_infeasibility >= simplex_info.dual_feasibility_tolerance) num_dual_infeasibilities++;
=======
>>>>>>> bf55e8bb
      max_dual_infeasibility =
	std::max(dual_infeasibility, max_dual_infeasibility);
      sum_dual_infeasibilities += dual_infeasibility;
    }
  }
  if (report) {
#ifdef HiGHSDEV
    if (num_dual_infeasibilities) {
      int num_iter = simplex_info.iteration_count;
      printf("Iter %d has %d dual infeasibilities (max = %g) summing to %g\n",
	     num_iter, num_dual_infeasibilities, max_dual_infeasibility,
	     sum_dual_infeasibilities);
    }
#endif
  }
  simplex_info.num_dual_infeasibilities = num_dual_infeasibilities;
  simplex_info.max_dual_infeasibility = max_dual_infeasibility;
  simplex_info.sum_dual_infeasibilities = sum_dual_infeasibilities;
}

void computeDualInfeasibleWithFlips(HighsModelObject& highs_model_object,
				    const bool report) {
  HighsLp& simplex_lp = highs_model_object.simplex_lp_;
  HighsSimplexInfo& simplex_info = highs_model_object.simplex_info_;
  SimplexBasis& simplex_basis = highs_model_object.simplex_basis_;

  int num_dual_infeasibilities = 0;
  double max_dual_infeasibility = 0;
  double sum_dual_infeasibilities = 0;
  const int numTot = simplex_lp.numCol_ + simplex_lp.numRow_;

  for (int iVar = 0; iVar < numTot; iVar++) {
    if (!simplex_basis.nonbasicFlag_[iVar]) continue;
    // Nonbasic column
    double lower = simplex_info.workLower_[iVar];
    double upper = simplex_info.workUpper_[iVar];
    double dual_infeasibility = 0;
    if (highs_isInfinity(-lower) && highs_isInfinity(upper)) {
      // Free: any nonzero dual value is infeasible
      dual_infeasibility = fabs(simplex_info.workDual_[iVar]);
    } else if (highs_isInfinity(-lower) || highs_isInfinity(upper)) {
      // Not boxed: any dual infeasibility is given by value signed by
      // nonbasicMove
      dual_infeasibility =
          -simplex_basis.nonbasicMove_[iVar] * simplex_info.workDual_[iVar];
    }
    if (dual_infeasibility > 0) {
      if (dual_infeasibility >= simplex_info.dual_feasibility_tolerance) num_dual_infeasibilities++;
      max_dual_infeasibility =
	std::max(dual_infeasibility, max_dual_infeasibility);
      sum_dual_infeasibilities += dual_infeasibility;
    }
  }
  if (report) {
#ifdef HiGHSDEV
    if (num_dual_infeasibilities) {
      int num_iter = simplex_info.iteration_count;
      printf("Iter %d has %d dual infeasibilities (max = %g) summing to %g\n",
	     num_iter, num_dual_infeasibilities, max_dual_infeasibility,
	     sum_dual_infeasibilities);
    }
#endif
  }
  simplex_info.num_dual_infeasibilities = num_dual_infeasibilities;
  simplex_info.max_dual_infeasibility = max_dual_infeasibility;
  simplex_info.sum_dual_infeasibilities = sum_dual_infeasibilities;
}

void compute_dual(HighsModelObject& highs_model_object) {
  HighsLp& simplex_lp = highs_model_object.simplex_lp_;
  HighsSimplexInfo& simplex_info = highs_model_object.simplex_info_;
  HighsSimplexLpStatus& simplex_lp_status =
      highs_model_object.simplex_lp_status_;
  SimplexBasis& simplex_basis = highs_model_object.simplex_basis_;
  HMatrix& matrix = highs_model_object.matrix_;
  HFactor& factor = highs_model_object.factor_;
  bool an_compute_dual_norm2 = false;
  double btran_rhs_norm2;
  double btran_sol_norm2;
  double work_dual_norm2;

  // Create a local buffer for the pi vector
  HVector buffer;
  buffer.setup(simplex_lp.numRow_);
  buffer.clear();
  for (int iRow = 0; iRow < simplex_lp.numRow_; iRow++) {
    buffer.index[iRow] = iRow;
    buffer.array[iRow] =
        simplex_info.workCost_[simplex_basis.basicIndex_[iRow]] +
        simplex_info.workShift_[simplex_basis.basicIndex_[iRow]];
  }
  buffer.count = simplex_lp.numRow_;
  if (an_compute_dual_norm2) {
    btran_rhs_norm2 = buffer.norm2();
    btran_rhs_norm2 = sqrt(btran_rhs_norm2);
  }
  //  printf("compute_dual: Before BTRAN\n");cout<<flush;
  factor.btran(buffer, 1);
  //  printf("compute_dual: After  BTRAN\n");cout<<flush;
  if (an_compute_dual_norm2) {
    btran_sol_norm2 = buffer.norm2();
    btran_sol_norm2 = sqrt(btran_sol_norm2);
  }

  // Create a local buffer for the values of reduced costs
  HVector bufferLong;
  bufferLong.setup(simplex_lp.numCol_);
  bufferLong.clear();
  matrix.price_by_col(bufferLong, buffer);
  for (int i = 0; i < simplex_lp.numCol_; i++) {
    simplex_info.workDual_[i] = simplex_info.workCost_[i] - bufferLong.array[i];
  }
  const int numTot = simplex_lp.numCol_ + simplex_lp.numRow_;
  for (int i = simplex_lp.numCol_; i < numTot; i++) {
    simplex_info.workDual_[i] =
        simplex_info.workCost_[i] - buffer.array[i - simplex_lp.numCol_];
  }

  if (an_compute_dual_norm2) {
    work_dual_norm2 = 0;
    for (int i = 0; i < numTot; i++)
      work_dual_norm2 += simplex_info.workDual_[i] * simplex_info.workDual_[i];
    work_dual_norm2 = sqrt(work_dual_norm2);
    //  printf("compute_dual: B.pi=c_B has ||c_B||=%11.4g; ||pi||=%11.4g;
    //  ||pi^TA-c||=%11.4g\n", btran_rhs_norm2, btran_sol_norm2,
    //  work_dual_norm2);
    double current_dual_feasibility_tolerance =
        simplex_info.dual_feasibility_tolerance;
    double new_dual_feasibility_tolerance = work_dual_norm2 / 1e16;
    if (new_dual_feasibility_tolerance > 1e-1) {
      printf(
          "Seriously: do you expect to solve an LP with ||pi^TA-c||=%11.4g?\n",
          work_dual_norm2);
    } else if (new_dual_feasibility_tolerance >
               10 * current_dual_feasibility_tolerance) {
      printf(
          "||pi^TA-c|| = %12g so solving with dual_feasibility_tolerance = "
          "%12g\n",
          work_dual_norm2, new_dual_feasibility_tolerance);
      simplex_info.dual_feasibility_tolerance = new_dual_feasibility_tolerance;
    }
  }

  // Now have nonbasic duals
  simplex_lp_status.has_nonbasic_dual_values = true;
}

void correct_dual(HighsModelObject& highs_model_object,
                  int* free_infeasibility_count) {
  HighsLp& simplex_lp = highs_model_object.simplex_lp_;
  HighsSimplexInfo& simplex_info = highs_model_object.simplex_info_;
  SimplexBasis& simplex_basis = highs_model_object.simplex_basis_;
  HighsRandom& random = highs_model_object.random_;
  const double tau_d = simplex_info.dual_feasibility_tolerance;
  const double inf = HIGHS_CONST_INF;
  int workCount = 0;
  const int numTot = simplex_lp.numCol_ + simplex_lp.numRow_;
  for (int i = 0; i < numTot; i++) {
    if (simplex_basis.nonbasicFlag_[i]) {
      if (simplex_info.workLower_[i] == -inf &&
          simplex_info.workUpper_[i] == inf) {
        // FREE variable
        workCount += (fabs(simplex_info.workDual_[i]) >= tau_d);
      } else if (simplex_basis.nonbasicMove_[i] * simplex_info.workDual_[i] <=
                 -tau_d) {
        if (simplex_info.workLower_[i] != -inf &&
            simplex_info.workUpper_[i] != inf) {
          // Boxed variable = flip
          flip_bound(highs_model_object, i);
        } else {
          // Other variable = shift
          simplex_info.costs_perturbed = 1;
          if (simplex_basis.nonbasicMove_[i] == 1) {
            double random_v = random.fraction();
            double dual = (1 + random_v) * tau_d;
            double shift = dual - simplex_info.workDual_[i];
            simplex_info.workDual_[i] = dual;
            simplex_info.workCost_[i] = simplex_info.workCost_[i] + shift;
          } else {
            double dual = -(1 + random.fraction()) * tau_d;
            double shift = dual - simplex_info.workDual_[i];
            simplex_info.workDual_[i] = dual;
            simplex_info.workCost_[i] = simplex_info.workCost_[i] + shift;
          }
        }
      }
    }
  }
  *free_infeasibility_count = workCount;
}

void compute_dual_infeasible_with_flips(HighsModelObject& highs_model_object,
				       int* dual_infeasibility_count) {
  HighsLp& simplex_lp = highs_model_object.simplex_lp_;
  HighsSimplexInfo& simplex_info = highs_model_object.simplex_info_;
  SimplexBasis& simplex_basis = highs_model_object.simplex_basis_;
  int work_count = 0;
  double sum_dual_infeasibilities = 0;
  const double inf = HIGHS_CONST_INF;
  const double tau_d = simplex_info.dual_feasibility_tolerance;
  const int numTot = simplex_lp.numCol_ + simplex_lp.numRow_;
  for (int i = 0; i < numTot; i++) {
    // Only for non basic variables
    if (!simplex_basis.nonbasicFlag_[i]) continue;

    if (simplex_info.workLower_[i] == -inf &&
        simplex_info.workUpper_[i] == inf) {
      // Free
      double fabs_dual = fabs(simplex_info.workDual_[i]);
      if (fabs_dual >= tau_d) {
        sum_dual_infeasibilities += fabs_dual;
        work_count++;
      }
    }

    // In dual, assuming that boxed variables will be flipped
    if (simplex_info.workLower_[i] == -inf ||
        simplex_info.workUpper_[i] == inf) {
      double signed_dual =
          simplex_basis.nonbasicMove_[i] * simplex_info.workDual_[i];
      if (signed_dual <= -tau_d) {
        sum_dual_infeasibilities -= signed_dual;
        work_count++;
      }
    }
  }
  *dual_infeasibility_count = work_count;
}

void compute_dual_infeasible_without_flips(HighsModelObject& highs_model_object,
					   int* dual_infeasibility_count) {
  HighsLp& simplex_lp = highs_model_object.simplex_lp_;
  HighsSimplexInfo& simplex_info = highs_model_object.simplex_info_;
  SimplexBasis& simplex_basis = highs_model_object.simplex_basis_;
  int work_count = 0;
  const double inf = HIGHS_CONST_INF;
  const double tau_d = simplex_info.dual_feasibility_tolerance;
  const int numTot = simplex_lp.numCol_ + simplex_lp.numRow_;
  for (int i = 0; i < numTot; i++) {
    // Only for non basic variables
    if (!simplex_basis.nonbasicFlag_[i]) continue;
    // Free
    if (simplex_info.workLower_[i] == -inf && simplex_info.workUpper_[i] == inf)
      work_count += (fabs(simplex_info.workDual_[i]) >= tau_d);
    // In primal don't assume flip
    work_count +=
        (simplex_basis.nonbasicMove_[i] * simplex_info.workDual_[i] <= -tau_d);
  }
  *dual_infeasibility_count = work_count;
}

// Record the shift in the cost of a particular column
void shift_cost(HighsModelObject& highs_model_object, int iCol, double amount) {
  HighsSimplexInfo& simplex_info = highs_model_object.simplex_info_;
  simplex_info.costs_perturbed = 1;
  assert(simplex_info.workShift_[iCol] == 0);
  simplex_info.workShift_[iCol] = amount;
}

// Undo the shift in the cost of a particular column
void shift_back(HighsModelObject& highs_model_object, int iCol) {
  HighsSimplexInfo& simplex_info = highs_model_object.simplex_info_;
  simplex_info.workDual_[iCol] -= simplex_info.workShift_[iCol];
  simplex_info.workShift_[iCol] = 0;
}

// The major model updates. Factor calls factor.update; Matrix
// calls matrix.update; updatePivots does everything---and is
// called from the likes of HDual::updatePivots
void update_factor(HighsModelObject& highs_model_object, HVector* column,
                   HVector* row_ep, int* iRow, int* hint) {
  //    HighsLp &simplex_lp = highs_model_object.simplex_lp_;
  HighsSimplexInfo& simplex_info = highs_model_object.simplex_info_;
  HighsSimplexLpStatus& simplex_lp_status =
      highs_model_object.simplex_lp_status_;
  HFactor& factor = highs_model_object.factor_;
  HighsTimer& timer = highs_model_object.timer_;

  timer.start(simplex_info.clock_[UpdateFactorClock]);
  factor.update(column, row_ep, iRow, hint);
  // Now have a representation of B^{-1}, but it is not fresh
  simplex_lp_status.has_invert = true;
  if (simplex_info.update_count >= simplex_info.update_limit)
    *hint = INVERT_HINT_UPDATE_LIMIT_REACHED;
  timer.stop(simplex_info.clock_[UpdateFactorClock]);
}

void update_pivots(HighsModelObject& highs_model_object, int columnIn,
                   int rowOut, int sourceOut) {
  HighsLp& simplex_lp = highs_model_object.simplex_lp_;
  HighsSimplexInfo& simplex_info = highs_model_object.simplex_info_;
  HighsSimplexLpStatus& simplex_lp_status =
      highs_model_object.simplex_lp_status_;
  SimplexBasis& simplex_basis = highs_model_object.simplex_basis_;
  HighsTimer& timer = highs_model_object.timer_;

  timer.start(simplex_info.clock_[UpdatePivotsClock]);
  int columnOut = simplex_basis.basicIndex_[rowOut];

  // Incoming variable
  simplex_basis.basicIndex_[rowOut] = columnIn;
  simplex_basis.nonbasicFlag_[columnIn] = 0;
  simplex_basis.nonbasicMove_[columnIn] = 0;
  simplex_info.baseLower_[rowOut] = simplex_info.workLower_[columnIn];
  simplex_info.baseUpper_[rowOut] = simplex_info.workUpper_[columnIn];

  // Outgoing variable
  simplex_basis.nonbasicFlag_[columnOut] = 1;
  //  double dlValue;
  //  double vrLb = simplex_info.workLower_[columnOut];
  //  double vrV = simplex_info.workValue_[columnOut];
  //  double vrUb = simplex_info.workUpper_[columnOut];
  if (simplex_info.workLower_[columnOut] ==
      simplex_info.workUpper_[columnOut]) {
    //    dlValue =
    //    simplex_info.workLower_[columnOut]-simplex_info.workValue_[columnOut];
    simplex_info.workValue_[columnOut] = simplex_info.workLower_[columnOut];
    simplex_basis.nonbasicMove_[columnOut] = 0;
  } else if (sourceOut == -1) {
    //    dlValue =
    //    simplex_info.workLower_[columnOut]-simplex_info.workValue_[columnOut];
    simplex_info.workValue_[columnOut] = simplex_info.workLower_[columnOut];
    simplex_basis.nonbasicMove_[columnOut] = 1;
  } else {
    //    dlValue =
    //    simplex_info.workUpper_[columnOut]-simplex_info.workValue_[columnOut];
    simplex_info.workValue_[columnOut] = simplex_info.workUpper_[columnOut];
    simplex_basis.nonbasicMove_[columnOut] = -1;
  }
  double nwValue = simplex_info.workValue_[columnOut];
  double vrDual = simplex_info.workDual_[columnOut];
  double dl_dual_objective_value = nwValue * vrDual;
  //  if (fabs(nwValue))
  //    printf("update_pivots columnOut = %6d (%2d): [%11.4g, %11.4g, %11.4g],
  //    nwValue = %11.4g, dual = %11.4g, dlObj = %11.4g\n",
  //			   columnOut, simplex_basis.nonbasicMove_[columnOut], vrLb, vrV,
  //vrUb, nwValue, vrDual, dl_dual_objective_value);
  simplex_info.updated_dual_objective_value += dl_dual_objective_value;
  simplex_info.update_count++;
  // Update the number of basic logicals
  if (columnOut < simplex_lp.numCol_) simplex_info.num_basic_logicals -= 1;
  if (columnIn < simplex_lp.numCol_) simplex_info.num_basic_logicals += 1;
  // No longer have a representation of B^{-1}, and certainly not
  // fresh!
  simplex_lp_status.has_invert = false;
  simplex_lp_status.has_fresh_invert = false;
  // Data are no longer fresh from rebuild
  simplex_lp_status.has_fresh_rebuild = false;
  timer.stop(simplex_info.clock_[UpdatePivotsClock]);
}

void update_matrix(HighsModelObject& highs_model_object, int columnIn,
                   int columnOut) {
  HighsSimplexInfo& simplex_info = highs_model_object.simplex_info_;
  HMatrix& matrix = highs_model_object.matrix_;
  HighsTimer& timer = highs_model_object.timer_;

  timer.start(simplex_info.clock_[UpdateMatrixClock]);
  matrix.update(columnIn, columnOut);
  timer.stop(simplex_info.clock_[UpdateMatrixClock]);
}

void logRebuild(HighsModelObject& highs_model_object, const bool primal,
                const int solve_phase) {
  HighsSimplexInfo& simplex_info = highs_model_object.simplex_info_;
  double objective_value;
  string simplex_variant;
  if (primal) {
    simplex_variant = "Pr";
    objective_value = simplex_info.primal_objective_value;
  } else {
    simplex_variant = "Du";
    objective_value = simplex_info.dual_objective_value;
  }
  if (solve_phase < 2) {
    HighsLogMessage(HighsMessageType::INFO, "Iter %10d: %20.10e %sPh%1d",
                    simplex_info.iteration_count, objective_value,
                    simplex_variant.c_str(), solve_phase);
  } else if (!primal && simplex_info.sum_dual_infeasibilities == 0) {
    HighsLogMessage(
        HighsMessageType::INFO, "Iter %10d: %20.10e %sPh%1d Pr: %d(%g)",
        simplex_info.iteration_count, objective_value, simplex_variant.c_str(),
        solve_phase, simplex_info.num_primal_infeasibilities,
        simplex_info.sum_primal_infeasibilities);
  } else {
    HighsLogMessage(HighsMessageType::INFO,
                    "Iter %10d: %20.10e %sPh%1d Pr: %d(%g); Du: %d(%g)",
                    simplex_info.iteration_count, objective_value,
                    simplex_variant.c_str(), solve_phase,
                    simplex_info.num_primal_infeasibilities,
                    simplex_info.sum_primal_infeasibilities,
                    simplex_info.num_dual_infeasibilities,
                    simplex_info.sum_dual_infeasibilities);
  }
}

// Return a string representation of SimplexSolutionStatus.
std::string SimplexSolutionStatusToString(SimplexSolutionStatus status) {
  switch (status) {
    case SimplexSolutionStatus::UNSET:
      return "Unset";
      break;
    case SimplexSolutionStatus::OPTIMAL:
      return "Optimal";
      break;
    case SimplexSolutionStatus::PRIMAL_FEASIBLE:
      return "Primal feasible";
      break;
    case SimplexSolutionStatus::DUAL_FEASIBLE:
      return "Dual feasible";
      break;
    case SimplexSolutionStatus::INFEASIBLE:
      return "Infeasible";
      break;
    case SimplexSolutionStatus::UNBOUNDED:
      return "Primal unbounded";
      break;
    case SimplexSolutionStatus::SINGULAR:
      return "Singular basis";
      break;
    case SimplexSolutionStatus::FAILED:
      return "Failed";
      break;
    case SimplexSolutionStatus::REACHED_DUAL_OBJECTIVE_VALUE_UPPER_BOUND:
      return "Reached dual objective value upper bound";
      break;
    case SimplexSolutionStatus::OUT_OF_TIME:
      return "Time limit exceeded";
      break;
  }
  return "";
}

void reportSimplexLpStatus(HighsSimplexLpStatus& simplex_lp_status,
                           const char* message) {
  printf("\nReporting solver status and flags: %s\n\n", message);
  printf("  valid =                          %d\n", simplex_lp_status.valid);
  printf("  is_dualised =                    %d\n",
         simplex_lp_status.is_dualised);
  printf("  is_permuted =                    %d\n",
         simplex_lp_status.is_permuted);
  printf("  is_scaled =                      %d\n",
         simplex_lp_status.scaling_tried);
  printf("  has_basis =                      %d\n",
         simplex_lp_status.has_basis);
  printf("  has_matrix_col_wise =            %d\n",
         simplex_lp_status.has_matrix_col_wise);
  printf("  has_matrix_row_wise =            %d\n",
         simplex_lp_status.has_matrix_row_wise);
  printf("  has_factor_arrays =              %d\n",
         simplex_lp_status.has_factor_arrays);
  printf("  has_dual_steepest_edge_weights = %d\n",
         simplex_lp_status.has_dual_steepest_edge_weights);
  printf("  has_nonbasic_dual_values =       %d\n",
         simplex_lp_status.has_nonbasic_dual_values);
  printf("  has_basic_primal_values =        %d\n",
         simplex_lp_status.has_basic_primal_values);
  printf("  has_invert =                     %d\n",
         simplex_lp_status.has_invert);
  printf("  has_fresh_invert =               %d\n",
         simplex_lp_status.has_fresh_invert);
  printf("  has_fresh_rebuild =              %d\n",
         simplex_lp_status.has_fresh_rebuild);
  printf("  has_dual_objective_value =       %d\n",
         simplex_lp_status.has_dual_objective_value);
  printf("  has_primal_objective_value =     %d\n",
         simplex_lp_status.has_primal_objective_value);
}

void invalidateSimplexLpData(HighsSimplexLpStatus& simplex_lp_status) {
  simplex_lp_status.has_basis = false;
  simplex_lp_status.has_matrix_col_wise = false;
  simplex_lp_status.has_matrix_row_wise = false;
  simplex_lp_status.has_factor_arrays = false;
  simplex_lp_status.has_dual_steepest_edge_weights = false;
  simplex_lp_status.has_nonbasic_dual_values = false;
  simplex_lp_status.has_basic_primal_values = false;
  simplex_lp_status.has_invert = false;
  simplex_lp_status.has_fresh_invert = false;
  simplex_lp_status.has_fresh_rebuild = false;
  simplex_lp_status.has_dual_objective_value = false;
  simplex_lp_status.has_primal_objective_value = false;
}

void invalidateSimplexLp(HighsSimplexLpStatus& simplex_lp_status) {
  simplex_lp_status.valid = false;
  simplex_lp_status.is_dualised = false;
  simplex_lp_status.is_permuted = false;
  simplex_lp_status.scaling_tried = false;
  invalidateSimplexLpData(simplex_lp_status);
}

void updateSimplexLpStatus(HighsSimplexLpStatus& simplex_lp_status,
                           LpAction action) {
  switch (action) {
    case LpAction::DUALISE:
#ifdef HIGHSDEV
      printf(" LpAction::DUALISE\n");
#endif
      simplex_lp_status.is_dualised = true;
      invalidateSimplexLpData(simplex_lp_status);
      break;
    case LpAction::PERMUTE:
#ifdef HIGHSDEV
      printf(" LpAction::PERMUTE\n");
#endif
      simplex_lp_status.is_permuted = true;
      invalidateSimplexLpData(simplex_lp_status);
      break;
    case LpAction::SCALE:
#ifdef HIGHSDEV
      printf(" LpAction::SCALE\n");
#endif
      simplex_lp_status.scaling_tried = true;
      invalidateSimplexLpData(simplex_lp_status);
      break;
    case LpAction::NEW_COSTS:
#ifdef HIGHSDEV
      printf(" LpAction::NEW_COSTS\n");
#endif
      //      initCost();
      simplex_lp_status.has_nonbasic_dual_values = false;
      simplex_lp_status.has_fresh_rebuild = false;
      simplex_lp_status.has_dual_objective_value = false;
      simplex_lp_status.has_primal_objective_value = false;
      break;
    case LpAction::NEW_BOUNDS:
#ifdef HIGHSDEV
      printf(" LpAction::NEW_BOUNDS\n");
#endif
      //      simplex_info.simplex_lp_ = true;
      //     initBound();
      //     initValue();
      simplex_lp_status.has_basic_primal_values = false;
      simplex_lp_status.has_fresh_rebuild = false;
      simplex_lp_status.has_dual_objective_value = false;
      simplex_lp_status.has_primal_objective_value = false;
      break;
    case LpAction::NEW_BASIS:
#ifdef HIGHSDEV
      printf(" LpAction::NEW_BASIS\n");
#endif
      invalidateSimplexLpData(simplex_lp_status);
      break;
    case LpAction::NEW_COLS:
#ifdef HIGHSDEV
      printf(" LpAction::NEW_COLS\n");
#endif
      invalidateSimplexLpData(simplex_lp_status);
      break;
    case LpAction::NEW_ROWS:
#ifdef HIGHSDEV
      printf(" LpAction::NEW_ROWS\n");
#endif
      invalidateSimplexLpData(simplex_lp_status);
      break;
    case LpAction::DEL_COLS:
#ifdef HIGHSDEV
      printf(" LpAction::DEL_COLS\n");
#endif
      invalidateSimplexLpData(simplex_lp_status);
      break;
    case LpAction::DEL_ROWS:
#ifdef HIGHSDEV
      printf(" LpAction::DEL_ROWS\n");
#endif
      invalidateSimplexLpData(simplex_lp_status);
      break;
    case LpAction::DEL_ROWS_BASIS_OK:
#ifdef HIGHSDEV
      printf(" LpAction::DEL_ROWS_BASIS_OK\n");
#endif
      //      simplex_info.simplex_lp_ = true;
      break;
    default:
#ifdef HIGHSDEV
      printf(" Unrecognised LpAction::%d\n", (int)action);
#endif
      break;
  }
}<|MERGE_RESOLUTION|>--- conflicted
+++ resolved
@@ -2616,57 +2616,6 @@
     }
     if (dual_infeasibility > 0) {
       if (dual_infeasibility >= simplex_info.dual_feasibility_tolerance) num_dual_infeasibilities++;
-<<<<<<< HEAD
-      max_dual_infeasibility =
-	std::max(dual_infeasibility, max_dual_infeasibility);
-      sum_dual_infeasibilities += dual_infeasibility;
-    }
-  }
-#ifdef HiGHSDEV
-  if (report && num_dual_infeasibilities) {
-    int num_iter = simplex_info.iteration_count;
-    printf("Iter %d has %d dual infeasibilities (max = %g) summing to %g\n",
-           num_iter, num_dual_infeasibilities, max_dual_infeasibility,
-           sum_dual_infeasibilities);
-  }
-#endif
-  simplex_info.num_dual_infeasibilities = num_dual_infeasibilities;
-  simplex_info.max_dual_infeasibility = max_dual_infeasibility;
-  simplex_info.sum_dual_infeasibilities = sum_dual_infeasibilities;
-}
-
-void computeDualInfeasibleWithFlips(HighsModelObject& highs_model_object,
-				    const bool report) {
-  HighsLp& simplex_lp = highs_model_object.simplex_lp_;
-  HighsSimplexInfo& simplex_info = highs_model_object.simplex_info_;
-  HighsSimplexLpStatus& simplex_lp_status =
-      highs_model_object.simplex_lp_status_;
-  SimplexBasis& simplex_basis = highs_model_object.simplex_basis_;
-
-  int num_dual_infeasibilities = 0;
-  double max_dual_infeasibility = 0;
-  double sum_dual_infeasibilities = 0;
-  const int numTot = simplex_lp.numCol_ + simplex_lp.numRow_;
-
-  for (int iVar = 0; iVar < numTot; iVar++) {
-    if (!simplex_basis.nonbasicFlag_[iVar]) continue;
-    // Nonbasic column
-    double lower = simplex_info.workLower_[iVar];
-    double upper = simplex_info.workUpper_[iVar];
-    double dual_infeasibility = 0;
-    if (highs_isInfinity(-lower) && highs_isInfinity(upper)) {
-      // Free: any nonzero dual value is infeasible
-      dual_infeasibility = fabs(simplex_info.workDual_[iVar]);
-    } else if (highs_isInfinity(-lower) || highs_isInfinity(upper)) {
-      // Not boxed: any dual infeasibility is given by value signed by
-      // nonbasicMove
-      dual_infeasibility =
-          -simplex_basis.nonbasicMove_[iVar] * simplex_info.workDual_[iVar];
-    }
-    if (dual_infeasibility > 0) {
-      if (dual_infeasibility >= simplex_info.dual_feasibility_tolerance) num_dual_infeasibilities++;
-=======
->>>>>>> bf55e8bb
       max_dual_infeasibility =
 	std::max(dual_infeasibility, max_dual_infeasibility);
       sum_dual_infeasibilities += dual_infeasibility;

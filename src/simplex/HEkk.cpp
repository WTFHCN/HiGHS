--- conflicted
+++ resolved
@@ -523,13 +523,9 @@
 
   bool primal_feasible = simplex_info_.num_primal_infeasibility == 0;
   bool dual_feasible = simplex_info_.num_dual_infeasibility == 0;
-<<<<<<< HEAD
   visited_basis_.clear();
   visited_basis_.insert(simplex_basis_.hash);
-  scaled_model_status_ = HighsModelStatus::NOTSET;
-=======
   scaled_model_status_ = HighsModelStatus::kNotset;
->>>>>>> 89f4e3b8
   if (primal_feasible && dual_feasible)
     scaled_model_status_ = HighsModelStatus::kOptimal;
   return HighsStatus::kOk;

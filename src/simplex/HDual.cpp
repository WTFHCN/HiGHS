--- conflicted
+++ resolved
@@ -29,19 +29,12 @@
 #include "HighsIO.h"
 #include "HighsModelObject.h"
 
-<<<<<<< HEAD
 using std::runtime_error;
 using std::cout;
 using std::endl;
 using std::flush;
 using std::fabs;
 
-//void HDual::solve(HModel *ptr_model, int variant, int num_threads)
-//{
-//  model = ptr_model;
-
-=======
->>>>>>> 1141f3df
 void HDual::solve(HighsModelObject &ref_highs_model_object, int variant, int num_threads) {
   highs_model_object = &ref_highs_model_object; // Pointer to highs_model_object: defined in HDual.h
   model = &ref_highs_model_object.hmodel_[0]; // Pointer to model within highs_model_object: defined in HDual.h

--- conflicted
+++ resolved
@@ -18,14 +18,8 @@
 #include <cmath>
 #include <vector>
 
-<<<<<<< HEAD
 #include "HConfig.h"
 #include "lp_data/HighsAnalysis.h"
-=======
-//#include "HConfig.h"
-#include "simplex/FactorTimer.h"
-#include "simplex/HighsSimplexAnalysis.h"
->>>>>>> a8412703
 
 using std::max;
 using std::min;
@@ -109,11 +103,7 @@
              const int* Aindex,     //!< Row indices of constraint matrix
              const double* Avalue,  //!< Row values of constraint matrix
              int* baseIndex,        //!< Indices of basic variables
-<<<<<<< HEAD
 	     const bool use_original_HFactor_logic = true,
-=======
-             HighsSimplexAnalysis* analysis = NULL,
->>>>>>> a8412703
              int updateMethod =
                  UPDATE_METHOD_FT  //!< Default update method is Forrest Tomlin
   );
@@ -143,27 +133,17 @@
    * @brief Solve \f$B\mathbf{x}=\mathbf{b}\f$ (FTRAN)
    */
   void ftran(HVector& vector,  //!< RHS vector \f$\mathbf{b}\f$
-<<<<<<< HEAD
              double historical_density,  //!< Historical density of the result
 	     HighsTimerClock* factor_timer_clock_pointer=NULL
            ) const;
-=======
-             double hist_dsty  //!< Historical density of the result
-  );                           // FactorTimer frig const;
->>>>>>> a8412703
 
   /**
    * @brief Solve \f$B^T\mathbf{x}=\mathbf{b}\f$ (BTRAN)
    */
   void btran(HVector& vector,  //!< RHS vector \f$\mathbf{b}\f$
-<<<<<<< HEAD
              double historical_density,  //!< Historical density of the result
 	     HighsTimerClock* factor_timer_clock_pointer=NULL
              ) const;
-=======
-             double hist_dsty  //!< Historical density of the result
-  );                           // FactorTimer frig const;
->>>>>>> a8412703
 
   /**
    * @brief Update according to
@@ -346,20 +326,6 @@
   vector<int> PFindex;
   vector<double> PFvalue;
 
-<<<<<<< HEAD
-=======
-  // Record of maximum number of OMP threads. If OMP is available then
-  // it's set to the correct positive number in HFactor::setup()
-  int omp_max_threads = 0;
-
-#ifdef HiGHSDEV
-  // Timer
-  HighsTimer timer_;
-  // Values of iClock for factor timing clocks
-  vector<int> clock_;
-#endif
-
->>>>>>> a8412703
   // Implementation
   void buildSimple();
   //    void buildKernel();
@@ -369,7 +335,6 @@
   void buildMarkSingC();
   void buildFinish();
 
-<<<<<<< HEAD
   void ftranL(HVector& vector, double historical_density,
 	      HighsTimerClock* factor_timer_clock_pointer=NULL) const;
   void btranL(HVector& vector, double historical_density,
@@ -390,24 +355,6 @@
 
   void updateCFT(HVector* aq, HVector* ep, int* iRow);//, int* hint);
   void updateFT(HVector* aq, HVector* ep, int iRow);//, int* hint);
-=======
-  void ftranL(HVector& vector, double hist_dsty);  // FactorTimer frig const;
-  void btranL(HVector& vector, double hist_dsty);  // FactorTimer frig const;
-  void ftranU(HVector& vector, double hist_dsty);  // FactorTimer frig const;
-  void btranU(HVector& vector, double hist_dsty);  // FactorTimer frig const;
-
-  void ftranFT(HVector& vector);   // FactorTimer frig const;
-  void btranFT(HVector& vector);   // FactorTimer frig const;
-  void ftranPF(HVector& vector);   // FactorTimer frig const;
-  void btranPF(HVector& vector);   // FactorTimer frig const;
-  void ftranMPF(HVector& vector);  // FactorTimer frig const;
-  void btranMPF(HVector& vector);  // FactorTimer frig const;
-  void ftranAPF(HVector& vector);  // FactorTimer frig const;
-  void btranAPF(HVector& vector);  // FactorTimer frig const;
-
-  void updateCFT(HVector* aq, HVector* ep, int* iRow);  //, int* hint);
-  void updateFT(HVector* aq, HVector* ep, int iRow);    //, int* hint);
->>>>>>> a8412703
   void updatePF(HVector* aq, int iRow, int* hint);
   void updateMPF(HVector* aq, HVector* ep, int iRow, int* hint);
   void updateAPF(HVector* aq, HVector* ep, int iRow);  //, int* hint);

/* * * * * * * * * * * * * * * * * * * * * * * * * * * * * * * * * * * * */
/*                                                                       */
/*    This file is part of the HiGHS linear optimization suite           */
/*                                                                       */
/*    Written and engineered 2008-2021 at the University of Edinburgh    */
/*                                                                       */
/*    Available as open-source under the MIT License                     */
/*                                                                       */
/*    Authors: Julian Hall, Ivet Galabova, Qi Huangfu, Leona Gottwald    */
/*    and Michael Feldmeier                                              */
/*                                                                       */
/* * * * * * * * * * * * * * * * * * * * * * * * * * * * * * * * * * * * */
/**@file simplex/HFactor.h
 * @brief Basis matrix factorization, update and solves for HiGHS
 */
#ifndef HFACTOR_H_
#define HFACTOR_H_

#include <algorithm>
#include <cmath>
#include <memory>
#include <tuple>
#include <vector>

#include "HConfig.h"
#include "io/HighsIO.h"
#include "lp_data/HConst.h"
#include "lp_data/HighsAnalysis.h"

using std::max;
using std::min;
using std::vector;

class HVector;

enum UPDATE_METHOD {
  kUpdateMethodFt = 1,
  kUpdateMethodPf = 2,
  kUpdateMethodMpf = 3,
  kUpdateMethodApf = 4
};
/**
 * Limits and default value of pivoting threshold
 */
const double kMinPivotThreshold = 8e-4;
const double kDefaultPivotThreshold = 0.1;
const double kPivotThresholdChangeFactor = 5.0;
const double kMaxPivotThreshold = 0.5;
/**
 * Limits and default value of minimum absolute pivot
 */
const double kMinPivotTolerance = 0;
const double kDefaultPivotTolerance = 1e-10;
const double kMaxPivotTolerance = 1.0;
/**
 * Necessary thresholds for historical density to trigger
 * hyper-sparse TRANs,
 */
const double kHyperFtranL = 0.15;
const double kHyperFtranU = 0.10;
const double kHyperBtranL = 0.10;
const double kHyperBtranU = 0.15;
/**
 * Necessary threshold for RHS density to trigger hyper-sparse TRANs,
 */
const double kHyperCancel = 0.05;
/**
 * Threshold for result density for it to be considered as
 * hyper-sparse - only for reporting
 */
<<<<<<< HEAD
const double hyperRESULT = 0.10;
=======
const double kHyperResult = 0.10;
>>>>>>> ed66d31c

/**
 * Parameters for reinversion on synthetic clock
 */
<<<<<<< HEAD
const double original_multi_build_syntheticTick_mu = 1.5;
const double multi_build_syntheticTick_mu = 1.0;
// original_multi_build_syntheticTick_mu;//
const double numerical_trouble_tolerance = 1e-7;
const double original_multi_numerical_trouble_tolerance = 1e-8;
const double multi_numerical_trouble_tolerance = 1e-7;
// original_multi_numerical_trouble_tolerance;

const int synthetic_tick_reinversion_min_update_count = 50;
const int original_multi_synthetic_tick_reinversion_min_update_count = 201;
const int multi_synthetic_tick_reinversion_min_update_count =
    synthetic_tick_reinversion_min_update_count;
// original_multi_synthetic_tick_reinversion_min_update_count;
=======
const double kMultiBuildSyntheticTickMu = 1.0;
const double kNumericalTroubleTolerance = 1e-7;
const double kMultiNumericalTroubleTolerance = 1e-7;

const HighsInt kSyntheticTickReinversionMinUpdateCount = 50;
const HighsInt kMultiSyntheticTickReinversionMinUpdateCount =
    kSyntheticTickReinversionMinUpdateCount;
>>>>>>> ed66d31c

/**
 * @brief Basis matrix factorization, update and solves for HiGHS
 *
 * Class for the following
 *
 * Basis matrix factorization \f$PBQ=LU\f$
 *
 * Update according to \f$B'=B+(\mathbf{a}_q-B\mathbf{e}_p)\mathbf{e}_p^T\f$
 *
 * Solves \f$B\mathbf{x}=\mathbf{b}\f$ (FTRAN) and
 * \f$B^T\mathbf{x}=\mathbf{b}\f$ (BTRAN)
 *
 * HFactor is initialised using HFactor::setup, which takes copies of
 * the pointers to the constraint matrix starts, indices, values and
 * basic column indices.
 *
 * Forming \f$PBQ=LU\f$ (INVERT) is performed using HFactor::build
 *
 * Solving \f$B\mathbf{x}=\mathbf{b}\f$ (FTRAN) is performed using
 * HFactor::ftran
 *
 * Solving \f$B^T\mathbf{x}=\mathbf{b}\f$ (BTRAN) is performed using
 * HFactor::btran
 *
 * Updating the invertible representation of the basis matrix
 * according to \f$B'=B+(\mathbf{a}_q-B\mathbf{e}_p)\mathbf{e}_p^T\f$
 * is performed by HFactor::update. UPDATE requires vectors
 * \f$B^{-1}\mathbf{a}_q\f$ and \f$B^{-T}\mathbf{e}_q\f$, together
 * with the index of the pivotal row.
 *
 * HFactor assumes that the basic column indices are kept up-to-date
 * externally as basis changes take place. INVERT permutes the basic
 * column indices, since these define the order of the solution values
 * after FTRAN, and the assumed order of the RHS before BTRAN
 *
 */
class HFactor {
 public:
  /**
   * @brief Copy problem size and pointers of constraint matrix, and set
   * up space for INVERT
   *
   * Copy problem size and pointers to coefficient matrix, allocate
   * working buffer for INVERT, allocate space for basis matrix, L, U
   * factor and Update buffer, allocated space for Markowitz matrices,
   * count-link-list, L factor and U factor
   */
  void setup(
      HighsInt numCol,         //!< Number of columns
      HighsInt numRow,         //!< Number of rows
      const HighsInt* Astart,  //!< Column starts of constraint matrix
      const HighsInt* Aindex,  //!< Row indices of constraint matrix
      const double* Avalue,    //!< Row values of constraint matrix
      HighsInt* baseIndex,     //!< Indices of basic variables
      double pivot_threshold = kDefaultPivotThreshold,  //!< Pivoting threshold
      double pivot_tolerance = kDefaultPivotTolerance,  //!< Min absolute pivot
      HighsInt highs_debug_level = kHighsDebugLevelMin,
      bool output_flag = false, FILE* logfile = NULL,
      bool log_to_console = true, int log_dev_level = 0,
      const bool use_original_HFactor_logic = true,
      const HighsInt updateMethod = kUpdateMethodFt);

  /**
   * @brief Form \f$PBQ=LU\f$ for basis matrix \f$B\f$ or report degree of rank
   * deficiency.
   *
   * @return 0 if successful, otherwise rank_deficiency>0
   *
   */
  HighsInt build(HighsTimerClock* factor_timer_clock_pointer = NULL);

  /**
   * @brief Solve \f$B\mathbf{x}=\mathbf{b}\f$ (FTRAN)
   */
  void ftran(HVector& vector,            //!< RHS vector \f$\mathbf{b}\f$
             double historical_density,  //!< Historical density of the result
             HighsTimerClock* factor_timer_clock_pointer = NULL) const;

  /**
   * @brief Solve \f$B^T\mathbf{x}=\mathbf{b}\f$ (BTRAN)
   */
  void btran(HVector& vector,            //!< RHS vector \f$\mathbf{b}\f$
             double historical_density,  //!< Historical density of the result
             HighsTimerClock* factor_timer_clock_pointer = NULL) const;

  /**
   * @brief Update according to
   * \f$B'=B+(\mathbf{a}_q-B\mathbf{e}_p)\mathbf{e}_p^T\f$
   */
  void update(HVector* aq,     //!< Vector \f$B^{-1}\mathbf{a}_q\f$
              HVector* ep,     //!< Vector \f$B^{-T}\mathbf{e}_p\f$
              HighsInt* iRow,  //!< Index of pivotal row
              HighsInt* hint   //!< Reinversion status
  );

  /**
   * @brief Sets pivoting threshold
   */
  bool setPivotThreshold(
      const double new_pivot_threshold = kDefaultPivotThreshold);
  /**
   * @brief Sets minimum absolute pivot
   */
  bool setMinAbsPivot(
      const double new_pivot_tolerance = kDefaultPivotTolerance);

  /**
   * @brief Wall clock time for INVERT
   */
  double build_realTick;

  /**
   * @brief The synthetic clock for INVERT
   */
  double build_synthetic_tick;

  // Rank deficiency information

  /**
   * @brief Degree of rank deficiency in \f$B\f$
   */
  HighsInt rank_deficiency;

  /**
   * @brief Rows not pivoted on
   */
  vector<HighsInt> noPvR;

  /**
   * @brief Columns not pivoted on
   */
  vector<HighsInt> noPvC;

  /**
   * @brief Gets baseIndex since it is private
   */
  const HighsInt* getBaseIndex() const { return baseIndex; }

  /**
   * @brief Gets Astart since it is private
   */
  const HighsInt* getAstart() const { return Astart; }

  /**
   * @brief Gets Aindex since it is private
   */
  const HighsInt* getAindex() const { return Aindex; }

  /**
   * @brief Gets Avalue since it is private
   */
  const double* getAvalue() const { return Avalue; }

  // Properties of data held in HFactor.h. To "have" them means that
  // they are assigned.
  HighsInt haveArrays;
  // The representation of B^{-1} corresponds to the current basis
  HighsInt haveInvert;
  // The representation of B^{-1} corresponds to the current basis and is fresh
  HighsInt haveFreshInvert;
  HighsInt basis_matrix_num_el = 0;
  HighsInt invert_num_el = 0;
  HighsInt kernel_dim = 0;
  HighsInt kernel_num_el = 0;

  /**
   * Data of the factor
   */

  // private:
  // Problem size, coefficient matrix and update method
  HighsInt numRow;
  HighsInt numCol;

 private:
  const HighsInt* Astart;
  const HighsInt* Aindex;
  const double* Avalue;
  HighsInt* baseIndex;
  double pivot_threshold;
  double pivot_tolerance;
  HighsInt highs_debug_level;

  std::unique_ptr<std::tuple<bool, bool, HighsInt>> log_data;
  HighsLogOptions log_options;
  bool use_original_HFactor_logic;
  HighsInt updateMethod;

  // Working buffer
  HighsInt nwork;
  vector<HighsInt> iwork;
  vector<double> dwork;

  // Basis matrix
  vector<HighsInt> Bstart;
  vector<HighsInt> Bindex;
  vector<double> Bvalue;

  // Permutation
  vector<HighsInt> permute;

  // Kernel matrix
  vector<HighsInt> MCstart;
  vector<HighsInt> MCcountA;
  vector<HighsInt> MCcountN;
  vector<HighsInt> MCspace;
  vector<HighsInt> MCindex;
  vector<double> MCvalue;
  vector<double> MCminpivot;

  // Row wise kernel matrix
  vector<HighsInt> MRstart;
  vector<HighsInt> MRcount;
  vector<HighsInt> MRspace;
  vector<HighsInt> MRcountb4;
  vector<HighsInt> MRindex;

  // Kernel column buffer
<<<<<<< HEAD
  vector<int> mwz_column_index;
=======
  vector<HighsInt> mwz_column_index;
>>>>>>> ed66d31c
  vector<char> mwz_column_mark;
  vector<double> mwz_column_array;

  // Count link list
  vector<HighsInt> clinkFirst;
  vector<HighsInt> clinkNext;
  vector<HighsInt> clinkLast;

  vector<HighsInt> rlinkFirst;
  vector<HighsInt> rlinkNext;
  vector<HighsInt> rlinkLast;

  // Factor L
  vector<HighsInt> LpivotLookup;
  vector<HighsInt> LpivotIndex;

  vector<HighsInt> Lstart;
  vector<HighsInt> Lindex;
  vector<double> Lvalue;
  vector<HighsInt> LRstart;
  vector<HighsInt> LRindex;
  vector<double> LRvalue;

  // Factor U
  vector<HighsInt> UpivotLookup;
  vector<HighsInt> UpivotIndex;
  vector<double> UpivotValue;

  HighsInt UmeritX;
  HighsInt UtotalX;
  vector<HighsInt> Ustart;
  vector<HighsInt> Ulastp;
  vector<HighsInt> Uindex;
  vector<double> Uvalue;
  vector<HighsInt> URstart;
  vector<HighsInt> URlastp;
  vector<HighsInt> URspace;
  vector<HighsInt> URindex;
  vector<double> URvalue;

  // Update buffer
  vector<double> PFpivotValue;
  vector<HighsInt> PFpivotIndex;
  vector<HighsInt> PFstart;
  vector<HighsInt> PFindex;
  vector<double> PFvalue;

  // Implementation
  void buildSimple();
  //    void buildKernel();
  HighsInt buildKernel();
  void buildHandleRankDeficiency();
  void buildReportRankDeficiency();
  void buildMarkSingC();
  void buildFinish();

  void ftranL(HVector& vector, double historical_density,
              HighsTimerClock* factor_timer_clock_pointer = NULL) const;
  void btranL(HVector& vector, double historical_density,
              HighsTimerClock* factor_timer_clock_pointer = NULL) const;
  void ftranU(HVector& vector, double historical_density,
              HighsTimerClock* factor_timer_clock_pointer = NULL) const;
  void btranU(HVector& vector, double historical_density,
              HighsTimerClock* factor_timer_clock_pointer = NULL) const;

  void ftranFT(HVector& vector) const;
  void btranFT(HVector& vector) const;
  void ftranPF(HVector& vector) const;
  void btranPF(HVector& vector) const;
  void ftranMPF(HVector& vector) const;
  void btranMPF(HVector& vector) const;
  void ftranAPF(HVector& vector) const;
  void btranAPF(HVector& vector) const;

  void updateCFT(HVector* aq, HVector* ep, HighsInt* iRow);
  void updateFT(HVector* aq, HVector* ep, HighsInt iRow);
  void updatePF(HVector* aq, HighsInt iRow, HighsInt* hint);
  void updateMPF(HVector* aq, HVector* ep, HighsInt iRow, HighsInt* hint);
  void updateAPF(HVector* aq, HVector* ep, HighsInt iRow);

  /**
   * Local in-line functions
   */
  void colInsert(const HighsInt iCol, const HighsInt iRow, const double value) {
    const HighsInt iput = MCstart[iCol] + MCcountA[iCol]++;
    MCindex[iput] = iRow;
    MCvalue[iput] = value;
  }
  void colStoreN(const HighsInt iCol, const HighsInt iRow, const double value) {
    const HighsInt iput = MCstart[iCol] + MCspace[iCol] - (++MCcountN[iCol]);
    MCindex[iput] = iRow;
    MCvalue[iput] = value;
  }
  void colFixMax(const HighsInt iCol) {
    double maxValue = 0;
    for (HighsInt k = MCstart[iCol]; k < MCstart[iCol] + MCcountA[iCol]; k++)
      maxValue = max(maxValue, fabs(MCvalue[k]));
    MCminpivot[iCol] = maxValue * pivot_threshold;
  }

  double colDelete(const HighsInt iCol, const HighsInt iRow) {
    HighsInt idel = MCstart[iCol];
    HighsInt imov = idel + (--MCcountA[iCol]);
    while (MCindex[idel] != iRow) idel++;
    double pivotX = MCvalue[idel];
    MCindex[idel] = MCindex[imov];
    MCvalue[idel] = MCvalue[imov];
    return pivotX;
  }

  void rowInsert(const HighsInt iCol, const HighsInt iRow) {
    HighsInt iput = MRstart[iRow] + MRcount[iRow]++;
    MRindex[iput] = iCol;
  }

  void rowDelete(const HighsInt iCol, const HighsInt iRow) {
    HighsInt idel = MRstart[iRow];
    HighsInt imov = idel + (--MRcount[iRow]);
    while (MRindex[idel] != iCol) idel++;
    MRindex[idel] = MRindex[imov];
  }

  void clinkAdd(const HighsInt index, const HighsInt count) {
    const HighsInt mover = clinkFirst[count];
    clinkLast[index] = -2 - count;
    clinkNext[index] = mover;
    clinkFirst[count] = index;
    if (mover >= 0) clinkLast[mover] = index;
  }

  void clinkDel(const HighsInt index) {
    const HighsInt xlast = clinkLast[index];
    const HighsInt xnext = clinkNext[index];
    if (xlast >= 0)
      clinkNext[xlast] = xnext;
    else
      clinkFirst[-xlast - 2] = xnext;
    if (xnext >= 0) clinkLast[xnext] = xlast;
  }

  void rlinkAdd(const HighsInt index, const HighsInt count) {
    const HighsInt mover = rlinkFirst[count];
    rlinkLast[index] = -2 - count;
    rlinkNext[index] = mover;
    rlinkFirst[count] = index;
    if (mover >= 0) rlinkLast[mover] = index;
  }

  void rlinkDel(const HighsInt index) {
    const HighsInt xlast = rlinkLast[index];
    const HighsInt xnext = rlinkNext[index];
    if (xlast >= 0)
      rlinkNext[xlast] = xnext;
    else
      rlinkFirst[-xlast - 2] = xnext;
    if (xnext >= 0) rlinkLast[xnext] = xlast;
  }
};

#endif /* HFACTOR_H_ */<|MERGE_RESOLUTION|>--- conflicted
+++ resolved
@@ -68,30 +68,11 @@
  * Threshold for result density for it to be considered as
  * hyper-sparse - only for reporting
  */
-<<<<<<< HEAD
-const double hyperRESULT = 0.10;
-=======
 const double kHyperResult = 0.10;
->>>>>>> ed66d31c
 
 /**
  * Parameters for reinversion on synthetic clock
  */
-<<<<<<< HEAD
-const double original_multi_build_syntheticTick_mu = 1.5;
-const double multi_build_syntheticTick_mu = 1.0;
-// original_multi_build_syntheticTick_mu;//
-const double numerical_trouble_tolerance = 1e-7;
-const double original_multi_numerical_trouble_tolerance = 1e-8;
-const double multi_numerical_trouble_tolerance = 1e-7;
-// original_multi_numerical_trouble_tolerance;
-
-const int synthetic_tick_reinversion_min_update_count = 50;
-const int original_multi_synthetic_tick_reinversion_min_update_count = 201;
-const int multi_synthetic_tick_reinversion_min_update_count =
-    synthetic_tick_reinversion_min_update_count;
-// original_multi_synthetic_tick_reinversion_min_update_count;
-=======
 const double kMultiBuildSyntheticTickMu = 1.0;
 const double kNumericalTroubleTolerance = 1e-7;
 const double kMultiNumericalTroubleTolerance = 1e-7;
@@ -99,7 +80,6 @@
 const HighsInt kSyntheticTickReinversionMinUpdateCount = 50;
 const HighsInt kMultiSyntheticTickReinversionMinUpdateCount =
     kSyntheticTickReinversionMinUpdateCount;
->>>>>>> ed66d31c
 
 /**
  * @brief Basis matrix factorization, update and solves for HiGHS
@@ -319,11 +299,7 @@
   vector<HighsInt> MRindex;
 
   // Kernel column buffer
-<<<<<<< HEAD
-  vector<int> mwz_column_index;
-=======
   vector<HighsInt> mwz_column_index;
->>>>>>> ed66d31c
   vector<char> mwz_column_mark;
   vector<double> mwz_column_array;
 

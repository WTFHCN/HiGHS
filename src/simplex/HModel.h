/* * * * * * * * * * * * * * * * * * * * * * * * * * * * * * * * * * * * */
/*                                                                       */
/*    This file is part of the HiGHS linear optimization suite           */
/*                                                                       */
/*    Written and engineered 2008-2018 at the University of Edinburgh    */
/*                                                                       */
/*    Available as open-source under the MIT License                     */
/*                                                                       */
/* * * * * * * * * * * * * * * * * * * * * * * * * * * * * * * * * * * * */
/**@file simplex/HModel.h
 * @brief LP model representation and management for HiGHS
 * @author Julian Hall, Ivet Galabova, Qi Huangfu and Michael Feldmeier
 */
#ifndef SIMPLEX_HMODEL_H_
#define SIMPLEX_HMODEL_H_

#include "HFactor.h"
#include "HMatrix.h"
#include "HTimer.h"
#include "HighsLp.h"
#include "HighsUtils.h"
<<<<<<< HEAD
//#include "HSimplex.h"
=======

class HVector;
>>>>>>> 5bfae916

#include <sstream>
#include <string>
#include <vector>
using namespace std;

const int LP_Status_Unset = -1;
const int LP_Status_Optimal = 0;
const int LP_Status_Infeasible = 1;
const int LP_Status_Unbounded = 2;
const int LP_Status_Singular = 3;
const int LP_Status_Failed = 4;
const int LP_Status_ObjUB = 5;
const int LP_Status_OutOfTime = 6;

const int invertHint_no = 0;
const int invertHint_updateLimitReached = 1;
const int invertHint_syntheticClockSaysInvert = 2;
const int invertHint_possiblyOptimal = 3;
const int invertHint_possiblyPrimalUnbounded = 4;
const int invertHint_possiblyDualUnbounded = 5;
const int invertHint_possiblySingularBasis = 6;
const int invertHint_primalInfeasibleInPrimalSimplex = 7;
const int invertHint_chooseColumnFail = 8;

/** SCIP-like basis status for columns and rows */
enum HIGHS_BaseStat {
  HIGHS_BASESTAT_LOWER = 0, /**< (slack) variable is at its lower bound
                              [including fixed variables]*/
  HIGHS_BASESTAT_BASIC = 1, /**< (slack) variable is basic */
  HIGHS_BASESTAT_UPPER = 2, /**< (slack) variable is at its upper bound */
  HIGHS_BASESTAT_ZERO = 3   /**< free variable is non-basic and set to zero */
};
typedef enum HIGHS_BaseStat HIGHS_BASESTAT;

/** HiGHS nonbasicFlag status for columns and rows */
enum nonbasicFlagStat {
  NONBASIC_FLAG_TRUE = 1,  // Nonbasic
  NONBASIC_FLAG_FALSE = 0  // Basic
};

/** HiGHS nonbasicMove status for columns and rows */
enum nonbasicMoveStat {
  NONBASIC_MOVE_UP = 1,   // Free to move (only) up
  NONBASIC_MOVE_DN = -1,  // Free to move (only) down
  NONBASIC_MOVE_ZE = 0    // Fixed or free to move up and down
};

// For INT, DBL and STR options, ensure that ***OPT_COUNT is last since
// this is the number of options and used to dimension as
//***Option[***OPT_COUNT]
enum HIGHS_INT_OPTIONS {
  INTOPT_PRINT_FLAG = 0,  // 0/>=1 = none/do-print
  // If 1\in INTOPT_PRINT_FLAG print all "logical" INTOPT_PRINT_FLAG messages
  // If 2\in INTOPT_PRINT_FLAG print timed PROGRESS
  // If 4\in INTOPT_PRINT_FLAG print iteration log line
  INTOPT_TRANSPOSE_FLAG,  // 0/1 = none/do-transpose if possible
  INTOPT_SCALE_FLAG,      // 0/1 = none/do-scale
  INTOPT_TIGHT_FLAG,      // 0/1 = none/do-tight
  INTOPT_PERMUTE_FLAG,    // 0/1 = none/do-permute
  INTOPT_PERTURB_FLAG,    // 0/1 = none/do-perturb
  INTOPT_LPITLIM,         // iteration limit
  INTOPT_COUNT
};

enum HIGHS_DBL_OPTIONS {
  DBLOPT_TIME_LIMIT = 0,
  DBLOPT_PRIMAL_TOL,
  DBLOPT_DUAL_TOL,
  DBLOPT_PERTURB_BASE,
  DBLOPT_PAMI_CUTOFF,
  DBLOPT_OBJ_UB,  // For SCIP
  DBLOPT_COUNT
};

enum HIGHS_STR_OPTIONS {
  STROPT_PARTITION_FILE = 0,  // name of row partition file
  STROPT_COUNT
};

class HModel {
 public:
  HModel();
  // Methods which load whole models, initialise the basis then
  // allocate and populate (where possible) work* arrays and
  // allocate basis* arrays
  int load_fromToy(const char* filename);
  void load_fromArrays(int XnumCol, int XobjSense, const double* XcolCost,
                       const double* XcolLower, const double* XcolUpper,
                       int XnumRow, const double* XrowLower,
                       const double* XrowUpper, int XnumNz, const int* XAstart,
                       const int* XAindex, const double* XAvalue);

  // Methods which initialise the basis then allocate and populate
  // (where possible) work* arrays and allocate basis* arrays
  void initWithLogicalBasis();
  void extendWithLogicalBasis(int firstcol, int lastcol, int firstrow,
                              int lastrow);

  // Methods which replace the basis then populate (where possible)
  // work* arrays and allocate basis* arrays
  void replaceWithLogicalBasis();
  void replaceWithNewBasis(const int* XbasicIndex);

  // Method to clear the current model
  void clearModel();

  // Methods to modify the current model. Only scaleModel is currently in use
  void scaleModel();
  void scaleCosts();
  void setup_transposeLP();
  void setup_tightenBound();
  void setup_shuffleColumn();

  void setup_for_solve();
  bool OKtoSolve(int level, int phase);

  void initScale();
  bool nonbasicFlagBasicIndex_OK(int XnumCol, int XnumRow);
  bool workArrays_OK(int phase);
  bool allNonbasicMoveVsWorkArrays_OK();
  bool oneNonbasicMoveVsWorkArrays_OK(int var);
  void rp_basis();
  int get_nonbasicMove(int var);
  void setup_numBasicLogicals();
  void copy_impliedBoundsToModelBounds();
  void copy_savedBoundsToModelBounds();
  void mlFg_Clear();
  void mlFg_Update(int mlFg_action);
#ifdef HiGHSDEV
  void mlFg_Report();
#endif

  void initFromNonbasic();
  void replaceFromNonbasic();
  void initBasicIndex();

  void allocate_WorkAndBaseArrays();
  void populate_WorkArrays();
  void initCost(int perturb = 0);
  void initPh2ColCost(int firstcol, int lastcol);
  void initPh2RowCost(int firstrow, int lastrow);
  void initBound(int phase = 2);
  void initPh2ColBound(int firstcol, int lastcol);
  void initPh2RowBound(int firstrow, int lastrow);
  void initValue();
  void initValueFromNonbasic(int firstvar, int lastvar);

  // ???? Housekeeping done from here down ????
  // For the solver:
  // Call INVERT and form dual and primal activities
  int computeFactor();
  void computeDual();
  void computeDualInfeasInDual(int* dualInfeasCount);
  void computeDualInfeasInPrimal(int* dualInfeasCount);
  void correctDual(int* freeInfeasCount);
  void computePrimal();
  void computeDualObjectiveValue(int phase = 2);
#ifdef HiGHSDEV
  double checkDualObjectiveValue(const char *message, int phase = 2);
#endif
  double computePrObj();
  double computePh2Objective(vector<double>& colPrAct);
  int handleRankDeficiency();
  int setSourceOutFmBd(const int columnOut);

  // Utilities for shifting costs and flipping bounds
  void shiftCost(int iCol, double amount);
  void shiftBack(int iCol);
  void flipBound(int iCol);

  // The major model updates. Factor calls factor.update; Matrix
  // calls matrix.update; updatePivots does everything---and is
  // called from the likes of HDual::updatePivots
  void updateFactor(HVector* column, HVector* row_ep, int* iRow, int* hint);
  void updateMatrix(int columnIn, int columnOut);
  void updatePivots(int columnIn, int rowOut, int sourceOut);
#ifdef HiGHSDEV
  // Changes the update method, but only used in HTester.cpp
  void changeUpdate(int updateMethod);
#endif
  void setProblemStatus(int status);

  // Checking methods
#ifdef HiGHSDEV
  // Method to check code to load a model from arrays of data
  void check_load_fromArrays();
  void check_load_fromPostsolve();
#endif
  int writeToMPS(const char* filename);
  //>>>>>>>>>>>>>>>>>>>>>>>>>>>>>>>>>>>>>>>>
  // Esoterica!
  // Initialise the random vectors required by HiGHS
  void initRandomVec();

  // Shift the objective
  void shiftObjectiveValue(double shift);

  // Increment numberIteration (here!) and (possibly) store the pivots for
  // debugging NLA
  void recordPivots(int columnIn, int columnOut, double alpha);
#ifdef HiGHSDEV
  // Store and write out the pivots for debugging NLA
  void writePivots(const char* suffix);
#endif
  //<<<<<<<<<<<<<<<<<<<<<<<<<<<<<<<<<<<<<<<<

  // Utilities to get objective, solution and basis: all just copy what's there
  // with no re-evaluation!
  double util_getObjectiveValue();
  
  void util_getPrimalDualValues(vector<double>& XcolValue,
                                vector<double>& XcolDual,
                                vector<double>& XrowValue,
                                vector<double>& XrowDual
				);
  void util_getNonbasicMove( vector<int> &XnonbasicMove);
  void util_getBasicIndexNonbasicFlag(
				      vector<int> &XbasicIndex,
				      vector<int> &XnonbasicFlag
				      );
  // Utilities to scale or unscale bounds and costs
  void util_scaleRowBoundValue(int iRow, double* XrowLowerValue, double* XrowUpperValue);
  void util_scaleColBoundValue(int iCol, double* XcolLowerValue, double* XcolUpperValue);
  void util_scaleColCostValue(int iCol, double* XcolCostValue);
  void util_unscaleRowBoundValue(int iRow, double* XrowLowerValue, double* XrowUpperValue);
  void util_unscaleColBoundValue(int iCol, double* XcolLowerValue, double* XcolUpperValue);
  void util_unscaleColCostValue(int iCol, double* XcolCostValue);
  // Utilities to get/change costs and bounds
  void util_getCosts(HighsLp& lp, int firstcol, int lastcol, double* XcolCost);
  void util_getColBounds(HighsLp& lp, int firstcol, int lastcol, double* XcolLower,
                         double* XcolUpper);
  void util_getRowBounds(HighsLp& lp, int firstrow, int lastrow, double* XrowLower,
                         double* XrowUpper);
  int util_chgObjSense(int Xobjense);
  int util_chgCostsAll(const double* XcolCost);
  int util_chgCostsSet(int ncols, const int* XcolCostIndex,
                       const double* XcolCostValues);
  int util_chgColBoundsAll(const double* XcolLower, const double* XcolUpper);
  int util_chgColBoundsSet(int ncols, const int* XcolBoundIndex,
                           const double* XcolLowerValues,
                           const double* XcolUpperValues);
  int util_chgRowBoundsAll(const double* XrowLower, const double* XrowUpper);
  int util_chgRowBoundsSet(int nrows, const int* XrowBoundIndex,
                           const double* XrowLowerValues,
                           const double* XrowUpperValues);

  // Utilities to convert model basic/nonbasic status to/from SCIP-like status
  int util_convertBaseStatToWorking(const int* cstat, const int* rstat);
  int util_convertWorkingToBaseStat(int* cstat, int* rstat);
  // Utility to get the indices of the basic variables for SCIP
  int util_getBasicIndices(int* bind);

  // Utilities to add, extract and delete columns and rows
  void util_addCols(int ncols, const double* XcolCost, const double* XcolLower,
                    const double* XcolUpper, int nnonz, const int* XAstart,
                    const int* XAindex, const double* XAvalue);
  void util_deleteCols(int firstcol, int lastcol);
  void util_deleteColset(vector<int>& dstat);
  void util_extractCols(int firstcol, int lastcol, double* XcolLower,
                        double* XcolUpper, int* nnonz, int* XAstart,
                        int* XAindex, double* XAvalue);
  void util_addRows(int nrows, const double* XrowLower, const double* XrowUpper,
                    int nnonz, const int* XARstart, const int* XARindex,
                    const double* XARvalue);
  void util_deleteRows(int firstrow, int lastrow);
  void util_deleteRowset(int* dstat);
  void util_extractRows(int firstrow, int lastrow, double* XrowLower,
                        double* XrowUpper, int* nnonz, int* XARstart,
                        int* XARindex, double* XARvalue);
  void util_changeCoeff(int row, int col, const double newval);
  void util_getCoeff(HighsLp lp, int row, int col, double* val);

  // Methods for brief reports - all just return if intOption[INTOPT_PRINT_FLAG]
  // is false
  void util_reportMessage(const char* message);
  void util_reportNumberIterationObjectiveValue(int i_v);
  void util_reportSolverOutcome(const char* message);
  void util_reportSolverProgress();

  // Methods for reporting the model, its solution, row and column data and
  // matrix
  void util_reportModelDa(HighsLp lp, const char* filename);
  void util_reportModelStatus();
#ifdef HiGHSDEV
  void util_reportModelDense(HighsLp lp);
#endif
  void util_reportRowVecSol(int nrow, vector<double>& XrowLower,
                            vector<double>& XrowUpper,
                            vector<double>& XrowPrimal,
                            vector<double>& XrowDual, vector<int>& XrowStatus);
  void util_reportRowMtx(int nrow, vector<int>& XARstart, vector<int>& XARindex,
                         vector<double>& XARvalue);
  void util_reportColVecSol(int ncol, vector<double>& XcolCost,
                            vector<double>& XcolLower,
                            vector<double>& XcolUpper,
                            vector<double>& XcolPrimal,
                            vector<double>& XcolDual, vector<int>& XcolStatus);

  void util_reportBasicIndex(const char *message, int nrow, vector<int> &basicIndex);
#ifdef HiGHSDEV
  void util_anPrDuDgn();
  void util_anMlLargeCo(HighsLp lp, const char* message);
  void util_anMlSol();
#endif

  //>>>>>>>>>>>>>>>>>>>>>>>>>>>>>>>>>>>>>>>>
  // Solving options and scalar solution data section: Sort it out!
  // Solving options
  int intOption[INTOPT_COUNT];
  double dblOption[DBLOPT_COUNT];
  string strOption[STROPT_COUNT];

  // Utilities, including random number generator
  HighsUtils utils;

  // The time and timer
  HTimer timer;
  double totalTime;

  // Perturbation flag
  int problemPerturbed;

  // Possibly prevent reinversion on optimality in phase 1 or phase 2
  const bool InvertIfRowOutNeg = true;

  const bool forbidSuperBasic = true;

  // Number of basic logicals - allows logical basis to be deduced
  int numBasicLogicals;

  // Booleans to indicate that there are valid implied bounds from
  // presolve and that original bounds have been over-written with
  // them
  bool impliedBoundsPresolve;
  bool usingImpliedBoundsPresolve = false;

  // Solving result
  int limitUpdate;
  int countUpdate;

  // Scalar solution output
  // Essentials
  int numberIteration;
  // Dual objective value
  double dualObjectiveValue;
  double updatedDualObjectiveValue;
#ifdef HiGHSDEV
  double previousUpdatedDualObjectiveValue;
  double previousDualObjectiveValue;
#endif
#ifdef HiGHSDEV
  // Analysis of INVERT
  const bool anInvertTime = false;
  int totalInverts;
  double totalInvertTime;
#endif
  //<<<<<<<<<<<<<<<<<<<<<<<<<<<<<<<<<<<<<<<<

  // Model and solver status flags
  // First the actions---to be passed as parameters to update_mlFg
  const int mlFg_action_TransposeLP = 0;
  const int mlFg_action_ScaleLP = 1;
  const int mlFg_action_ShuffleLP = 2;
  const int mlFg_action_NewCosts = 3;
  const int mlFg_action_NewBounds = 4;
  const int mlFg_action_NewBasis = 5;
  const int mlFg_action_NewCols = 6;
  const int mlFg_action_NewRows = 7;
  const int mlFg_action_DelCols = 8;
  const int mlFg_action_DelRows = 9;
  const int mlFg_action_DelRowsBasisOK = 10;

  int mlFg_transposedLP;
  int mlFg_scaledLP;
  int mlFg_shuffledLP;
  //
  // Basis consists of basicIndex, nonbasicFlag and nonbasicMove. To
  // have them means that they correspond to a consistent basis
  // logically, but B is not necessarily nonsingular.
  int mlFg_haveBasis;
  //
  // Properties of data held in HMatrix.h: MatrixColWise is the copy
  // of the constraint matrix, NOT the model's constraint matrix. To
  // "have" them means that they are correct.
  int mlFg_haveMatrixColWise;
  int mlFg_haveMatrixRowWise;
  //
  // Properties of data held in HFactor.h. To "have" them means that
  // they are assigned.
  int mlFg_haveFactorArrays;
  //
  // This refers to workEdWt, which is held in HDualRHS.h and is
  // assigned and initialised to 1s in dualRHS.setup(model). To
  // "have" the edge weights means that they are correct.
  int mlFg_haveEdWt;
  //
  // The representation of B^{-1} corresponds to the current basis
  int mlFg_haveInvert;
  // The representation of B^{-1} corresponds to the current basis and is fresh
  int mlFg_haveFreshInvert;
  //
  // The nonbasic dual and basic primal values are known
  int mlFg_haveNonbasicDuals;
  int mlFg_haveBasicPrimals;
  //
  // The dual objective function value is known
  int mlFg_haveDualObjectiveValue;
  //
  // The data are fresh from rebuild
  int mlFg_haveFreshRebuild;
  //
  // The ranging information is known
  int mlFg_haveRangingData;
  //
  // Need to know of any saved bounds in the event of scaling being performed
  int mlFg_haveSavedBounds;

 public:
  int problemStatus;
  string modelName;
  
// Limits on scaling factors
  const double minAlwScale = 1 / 1024.0;
  const double maxAlwScale = 1024.0;
  const double maxAlwCostScale = maxAlwScale;
  const double minAlwColScale = minAlwScale;
  const double maxAlwColScale = maxAlwScale;
  const double minAlwRowScale = minAlwScale;
  const double maxAlwRowScale = maxAlwScale;

#ifdef HiGHSDEV
  // Information on large costs
  const double tlLargeCo = 1e5;
  int numLargeCo;
  vector<int> largeCostFlag;
  double largeCostScale;
#endif

  // Associated data of original model
  vector<int> colPermutation;
  vector<double> colRandomValue;

  // The scaled model
  HighsLp *lp_scaled_;
  // Part of working model which is only required and populated once a solve is
  // initiated
  HMatrix *matrix_;
  HFactor *factor_;
  HighsSimplexInfo *simplex_;
  HighsBasis *basis_;
  HighsScale *scale_;
  HighsRanging *ranging_;

#ifdef HiGHSDEV
  vector<int> historyColumnIn;
  vector<int> historyColumnOut;
  vector<double> historyAlpha;
#endif

  // Implied bounds from presolve
  vector<double> primalColLowerImplied;
  vector<double> primalColUpperImplied;
  vector<double> primalRowLowerImplied;
  vector<double> primalRowUpperImplied;

  vector<double> dualRowLowerImplied;
  vector<double> dualRowUpperImplied;
  vector<double> dualColLowerImplied;
  vector<double> dualColUpperImplied;

  // Copy of original bounds when over-written using implied bounds
  // from presolve
  vector<double> SvColLower;
  vector<double> SvColUpper;
  vector<double> SvRowLower;
  vector<double> SvRowUpper;

  // Methods to get scalars and pointers to arrays and other data
  // structures in the instance of a model
  //  int getPrStatus() { return problemStatus; }
  //  int getObjSense() { return lp_scaled_.sense_; }
  //  const HMatrix* getMatrix() { return &matrix; }
  //  const HFactor* getFactor() { return &factor; }
  //  double* getcolCost() { return &lp_scaled_.colCost_[0]; }
  //  double* getcolLower() { return &lp_scaled_.colLower_[0]; }
  //  double* getcolUpper() { return &lp_scaled_.colUpper_[0]; }
  //  double* getrowLower() { return &lp_scaled_.rowLower_[0]; }
  //  double* getrowUpper() { return &lp_scaled_.rowUpper_[0]; }
  //  double* getprimalColLowerImplied() { return &primalColLowerImplied[0]; }
  //  double* getprimalColUpperImplied() { return &primalColUpperImplied[0]; }
  //  double* getdualRowUpperImplied() { return &dualRowUpperImplied[0]; }
  //  double* getdualRowLowerImplied() { return &dualRowLowerImplied[0]; }
  //  double* getprimalRowLowerImplied() { return &primalRowLowerImplied[0]; }
  //  double* getprimalRowUpperImplied() { return &primalRowUpperImplied[0]; }
  //  double* getdualColUpperImplied() { return &dualColUpperImplied[0]; }
  //  double* getdualColLowerImplied() { return &dualColLowerImplied[0]; }
  //  int* getColPermutation() { return &colPermutation[0]; }
};

/*
void getSolutionFromHModel(const HModel& model, HighsSolution& solution);
*/

#endif /* SIMPLEX_HMODEL_H_ */<|MERGE_RESOLUTION|>--- conflicted
+++ resolved
@@ -19,12 +19,7 @@
 #include "HTimer.h"
 #include "HighsLp.h"
 #include "HighsUtils.h"
-<<<<<<< HEAD
-//#include "HSimplex.h"
-=======
-
 class HVector;
->>>>>>> 5bfae916
 
 #include <sstream>
 #include <string>

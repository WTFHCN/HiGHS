--- conflicted
+++ resolved
@@ -14,14 +14,11 @@
 #ifndef SIMPLEX_HPRIMAL_H_
 #define SIMPLEX_HPRIMAL_H_
 
-<<<<<<< HEAD
-#include "HModel.h"
 #include "HighsModelObject.h"
-=======
-class HModel;
 #include "HVector.h"
 #include "HConfig.h"
->>>>>>> 72dd7b89
+
+class HModel;
 
 /**
  * @brief Phase 2 primal simplex solver for HiGHS

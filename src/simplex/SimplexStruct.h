/* * * * * * * * * * * * * * * * * * * * * * * * * * * * * * * * * * * * */
/*                                                                       */
/*    This file is part of the HiGHS linear optimization suite           */
/*                                                                       */
/*    Written and engineered 2008-2021 at the University of Edinburgh    */
/*                                                                       */
/*    Available as open-source under the MIT License                     */
/*                                                                       */
/* * * * * * * * * * * * * * * * * * * * * * * * * * * * * * * * * * * * */
/**@file lp_data/SimplexStruct.h
 * @brief Structs for HiGHS simplex solvers
 * @author Julian Hall, Ivet Galabova, Qi Huangfu and Michael Feldmeier
 */
#ifndef SIMPLEX_SIMPLEXSTRUCT_H_
#define SIMPLEX_SIMPLEXSTRUCT_H_

#include "HConfig.h"
#include "simplex/SimplexConst.h"
#include <vector>
#include <cstdint>

struct SimplexBasis {
  // The basis for the simplex method consists of basicIndex,
  // nonbasicFlag and nonbasicMove. If HighsSimplexLpStatus has_basis
  // is true then it is assumed that basicIndex_ and nonbasicFlag_ are
  // self-consistent and correpond to the dimensions of an associated
  // HighsLp, but the basis matrix B is not necessarily nonsingular.
<<<<<<< HEAD
  std::vector<int> basicIndex_;
  std::vector<int> nonbasicFlag_;
  std::vector<int> nonbasicMove_;
  uint64_t hash;
=======
  std::vector<HighsInt> basicIndex_;
  std::vector<HighsInt> nonbasicFlag_;
  std::vector<HighsInt> nonbasicMove_;
>>>>>>> b13459f2
};

struct HighsSimplexLpStatus {
  // Status of LP solved by the simplex method and its data
  bool initialised = false;
  bool valid = false;
  bool scaling_tried = false;
  bool has_basis = false;   // The simplex LP has a valid simplex basis
  bool has_matrix = false;  // The HMatrix matrices are valid
  bool has_factor_arrays =
      false;  // Has the arrays for the representation of B^{-1}
  bool has_dual_steepest_edge_weights = false;  // The DSE weights are known
  bool has_nonbasic_dual_values = false;  // The nonbasic dual values are known
  bool has_basic_primal_values = false;   // The basic primal values are known
  bool has_invert =
      false;  // The representation of B^{-1} corresponds to the current basis
  bool has_fresh_invert = false;  // The representation of B^{-1} corresponds to
                                  // the current basis and is fresh
  bool has_fresh_rebuild = false;  // The data are fresh from rebuild
  bool has_dual_objective_value =
      false;  // The dual objective function value is known
  bool has_primal_objective_value =
      false;                    // The dual objective function value is known
  bool has_dual_ray = false;    // A dual unbounded ray is known
  bool has_primal_ray = false;  // A primal unbounded ray is known
  SimplexSolutionStatus solution_status =
      SimplexSolutionStatus::UNSET;  // The solution status is UNSET
};

struct HighsSimplexInfo {
  // Simplex information regarding primal solution, dual solution and
  // objective for this Highs Model Object. This is information which
  // should be retained from one run to the next in order to provide
  // hot starts.
  //
  // Part of working model which are assigned and populated as much as
  // possible when a model is being defined

  // workCost: Originally just costs from the model but, in solve(), may
  // be perturbed or set to alternative values in Phase I??
  //
  // workDual: Values of the dual variables corresponding to
  // workCost. Latter not known until solve() is called since B^{-1}
  // is required to compute them. Knowledge of them is indicated by
  // has_nonbasic_dual_values
  //
  // workShift: Values added to workCost in order that workDual
  // remains feasible, thereby remaining dual feasible in phase 2
  //
  std::vector<double> workCost_;
  std::vector<double> workDual_;
  std::vector<double> workShift_;

  // workLower/workUpper: Originally just lower (upper) bounds from
  // the model but, in solve(), may be perturbed or set to
  // alternative values in Phase I??
  //
  // workRange: Distance between lower and upper bounds
  //
  // workValue: Values of the nonbasic variables corresponding to
  // workLower/workUpper and the basis. Always known.
  //
  std::vector<double> workLower_;
  std::vector<double> workUpper_;
  std::vector<double> workRange_;
  std::vector<double> workValue_;
  std::vector<double> workLowerShift_;
  std::vector<double> workUpperShift_;
  //
  // baseLower/baseUpper/baseValue: Lower and upper bounds on the
  // basic variables and their values. Latter not known until solve()
  // is called since B^{-1} is required to compute them. Knowledge of
  // them is indicated by has_basic_primal_values
  //
  std::vector<double> baseLower_;
  std::vector<double> baseUpper_;
  std::vector<double> baseValue_;
  //
  // Vectors of random reals for column cost perturbation, a random
  // permutation of all indices for CHUZR and a random permutation of
  // column indices for permuting the columns
  std::vector<double> numTotRandomValue_;
  std::vector<HighsInt> numTotPermutation_;
  std::vector<HighsInt> numColPermutation_;

  std::vector<HighsInt> devex_index_;

  // Data for backtracking in the event of a singular basis
  HighsInt phase1_backtracking_test_done = false;
  HighsInt phase2_backtracking_test_done = false;
  bool backtracking_ = false;
  bool valid_backtracking_basis_ = false;
  SimplexBasis backtracking_basis_;
  HighsInt backtracking_basis_costs_perturbed_;
  HighsInt backtracking_basis_bounds_perturbed_;
  std::vector<double> backtracking_basis_workShift_;
  std::vector<double> backtracking_basis_workLowerShift_;
  std::vector<double> backtracking_basis_workUpperShift_;
  std::vector<double> backtracking_basis_edge_weights_;

  // Dual and primal ray vectors
  HighsInt dual_ray_row_;
  HighsInt dual_ray_sign_;
  HighsInt primal_ray_col_;
  HighsInt primal_ray_sign_;

  // Options from HighsOptions for the simplex solver
  HighsInt simplex_strategy;
  HighsInt dual_edge_weight_strategy;
  HighsInt primal_edge_weight_strategy;
  HighsInt price_strategy;

  double dual_simplex_cost_perturbation_multiplier;
  double primal_simplex_phase1_cost_perturbation_multiplier = 1;
  double primal_simplex_bound_perturbation_multiplier;
  double factor_pivot_threshold;
  HighsInt update_limit;

  // Simplex control parameters from HSA
  HighsInt control_iteration_count0;
  double col_aq_density;
  double row_ep_density;
  double row_ap_density;
  double row_DSE_density;
  double col_basic_feasibility_change_density;
  double row_basic_feasibility_change_density;
  double col_BFRT_density;
  double primal_col_density;
  double dual_col_density;
  // For control of switch from DSE to Devex in dual simplex
  bool allow_dual_steepest_edge_to_devex_switch;
  double dual_steepest_edge_weight_log_error_threshold;
  double costly_DSE_frequency;
  HighsInt num_costly_DSE_iteration;
  double average_log_low_DSE_weight_error;
  double average_log_high_DSE_weight_error;
  // Needed globally??

  // Internal options - can't be changed externally
  bool run_quiet = false;
  bool store_squared_primal_infeasibility = false;

  //  bool analyse_lp_solution = true;
  // Options for reporting timing
  bool report_simplex_inner_clock = false;
  bool report_simplex_outer_clock = false;
  bool report_simplex_phases_clock = false;
  bool report_HFactor_clock = false;
  // Option for analysing the LP simplex iterations, INVERT time and rebuild
  // time
  bool analyse_lp = false;
  bool analyse_iterations = false;
  bool analyse_invert_form = false;
  //  bool analyse_invert_condition = false;
  //  bool analyse_invert_time = false;
  //  bool analyse_rebuild_time = false;

  // Simplex runtime information
  bool allow_cost_perturbation = true;
  bool costs_perturbed = false;
  bool bounds_perturbed = false;

  HighsInt num_primal_infeasibility = -1;
  double max_primal_infeasibility;
  double sum_primal_infeasibility;
  HighsInt num_dual_infeasibility = -1;
  double max_dual_infeasibility;
  double sum_dual_infeasibility;

  // Records of cumulative iteration counts - updated at the end of a phase
  HighsInt dual_phase1_iteration_count = 0;
  HighsInt dual_phase2_iteration_count = 0;
  HighsInt primal_phase1_iteration_count = 0;
  HighsInt primal_phase2_iteration_count = 0;
  HighsInt primal_bound_swap = 0;

  HighsInt min_threads = 1;
  HighsInt num_threads = 1;
  HighsInt max_threads = HIGHS_THREAD_LIMIT;

  // Cutoff for PAMI
  double pami_cutoff = 0.95;

  // Info on PAMI iterations
  HighsInt multi_iteration = 0;

  // Number of UPDATE operations performed - should be zeroed when INVERT is
  // performed
  HighsInt update_count;
  // Value of dual objective - only set when computed from scratch in dual
  // rebuild()
  double dual_objective_value;
  // Value of primal objective - only set when computed from scratch in primal
  // rebuild()
  double primal_objective_value;

  // Value of dual objective that is updated in dual simplex solver
  double updated_dual_objective_value;
  // Value of primal objective that is updated in primal simplex solver
  double updated_primal_objective_value;
  // Number of logical variables in the basis
  HighsInt num_basic_logicals;
};

#endif /* SIMPLEX_SIMPLEXSTRUCT_H_ */<|MERGE_RESOLUTION|>--- conflicted
+++ resolved
@@ -14,10 +14,11 @@
 #ifndef SIMPLEX_SIMPLEXSTRUCT_H_
 #define SIMPLEX_SIMPLEXSTRUCT_H_
 
+#include <cstdint>
+#include <vector>
+
 #include "HConfig.h"
 #include "simplex/SimplexConst.h"
-#include <vector>
-#include <cstdint>
 
 struct SimplexBasis {
   // The basis for the simplex method consists of basicIndex,
@@ -25,16 +26,10 @@
   // is true then it is assumed that basicIndex_ and nonbasicFlag_ are
   // self-consistent and correpond to the dimensions of an associated
   // HighsLp, but the basis matrix B is not necessarily nonsingular.
-<<<<<<< HEAD
-  std::vector<int> basicIndex_;
-  std::vector<int> nonbasicFlag_;
-  std::vector<int> nonbasicMove_;
-  uint64_t hash;
-=======
   std::vector<HighsInt> basicIndex_;
   std::vector<HighsInt> nonbasicFlag_;
   std::vector<HighsInt> nonbasicMove_;
->>>>>>> b13459f2
+  uint64_t hash;
 };
 
 struct HighsSimplexLpStatus {

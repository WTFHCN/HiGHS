--- conflicted
+++ resolved
@@ -13,14 +13,9 @@
  */
 #include "simplex/HFactor.h"
 #include "simplex/FactorTimer.h"
-<<<<<<< HEAD
-#include "lp_data/HConst.h"
-#include "simplex/HVector.h"
-#include "util/HighsTimer.h"
-
-=======
-#endif
->>>>>>> a8412703
+//#include "lp_data/HConst.h"
+//#include "simplex/HVector.h"
+//#include "util/HighsTimer.h"
 #include <cassert>
 #include <cmath>
 #include <iostream>
@@ -173,12 +168,8 @@
 
 void HFactor::setup(int numCol_, int numRow_, const int* Astart_,
                     const int* Aindex_, const double* Avalue_, int* baseIndex_,
-<<<<<<< HEAD
 		    const bool use_original_HFactor_logic_,
                     int updateMethod_) {
-=======
-                    HighsSimplexAnalysis* analysis_, int updateMethod_) {
->>>>>>> a8412703
   // Copy Problem size and (pointer to) coefficient matrix
   numRow = numRow_;
   numCol = numCol_;
@@ -322,7 +313,6 @@
   return rankDeficiency;
 }
 
-<<<<<<< HEAD
 void HFactor::ftran(HVector& vector, double historical_density,
 		    HighsTimerClock* factor_timer_clock_pointer) const{
   FactorTimer factor_timer;
@@ -339,30 +329,6 @@
   btranU(vector, historical_density, factor_timer_clock_pointer);
   btranL(vector, historical_density, factor_timer_clock_pointer);
   factor_timer.stop(FactorBtran, factor_timer_clock_pointer);
-=======
-void HFactor::ftran(HVector& vector,
-                    double hist_dsty) {  // FactorTimer frig const{
-#ifdef HiGHSDEV
-  if (omp_max_threads <= 1) timer_.start(clock_[FactorFtran]);
-#endif
-  ftranL(vector, hist_dsty);
-  ftranU(vector, hist_dsty);
-#ifdef HiGHSDEV
-  if (omp_max_threads <= 1) timer_.stop(clock_[FactorFtran]);
-#endif
-}
-
-void HFactor::btran(HVector& vector,
-                    double hist_dsty) {  // FactorTimer frig const{
-#ifdef HiGHSDEV
-  if (omp_max_threads <= 1) timer_.start(clock_[FactorBtran]);
-#endif
-  btranU(vector, hist_dsty);
-  btranL(vector, hist_dsty);
-#ifdef HiGHSDEV
-  if (omp_max_threads <= 1) timer_.stop(clock_[FactorBtran]);
-#endif
->>>>>>> a8412703
 }
 
 void HFactor::update(HVector* aq, HVector* ep, int* iRow, int* hint) {
@@ -1204,21 +1170,10 @@
   build_syntheticTick += numRow * 80 + (LcountX + UcountX) * 60;
 }
 
-<<<<<<< HEAD
 void HFactor::ftranL(HVector& rhs, double historical_density,
 		     HighsTimerClock* factor_timer_clock_pointer) const{
   FactorTimer factor_timer;
   factor_timer.start(FactorFtranLower, factor_timer_clock_pointer);
-=======
-void HFactor::ftranL(HVector& rhs,
-                     double hist_dsty) {  // FactorTimer frig const{
-#ifdef HiGHSDEV
-  if (omp_max_threads <= 1) timer_.start(clock_[FactorFtranLower]);
-#endif
-  //    const double hyperFTRANL = 0.15;
-  //    const double hyperCANCEL = 0.05;
-
->>>>>>> a8412703
   if (updateMethod == UPDATE_METHOD_APF) {
     factor_timer.start(FactorFtranLowerAPF, factor_timer_clock_pointer);
     rhs.tight();
@@ -1269,25 +1224,12 @@
   factor_timer.stop(FactorFtranLower, factor_timer_clock_pointer);
 }
 
-<<<<<<< HEAD
 void HFactor::btranL(HVector& rhs, double historical_density,
 		     HighsTimerClock* factor_timer_clock_pointer) const{
   FactorTimer factor_timer;
   factor_timer.start(FactorBtranLower, factor_timer_clock_pointer);
   double current_density = 1.0 * rhs.count / numRow;
   if (current_density > hyperCANCEL || historical_density > hyperBTRANL) {
-=======
-void HFactor::btranL(HVector& rhs,
-                     double hist_dsty) {  // FactorTimer frig const{
-  //    const double hyperBTRANL = 0.10;
-  //    const double hyperCANCEL = 0.05;
-
-#ifdef HiGHSDEV
-  if (omp_max_threads <= 1) timer_.start(clock_[FactorBtranLower]);
-#endif
-  double curr_dsty = 1.0 * rhs.count / numRow;
-  if (curr_dsty > hyperCANCEL || hist_dsty > hyperBTRANL) {
->>>>>>> a8412703
     // Alias to RHS
     factor_timer.start(FactorBtranLowerSps, factor_timer_clock_pointer);
     int RHScount = 0;
@@ -1336,18 +1278,10 @@
   factor_timer.stop(FactorBtranLower, factor_timer_clock_pointer);
 }
 
-<<<<<<< HEAD
 void HFactor::ftranU(HVector& rhs, double historical_density,
 		     HighsTimerClock* factor_timer_clock_pointer) const{
   FactorTimer factor_timer;
   factor_timer.start(FactorFtranUpper, factor_timer_clock_pointer);
-=======
-void HFactor::ftranU(HVector& rhs,
-                     double hist_dsty) {  // FactorTimer frig const{
-#ifdef HiGHSDEV
-  if (omp_max_threads <= 1) timer_.start(clock_[FactorFtranUpper]);
-#endif
->>>>>>> a8412703
   // The update part
   if (updateMethod == UPDATE_METHOD_FT) {
     factor_timer.start(FactorFtranUpperFT, factor_timer_clock_pointer);
@@ -1366,7 +1300,6 @@
   }
 
   // The regular part
-<<<<<<< HEAD
   const double current_density = 1.0 * rhs.count / numRow;
   if (current_density > hyperCANCEL || historical_density > hyperFTRANU) {
     const bool report_ftran_upper_sparse = false;//current_density < hyperCANCEL;
@@ -1378,21 +1311,6 @@
     else
       use_clock = FactorFtranUpperSps0;
     factor_timer.start(use_clock, factor_timer_clock_pointer);
-=======
-  //    const double hyperFTRANU = 0.10;
-  //    const double hyperCANCEL = 0.05;
-
-  const double curr_dsty = 1.0 * rhs.count / numRow;
-  if (curr_dsty > hyperCANCEL || hist_dsty > hyperFTRANU) {
-    const bool report_ftran_upper_sparse = false;  // curr_dsty < hyperCANCEL;
-#ifdef HiGHSDEV
-    if (analysis != NULL) {
-      updateValueDistribution(curr_dsty,
-                              analysis->before_ftran_upper_sparse_density);
-    }
-    if (omp_max_threads <= 1) timer_.start(clock_[FactorFtranUpperSps]);
-#endif
->>>>>>> a8412703
     // Alias to non constant
     //        int RHS_Tick = rhs.pseudoTick;
     double RHS_syntheticTick = 0;
@@ -1438,7 +1356,6 @@
     //        rhs.fakeTick += (RHS_Tick - RHS_TickStart) * 15 + (UpivotCount -
     //        numRow) * 10;
     rhs.syntheticTick += RHS_syntheticTick * 15 + (UpivotCount - numRow) * 10;
-<<<<<<< HEAD
     factor_timer.stop(use_clock, factor_timer_clock_pointer);
     if (report_ftran_upper_sparse) {
       const double final_density = 1.0 * rhs.count / numRow;
@@ -1460,47 +1377,11 @@
     else
       use_clock = FactorFtranUpperHyper0;
     factor_timer.start(use_clock, factor_timer_clock_pointer);
-=======
-#ifdef HiGHSDEV
-    if (omp_max_threads <= 1) timer_.stop(clock_[FactorFtranUpperSps]);
-    if (analysis != NULL) {
-      double local_density = (1.0 * rhs.count) / numRow;
-      updateValueDistribution(local_density,
-                              analysis->ftran_upper_sparse_density);
-    }
-#endif
-    if (report_ftran_upper_sparse) {
-      const double final_density = 1.0 * rhs.count / numRow;
-      printf(
-          "FactorFtranUpperSps: hist_dsty = %10.4g; curr_dsty = %10.4g; "
-          "final_density = %10.4g\n",
-          hist_dsty, curr_dsty, final_density);
-    }
-  } else {
-#ifdef HiGHSDEV
-    if (analysis != NULL) {
-      updateValueDistribution(curr_dsty,
-                              analysis->before_ftran_upper_hyper_density);
-    }
-    if (omp_max_threads <= 1) timer_.start(clock_[FactorFtranUpperHys]);
-#endif
->>>>>>> a8412703
     const int* Uindex = this->Uindex.size() > 0 ? &this->Uindex[0] : NULL;
     const double* Uvalue = this->Uvalue.size() > 0 ? &this->Uvalue[0] : NULL;
     solveHyper(numRow, &UpivotLookup[0], &UpivotIndex[0], &UpivotValue[0],
                &Ustart[0], &Ulastp[0], &Uindex[0], &Uvalue[0], &rhs);
-<<<<<<< HEAD
     factor_timer.stop(use_clock, factor_timer_clock_pointer);
-=======
-#ifdef HiGHSDEV
-    if (omp_max_threads <= 1) timer_.stop(clock_[FactorFtranUpperHys]);
-    if (analysis != NULL) {
-      double local_density = (1.0 * rhs.count) / numRow;
-      updateValueDistribution(local_density,
-                              analysis->ftran_upper_hyper_density);
-    }
-#endif
->>>>>>> a8412703
   }
   if (updateMethod == UPDATE_METHOD_PF) {
     factor_timer.start(FactorFtranUpperPF, factor_timer_clock_pointer);
@@ -1512,18 +1393,10 @@
   factor_timer.stop(FactorFtranUpper, factor_timer_clock_pointer);
 }
 
-<<<<<<< HEAD
 void HFactor::btranU(HVector& rhs, double historical_density,
 		     HighsTimerClock* factor_timer_clock_pointer) const{
   FactorTimer factor_timer;
   factor_timer.start(FactorBtranUpper, factor_timer_clock_pointer);
-=======
-void HFactor::btranU(HVector& rhs,
-                     double hist_dsty) {  // FactorTimer frig const{
-#ifdef HiGHSDEV
-  if (omp_max_threads <= 1) timer_.start(clock_[FactorBtranUpper]);
-#endif
->>>>>>> a8412703
   if (updateMethod == UPDATE_METHOD_PF) {
     factor_timer.start(FactorBtranUpperPF, factor_timer_clock_pointer);
     btranPF(rhs);
@@ -1609,11 +1482,7 @@
   factor_timer.stop(FactorBtranUpper, factor_timer_clock_pointer);
 }
 
-<<<<<<< HEAD
 void HFactor::ftranFT(HVector& vector) const{
-=======
-void HFactor::ftranFT(HVector& vector) {  // FactorTimer frig const{
->>>>>>> a8412703
   // Alias to PF buffer
   const int PFpivotCount = PFpivotIndex.size();
   int* PFpivotIndex = NULL;
@@ -1660,11 +1529,7 @@
   }
 }
 
-<<<<<<< HEAD
 void HFactor::btranFT(HVector& vector) const{
-=======
-void HFactor::btranFT(HVector& vector) {  // FactorTimer frig const{
->>>>>>> a8412703
   // Alias to PF buffer
   const int PFpivotCount = PFpivotIndex.size();
   const int* PFpivotIndex =
@@ -1710,11 +1575,7 @@
   vector.count = RHScount;
 }
 
-<<<<<<< HEAD
 void HFactor::ftranPF(HVector& vector) const{
-=======
-void HFactor::ftranPF(HVector& vector) {  // FactorTimer frig const{
->>>>>>> a8412703
   // Alias to PF buffer
   const int PFpivotCount = PFpivotIndex.size();
   const int* PFpivotIndex = &this->PFpivotIndex[0];
@@ -1750,11 +1611,7 @@
   vector.count = RHScount;
 }
 
-<<<<<<< HEAD
 void HFactor::btranPF(HVector& vector) const{
-=======
-void HFactor::btranPF(HVector& vector) {  // FactorTimer frig const{
->>>>>>> a8412703
   // Alias to PF buffer
   const int PFpivotCount = PFpivotIndex.size();
   const int* PFpivotIndex = &this->PFpivotIndex[0];
@@ -1784,11 +1641,7 @@
   vector.count = RHScount;
 }
 
-<<<<<<< HEAD
 void HFactor::ftranMPF(HVector& vector) const{
-=======
-void HFactor::ftranMPF(HVector& vector) {  // FactorTimer frig const{
->>>>>>> a8412703
   // Alias to non constant
   int RHScount = vector.count;
   int* RHSindex = &vector.index[0];
@@ -1806,11 +1659,7 @@
   vector.count = RHScount;
 }
 
-<<<<<<< HEAD
 void HFactor::btranMPF(HVector& vector) const{
-=======
-void HFactor::btranMPF(HVector& vector) {  // FactorTimer frig const{
->>>>>>> a8412703
   // Alias to non constant
   int RHScount = vector.count;
   int* RHSindex = &vector.index[0];
@@ -1827,11 +1676,7 @@
   vector.count = RHScount;
 }
 
-<<<<<<< HEAD
 void HFactor::ftranAPF(HVector& vector) const{
-=======
-void HFactor::ftranAPF(HVector& vector) {  // FactorTimer frig const{
->>>>>>> a8412703
   // Alias to non constant
   int RHScount = vector.count;
   int* RHSindex = &vector.index[0];
@@ -1849,11 +1694,7 @@
   vector.count = RHScount;
 }
 
-<<<<<<< HEAD
 void HFactor::btranAPF(HVector& vector) const{
-=======
-void HFactor::btranAPF(HVector& vector) {  // FactorTimer frig const{
->>>>>>> a8412703
   // Alias to non constant
   int RHScount = vector.count;
   int* RHSindex = &vector.index[0];

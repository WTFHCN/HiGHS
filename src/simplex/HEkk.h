/* * * * * * * * * * * * * * * * * * * * * * * * * * * * * * * * * * * * */
/*                                                                       */
/*    This file is part of the HiGHS linear optimization suite           */
/*                                                                       */
/*    Written and engineered 2008-2021 at the University of Edinburgh    */
/*                                                                       */
/*    Available as open-source under the MIT License                     */
/*                                                                       */
/*    Authors: Julian Hall, Ivet Galabova, Qi Huangfu, Leona Gottwald    */
/*    and Michael Feldmeier                                              */
/*                                                                       */
/* * * * * * * * * * * * * * * * * * * * * * * * * * * * * * * * * * * * */
/**@file simplex/HEkk.h
 * @brief Primal simplex solver for HiGHS
 */
#ifndef SIMPLEX_HEKK_H_
#define SIMPLEX_HEKK_H_

#include "lp_data/HStruct.h"
#include "simplex/HFactor.h"
#include "simplex/HMatrix.h"
#include "simplex/HighsSimplexAnalysis.h"
#include "simplex/SimplexStruct.h"
#include "util/HighsHash.h"
#include "util/HighsRandom.h"

class HEkk {
 public:
  HEkk(HighsOptions& options, HighsTimer& timer)
      : options_(options), timer_(timer), analysis_(timer) {}
  /**
   * @brief Interface to simplex solvers
   */
  // References:
  //
  // LP to be solved, HiGHS options to be used
  HighsOptions& options_;
  HighsTimer& timer_;
  HighsSimplexAnalysis analysis_;

  HighsStatus passLp(const HighsLp& pass_lp);
  HighsStatus solve();
  HighsStatus cleanup();
  HighsStatus setBasis();
  HighsStatus setBasis(const HighsBasis& highs_basis);
  HighsStatus setBasis(const SimplexBasis& basis);

  HighsSolution getSolution();
  HighsBasis getHighsBasis();
  const SimplexBasis& getSimplexBasis() { return basis_; }

  HighsInt initialiseSimplexLpBasisAndFactor(
      const bool only_from_known_basis = false);
  void handleRankDeficiency();

  // Interface methods
  void appendColsToVectors(const HighsInt num_new_col,
                           const vector<double>& colCost,
                           const vector<double>& colLower,
                           const vector<double>& colUpper);
  void appendRowsToVectors(const HighsInt num_new_row,
                           const vector<double>& rowLower,
                           const vector<double>& rowUpper);
  void appendColsToMatrix(const HighsInt num_new_col, const HighsInt num_new_nz,
                          const HighsInt* XAstart, const HighsInt* XAindex,
                          const double* XAvalue);
  void appendRowsToMatrix(const HighsInt num_new_row, const HighsInt num_new_nz,
                          const HighsInt* XARstart, const HighsInt* XARindex,
                          const double* XARvalue);

  // Make this private later
  void chooseSimplexStrategyThreads(const HighsOptions& options,
                                    HighsSimplexInfo& info);

  double cost_scale_ = 1;
  HighsInt iteration_count_ = 0;

<<<<<<< HEAD
  HighsLp simplex_lp_;
  HighsSimplexLpStatus simplex_lp_status_;
  HighsSimplexInfo simplex_info_;
  HighsModelStatus scaled_model_status_;
  SimplexBasis simplex_basis_;
  HighsHashTable<uint64_t> visited_basis_;
=======
  bool solve_bailout_;
  bool called_return_from_solve_;
  SimplexAlgorithm exit_algorithm;
  HighsInt return_primal_solution_status;
  HighsInt return_dual_solution_status;

  HighsLp lp_;
  HighsSimplexStatus status_;
  HighsSimplexInfo info_;
  HighsModelStatus model_status_;
  SimplexBasis basis_;
>>>>>>> 9fb56bc0
  HighsRandom random_;

  double* workEdWt_ = NULL;      //!< DSE or Dvx weight
  double* workEdWtFull_ = NULL;  //!< Full-length std::vector where weights

  HMatrix matrix_;
  HFactor factor_;

  double build_synthetic_tick_;
  double total_synthetic_tick_;

 private:
  void initialiseForNewLp();
  bool isUnconstrainedLp();
  HighsStatus initialiseForSolve();
  void setSimplexOptions();
  void updateSimplexOptions();
  void initialiseSimplexLpRandomVectors();
  void setNonbasicMove();
  bool getNonsingularInverse(const HighsInt solve_phase = 0);
  bool getBacktrackingBasis(double* scattered_edge_weights);
  void putBacktrackingBasis();
  void putBacktrackingBasis(
      const vector<HighsInt>& basicIndex_before_compute_factor,
      double* scattered_edge_weights);
  void computePrimalObjectiveValue();
  void computeDualObjectiveValue(const HighsInt phase = 2);
  HighsInt computeFactor();
  void initialiseMatrix();
  void allocateWorkAndBaseArrays();
  void initialiseCost(const SimplexAlgorithm algorithm,
                      const HighsInt solve_phase, const bool perturb = false);
  void initialiseBound(const SimplexAlgorithm algorithm,
                       const HighsInt solve_phase, const bool perturb = false);
  void initialiseLpColCost();
  void initialiseLpRowCost();
  void initialiseLpColBound();
  void initialiseLpRowBound();
  void initialiseNonbasicValueAndMove();
  void pivotColumnFtran(const HighsInt iCol, HVector& col_aq);
  void unitBtran(const HighsInt iRow, HVector& row_ep);
  void fullBtran(HVector& buffer);
  void choosePriceTechnique(const HighsInt price_strategy,
                            const double row_ep_density, bool& use_col_price,
                            bool& use_row_price_w_switch);
  void tableauRowPrice(const HVector& row_ep, HVector& row_ap);
  void fullPrice(const HVector& full_col, HVector& full_row);
  void computePrimal();
  void computeDual();
  void computeDualInfeasibleWithFlips();
  double computeDualForTableauColumn(const HighsInt iVar,
                                     const HVector& tableau_column);
  bool correctDual(HighsInt* free_infeasibility_count);
  bool reinvertOnNumericalTrouble(const std::string method_name,
                                  double& numerical_trouble_measure,
                                  const double alpha_from_col,
                                  const double alpha_from_row,
                                  const double numerical_trouble_tolerance);

  void flipBound(const HighsInt iCol);
  void updateFactor(HVector* column, HVector* row_ep, HighsInt* iRow,
                    HighsInt* hint);

  void updatePivots(const HighsInt variable_in, const HighsInt row_out,
                    const HighsInt move_out);
  bool checkForCycling(const HighsInt variable_in, const HighsInt row_out);
  void updateMatrix(const HighsInt variable_in, const HighsInt variable_out);

  void computeSimplexInfeasible();
  void computeSimplexPrimalInfeasible();
  void computeSimplexDualInfeasible();
  void computeSimplexLpDualInfeasible();

  bool sparseLoopStyle(const HighsInt count, const HighsInt dim,
                       HighsInt& to_entry);
  void invalidatePrimalInfeasibilityRecord();
  void invalidatePrimalMaxSumInfeasibilityRecord();
  void invalidateDualInfeasibilityRecord();
  void invalidateDualMaxSumInfeasibilityRecord();
  bool bailoutOnTimeIterations();
  HighsStatus returnFromSolve(const HighsStatus return_status);

  double computeBasisCondition();
  void initialiseAnalysis();
  void initialiseControl();

  // Methods in HEkkControl
  void assessDSEWeightError(const double computed_edge_weight,
                            const double updated_edge_weight);
  void updateOperationResultDensity(const double local_density,
                                    double& density);
  bool switchToDevex();

  friend class Highs;
  friend class HEkkPrimal;
  friend class HEkkDual;
  friend class HEkkDualRow;
  //  friend class HEkkDualRHS;
};

#endif /* SIMPLEX_HEKK_H_ */<|MERGE_RESOLUTION|>--- conflicted
+++ resolved
@@ -75,14 +75,6 @@
   double cost_scale_ = 1;
   HighsInt iteration_count_ = 0;
 
-<<<<<<< HEAD
-  HighsLp simplex_lp_;
-  HighsSimplexLpStatus simplex_lp_status_;
-  HighsSimplexInfo simplex_info_;
-  HighsModelStatus scaled_model_status_;
-  SimplexBasis simplex_basis_;
-  HighsHashTable<uint64_t> visited_basis_;
-=======
   bool solve_bailout_;
   bool called_return_from_solve_;
   SimplexAlgorithm exit_algorithm;
@@ -94,7 +86,7 @@
   HighsSimplexInfo info_;
   HighsModelStatus model_status_;
   SimplexBasis basis_;
->>>>>>> 9fb56bc0
+  HighsHashTable<uint64_t> visited_basis_;
   HighsRandom random_;
 
   double* workEdWt_ = NULL;      //!< DSE or Dvx weight

--- conflicted
+++ resolved
@@ -140,22 +140,14 @@
                                   const double alpha_from_row,
                                   const double numerical_trouble_tolerance);
 
-<<<<<<< HEAD
-  void flipBound(const int iCol);
-  void updateFactor(HVector* column, HVector* row_ep, int* iRow, int* hint);
-  void updatePivots(const int variable_in, const int row_out,
-                    const int move_out);
-  bool checkForCycling(const int variable_in, const int row_out);
-  void updateMatrix(const int variable_in, const int variable_out);
-=======
   void flipBound(const HighsInt iCol);
   void updateFactor(HVector* column, HVector* row_ep, HighsInt* iRow,
                     HighsInt* hint);
 
   void updatePivots(const HighsInt variable_in, const HighsInt row_out,
                     const HighsInt move_out);
+  bool checkForCycling(const HighsInt variable_in, const HighsInt row_out);
   void updateMatrix(const HighsInt variable_in, const HighsInt variable_out);
->>>>>>> b13459f2
 
   void computeSimplexInfeasible();
   void computeSimplexPrimalInfeasible();

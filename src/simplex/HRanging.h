/* * * * * * * * * * * * * * * * * * * * * * * * * * * * * * * * * * * * */
/*                                                                       */
/*    This file is part of the HiGHS linear optimization suite           */
/*                                                                       */
/*    Written and engineered 2008-2018 at the University of Edinburgh    */
/*                                                                       */
/*    Available as open-source under the MIT License                     */
/*                                                                       */
/* * * * * * * * * * * * * * * * * * * * * * * * * * * * * * * * * * * * */
/**@file simplex/HRanging.h
 * @brief Compute and check ranging information for HiGHS
 * @author Julian Hall, Ivet Galabova, Qi Huangfu and Michael Feldmeier
 */
#ifndef SIMPLEX_HRANGING_H_
#define SIMPLEX_HRANGING_H_

#include <vector>

<<<<<<< HEAD
#include "HModel.h"
#include "HighsModelObject.h"
//#using namespace std;
=======
class HModel;
>>>>>>> 72dd7b89

/**
 * @brief Compute and check ranging information for HiGHS
 */
class HRanging {
 public:
  /**
   * @brief Compute ranging information
   */
  int computeData(
		  HighsModelObject &highs_model_object  //!< Instance of HModelObject class for which 
							//!< ranging data are to be generated
  );

  /**
   * @brief Check ranging information
   */
  int checkData(
		HighsModelObject &highs_model_object  //!< Instance of HModelObject class for which 
						      //!< ranging data are to be checked

  );

 private:
  void checkDataZeroMlFg(
			 HModel *model   //!< Instance of HModel class for which model flags are to be zeroed
			 );

  void checkDataSolve(
		      HModel *model,  //!< Instance of HModel class for which test
		                      //!< problem is to be solved when checking ranging
		                      //!< data
		      bool rp         //!< Report when model is tested
		      );
};

#endif /* SIMPLEX_HRANGING_H_ */<|MERGE_RESOLUTION|>--- conflicted
+++ resolved
@@ -16,13 +16,9 @@
 
 #include <vector>
 
-<<<<<<< HEAD
-#include "HModel.h"
 #include "HighsModelObject.h"
-//#using namespace std;
-=======
+
 class HModel;
->>>>>>> 72dd7b89
 
 /**
  * @brief Compute and check ranging information for HiGHS
